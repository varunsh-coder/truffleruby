/*
 ***** BEGIN LICENSE BLOCK *****
 * Version: CPL 1.0/GPL 2.0/LGPL 2.1
 *
 * The contents of this file are subject to the Common Public
 * License Version 1.0 (the "License"); you may not use this file
 * except in compliance with the License. You may obtain a copy of
 * the License at http://www.eclipse.org/legal/cpl-v10.html
 *
 * Software distributed under the License is distributed on an "AS
 * IS" basis, WITHOUT WARRANTY OF ANY KIND, either express or
 * implied. See the License for the specific language governing
 * rights and limitations under the License.
 * 
 * Alternatively, the contents of this file may be used under the terms of
 * either of the GNU General Public License Version 2 or later (the "GPL"),
 * or the GNU Lesser General Public License Version 2.1 or later (the "LGPL"),
 * in which case the provisions of the GPL or the LGPL are applicable instead
 * of those above. If you wish to allow use of your version of this file only
 * under the terms of either the GPL or the LGPL, and not to allow others to
 * use your version of this file under the terms of the CPL, indicate your
 * decision by deleting the provisions above and replace them with the notice
 * and other provisions required by the GPL or the LGPL. If you do not delete
 * the provisions above, a recipient may use your version of this file under
 * the terms of any one of the CPL, the GPL or the LGPL.
 ***** END LICENSE BLOCK *****/

package org.jruby.runtime.invokedynamic;

import com.headius.invokebinder.Binder;
import java.lang.invoke.CallSite;
import java.lang.invoke.ConstantCallSite;
import java.lang.invoke.MethodHandle;
import java.lang.invoke.MethodType;
import java.lang.invoke.MutableCallSite;
import java.lang.invoke.SwitchPoint;
import java.math.BigInteger;
import org.jcodings.Encoding;
import org.jcodings.EncodingDB;
import org.jruby.*;
import org.jruby.ast.executable.AbstractScript;
import org.jruby.exceptions.JumpException;
import org.jruby.internal.runtime.methods.DynamicMethod;
import org.jruby.javasupport.util.RuntimeHelpers;
import org.jruby.parser.StaticScope;
import org.jruby.runtime.Block;
import org.jruby.runtime.BlockBody;
import org.jruby.runtime.CallType;
import org.jruby.runtime.MethodIndex;
import org.jruby.runtime.ThreadContext;
import org.jruby.runtime.builtin.IRubyObject;
import org.jruby.runtime.callsite.CacheEntry;
import org.jruby.util.ByteList;
import org.jruby.util.RegexpOptions;
import static org.jruby.util.CodegenUtils.*;

import org.objectweb.asm.Handle;
import org.objectweb.asm.Opcodes;

import org.jruby.util.log.Logger;
import org.jruby.util.log.LoggerFactory;
import static java.lang.invoke.MethodHandles.*;
import static java.lang.invoke.MethodType.*;
import org.jruby.internal.runtime.GlobalVariable;
import org.jruby.runtime.opto.Invalidator;
import org.jruby.util.JavaNameMangler;

@SuppressWarnings("deprecation")
public class InvokeDynamicSupport {
    private static final Logger LOG = LoggerFactory.getLogger("InvokeDynamicSupport");
    
    ////////////////////////////////////////////////////////////////////////////
    // BOOTSTRAP HANDLES
    ////////////////////////////////////////////////////////////////////////////
    
    public final static String BOOTSTRAP_BARE_SIG = sig(CallSite.class, Lookup.class, String.class, MethodType.class);
    public final static String BOOTSTRAP_INT_SIG = sig(CallSite.class, Lookup.class, String.class, MethodType.class, int.class);
    public final static String BOOTSTRAP_STRING_STRING_SIG = sig(CallSite.class, Lookup.class, String.class, MethodType.class, String.class, String.class);
    public final static String BOOTSTRAP_STRING_STRING_INT_SIG = sig(CallSite.class, Lookup.class, String.class, MethodType.class, String.class, String.class, int.class);
    public final static String BOOTSTRAP_STRING_SIG = sig(CallSite.class, Lookup.class, String.class, MethodType.class, String.class);
    public final static String BOOTSTRAP_STRING_CALLTYPE_SIG = sig(CallSite.class, Lookup.class, String.class, MethodType.class, String.class, CallType.class);
    public final static String BOOTSTRAP_LONG_SIG = sig(CallSite.class, Lookup.class, String.class, MethodType.class, long.class);
    public final static String BOOTSTRAP_DOUBLE_SIG = sig(CallSite.class, Lookup.class, String.class, MethodType.class, double.class);
    public final static String BOOTSTRAP_LONG_STRING_INT_SIG = sig(CallSite.class, Lookup.class, String.class, MethodType.class, long.class, String.class, int.class);
    public final static String BOOTSTRAP_DOUBLE_STRING_INT_SIG = sig(CallSite.class, Lookup.class, String.class, MethodType.class, double.class, String.class, int.class);
    public final static String BOOTSTRAP_STRING_INT_SIG = sig(CallSite.class, Lookup.class, String.class, MethodType.class, String.class, int.class);
    public final static String BOOTSTRAP_STRING_LONG_SIG = sig(CallSite.class, Lookup.class, String.class, MethodType.class, String.class, long.class);
    public final static String BOOTSTRAP_STRING_DOUBLE_SIG = sig(CallSite.class, Lookup.class, String.class, MethodType.class, String.class, double.class);
    
    public static Handle getBootstrapHandle(String name, Class type, String sig) {
        return new Handle(Opcodes.H_INVOKESTATIC, p(type), name, sig);
    }
    
    public static Handle getBootstrapHandle(String name, String sig) {
        return getBootstrapHandle(name, InvokeDynamicSupport.class, sig);
    }
    
    public static Handle getInvocationHandle() {
        return getBootstrapHandle("invocationBootstrap", InvocationLinker.class, BOOTSTRAP_STRING_INT_SIG);
    }
    
    public static Handle getConstantHandle() {
        return getBootstrapHandle("getConstantBootstrap", BOOTSTRAP_INT_SIG);
    }
    
    public static Handle getConstantBooleanHandle() {
        return getBootstrapHandle("getConstantBooleanBootstrap", BOOTSTRAP_INT_SIG);
    }
    
    public static Handle getByteListHandle() {
        return getBootstrapHandle("getByteListBootstrap", BOOTSTRAP_STRING_STRING_SIG);
    }
    
    public static Handle getRegexpHandle() {
        return getBootstrapHandle("getRegexpBootstrap", BOOTSTRAP_STRING_STRING_INT_SIG);
    }
    
    public static Handle getSymbolHandle() {
        return getBootstrapHandle("getSymbolBootstrap", BOOTSTRAP_STRING_SIG);
    }
    
    public static Handle getFixnumHandle() {
        return getBootstrapHandle("getFixnumBootstrap", BOOTSTRAP_LONG_SIG);
    }
    
    public static Handle getFloatHandle() {
        return getBootstrapHandle("getFloatBootstrap", BOOTSTRAP_DOUBLE_SIG);
    }
    
    public static Handle getStaticScopeHandle() {
        return getBootstrapHandle("getStaticScopeBootstrap", BOOTSTRAP_STRING_INT_SIG);
    }
    
    public static Handle getLoadStaticScopeHandle() {
        return getBootstrapHandle("getLoadStaticScopeBootstrap", BOOTSTRAP_INT_SIG);
    }
    
    public static Handle getCallSiteHandle() {
        return getBootstrapHandle("getCallSiteBootstrap", BOOTSTRAP_STRING_INT_SIG);
    }
    
    public static Handle getStringHandle() {
        return getBootstrapHandle("getStringBootstrap", BOOTSTRAP_STRING_STRING_INT_SIG);
    }
    
    public static Handle getBigIntegerHandle() {
        return getBootstrapHandle("getBigIntegerBootstrap", BOOTSTRAP_STRING_SIG);
    }
    
    public static Handle getEncodingHandle() {
        return getBootstrapHandle("getEncodingBootstrap", BOOTSTRAP_STRING_SIG);
    }
    
    public static Handle getBlockBodyHandle() {
        return getBootstrapHandle("getBlockBodyBootstrap", BOOTSTRAP_STRING_SIG);
    }
    
    public static Handle getBlockBody19Handle() {
        return getBootstrapHandle("getBlockBody19Bootstrap", BOOTSTRAP_STRING_SIG);
    }
    
    public static Handle getFixnumOperatorHandle() {
        return getBootstrapHandle("fixnumOperatorBootstrap", MathLinker.class, BOOTSTRAP_LONG_STRING_INT_SIG);
    }
    
    public static Handle getFixnumBooleanHandle() {
        return getBootstrapHandle("fixnumBooleanBootstrap", MathLinker.class, BOOTSTRAP_LONG_STRING_INT_SIG);
    }
    
    public static Handle getFloatOperatorHandle() {
        return getBootstrapHandle("floatOperatorBootstrap", MathLinker.class, BOOTSTRAP_DOUBLE_STRING_INT_SIG);
    }
    
    public static Handle getVariableHandle() {
        return getBootstrapHandle("variableBootstrap", BOOTSTRAP_STRING_INT_SIG);
    }
    
<<<<<<< HEAD
    public static Handle getContextFieldHandle() {
        return getBootstrapHandle("contextFieldBootstrap", BOOTSTRAP_BARE_SIG);
=======
    public static Handle getGlobalHandle() {
        return getBootstrapHandle("globalBootstrap", BOOTSTRAP_STRING_INT_SIG);
    }
    
    public static Handle getGlobalBooleanHandle() {
        return getBootstrapHandle("globalBooleanBootstrap", BOOTSTRAP_STRING_INT_SIG);
    }
    
    public static Handle checkpointHandle() {
        return getBootstrapHandle("checkpointBootstrap", BOOTSTRAP_BARE_SIG);
>>>>>>> 714a0099
    }
    
    ////////////////////////////////////////////////////////////////////////////
    // BOOTSTRAP METHODS
    ////////////////////////////////////////////////////////////////////////////
    
    public static CallSite contextFieldBootstrap(Lookup lookup, String name, MethodType type) throws NoSuchMethodException, IllegalAccessException {
        MutableCallSite site = new MutableCallSite(type);
        
        if (name.equals("nil")) {
            site.setTarget(Binder.from(type).insert(0, site).invokeStatic(lookup, InvokeDynamicSupport.class, "loadNil"));
        } else if (name.equals("runtime")) {
            site.setTarget(Binder.from(type).insert(0, site).invokeStatic(lookup, InvokeDynamicSupport.class, "loadRuntime"));
        }
        
        return site;
    }
    
    public static IRubyObject loadNil(MutableCallSite site, ThreadContext context) throws Throwable {
        site.setTarget(Binder.from(IRubyObject.class, ThreadContext.class).drop(0).constant(context.nil));
        
        return context.nil;
    }
    
    public static Ruby loadRuntime(MutableCallSite site, ThreadContext context) throws Throwable {
        site.setTarget(Binder.from(Ruby.class, ThreadContext.class).drop(0).constant(context.runtime));
        
        return context.runtime;
    }

    public static CallSite getConstantBootstrap(Lookup lookup, String name, MethodType type, int scopeIndex) throws NoSuchMethodException, IllegalAccessException {
        RubyConstantCallSite site;

        site = new RubyConstantCallSite(type, name);
        
        MethodType fallbackType = methodType(IRubyObject.class, RubyConstantCallSite.class, AbstractScript.class, ThreadContext.class, int.class);
        MethodHandle myFallback = insertArguments(
                lookup.findStatic(InvokeDynamicSupport.class, "constantFallback",
                fallbackType),
                0,
                site);
        myFallback = insertArguments(myFallback, 2, scopeIndex);
        site.setTarget(myFallback);
        return site;
    }

    public static CallSite getConstantBooleanBootstrap(Lookup lookup, String name, MethodType type, int scopeIndex) throws NoSuchMethodException, IllegalAccessException {
        RubyConstantCallSite site;

        site = new RubyConstantCallSite(type, name);
        
        MethodType fallbackType = methodType(boolean.class, RubyConstantCallSite.class, AbstractScript.class, ThreadContext.class, int.class);
        MethodHandle myFallback = insertArguments(
                lookup.findStatic(InvokeDynamicSupport.class, "constantBooleanFallback",
                fallbackType),
                0,
                site);
        myFallback = insertArguments(myFallback, 2, scopeIndex);
        site.setTarget(myFallback);
        return site;
    }

    public static CallSite getByteListBootstrap(Lookup lookup, String name, MethodType type, String asString, String encodingName) {
        byte[] bytes = RuntimeHelpers.stringToRawBytes(asString);
        Encoding encoding = EncodingDB.getEncodings().get(encodingName.getBytes()).getEncoding();
        ByteList byteList = new ByteList(bytes, encoding);
        
        return new ConstantCallSite(constant(ByteList.class, byteList));
    }
    
    public static CallSite getRegexpBootstrap(Lookup lookup, String name, MethodType type, String asString, String encodingName, int options) {
        byte[] bytes = RuntimeHelpers.stringToRawBytes(asString);
        Encoding encoding = EncodingDB.getEncodings().get(encodingName.getBytes()).getEncoding();
        ByteList byteList = new ByteList(bytes, encoding);
        
        MutableCallSite site = new MutableCallSite(type);
        MethodHandle init = findStatic(
                InvokeDynamicSupport.class,
                "initRegexp",
                methodType(RubyRegexp.class, MutableCallSite.class, ThreadContext.class, ByteList.class, int.class));
        init = insertArguments(init, 2, byteList, options);
        init = insertArguments(
                init,
                0,
                site);
        site.setTarget(init);
        return site;
    }
    
    public static CallSite getSymbolBootstrap(Lookup lookup, String name, MethodType type, String symbol) {
        MutableCallSite site = new MutableCallSite(type);
        MethodHandle init = findStatic(
                InvokeDynamicSupport.class,
                "initSymbol",
                methodType(RubySymbol.class, MutableCallSite.class, ThreadContext.class, String.class));
        init = insertArguments(init, 2, symbol);
        init = insertArguments(
                init,
                0,
                site);
        site.setTarget(init);
        return site;
    }
    
    public static CallSite getFixnumBootstrap(Lookup lookup, String name, MethodType type, long value) {
        MutableCallSite site = new MutableCallSite(type);
        MethodHandle init = findStatic(
                InvokeDynamicSupport.class,
                "initFixnum",
                methodType(RubyFixnum.class, MutableCallSite.class, ThreadContext.class, long.class));
        init = insertArguments(init, 2, value);
        init = insertArguments(
                init,
                0,
                site);
        site.setTarget(init);
        return site;
    }
    
    public static CallSite getFloatBootstrap(Lookup lookup, String name, MethodType type, double value) {
        MutableCallSite site = new MutableCallSite(type);
        MethodHandle init = findStatic(
                InvokeDynamicSupport.class,
                "initFloat",
                methodType(RubyFloat.class, MutableCallSite.class, ThreadContext.class, double.class));
        init = insertArguments(init, 2, value);
        init = insertArguments(
                init,
                0,
                site);
        site.setTarget(init);
        return site;
    }
    
    public static CallSite getStaticScopeBootstrap(Lookup lookup, String name, MethodType type, String scopeString, int index) {
        MutableCallSite site = new MutableCallSite(type);
        MethodHandle init = findStatic(
                InvokeDynamicSupport.class,
                "initStaticScope",
                methodType(StaticScope.class, MutableCallSite.class, AbstractScript.class, ThreadContext.class, StaticScope.class, String.class, int.class));
        init = insertArguments(init, 4, scopeString, index);
        init = insertArguments(
                init,
                0,
                site);
        site.setTarget(init);
        return site;
    }
    
    public static CallSite getLoadStaticScopeBootstrap(Lookup lookup, String name, MethodType type, int index) {
        MutableCallSite site = new MutableCallSite(type);
        MethodHandle init = findStatic(
                InvokeDynamicSupport.class,
                "loadStaticScope",
                methodType(StaticScope.class, MutableCallSite.class, AbstractScript.class, int.class));
        init = insertArguments(init, 2, index);
        init = insertArguments(
                init,
                0,
                site);
        site.setTarget(init);
        return site;
    }

    public static CallSite getCallSiteBootstrap(Lookup lookup, String name, MethodType type, String callName, int callTypeChar) {
        org.jruby.runtime.CallSite callSite = null;
        switch (callTypeChar) {
            case 'N':
                callSite = MethodIndex.getCallSite(callName);
                break;
            case 'F':
                callSite = MethodIndex.getFunctionalCallSite(callName);
                break;
            case 'V':
                callSite = MethodIndex.getVariableCallSite(callName);
                break;
            case 'S':
                callSite = MethodIndex.getSuperCallSite();
                break;
        }
        
        return new ConstantCallSite(constant(org.jruby.runtime.CallSite.class, callSite));
    }
    
    public static CallSite getStringBootstrap(Lookup lookup, String name, MethodType type, String asString, String encodingName, int codeRange) {
        byte[] bytes = RuntimeHelpers.stringToRawBytes(asString);
        Encoding encoding = EncodingDB.getEncodings().get(encodingName.getBytes()).getEncoding();
        ByteList byteList = new ByteList(bytes, encoding);
        
        MutableCallSite site = new MutableCallSite(type);
        MethodHandle init = findStatic(
                InvokeDynamicSupport.class,
                "newString",
                methodType(RubyString.class, ThreadContext.class, ByteList.class, int.class));
        init = insertArguments(init, 1, byteList, codeRange);
        site.setTarget(init);
        return site;
    }

    public static CallSite getBigIntegerBootstrap(Lookup lookup, String name, MethodType type, String asString) {
        BigInteger byteList = new BigInteger(asString, 16);
        
        return new ConstantCallSite(constant(BigInteger.class, byteList));
    }
    
    public static CallSite getEncodingBootstrap(Lookup lookup, String name, MethodType type, String encodingName) {
        Encoding encoding = EncodingDB.getEncodings().get(encodingName.getBytes()).getEncoding();
        
        MutableCallSite site = new MutableCallSite(type);
        MethodHandle init = findStatic(
                InvokeDynamicSupport.class,
                "initEncoding",
                methodType(RubyEncoding.class, MutableCallSite.class, ThreadContext.class, Encoding.class));
        init = insertArguments(init, 2, encoding);
        init = insertArguments(
                init,
                0,
                site);
        site.setTarget(init);
        return site;
    }
    
    public static CallSite getBlockBodyBootstrap(Lookup lookup, String name, MethodType type, String descriptor) {
        MutableCallSite site = new MutableCallSite(type);
        MethodHandle init = findStatic(
                InvokeDynamicSupport.class,
                "initBlockBody",
                methodType(BlockBody.class, MutableCallSite.class, Object.class, ThreadContext.class, StaticScope.class, String.class));
        init = insertArguments(init, 4, descriptor);
        init = insertArguments(
                init,
                0,
                site);
        site.setTarget(init);
        return site;
    }
    
    public static CallSite getBlockBody19Bootstrap(Lookup lookup, String name, MethodType type, String descriptor) {
        MutableCallSite site = new MutableCallSite(type);
        MethodHandle init = findStatic(
                InvokeDynamicSupport.class,
                "initBlockBody19",
                methodType(BlockBody.class, MutableCallSite.class, Object.class, ThreadContext.class, StaticScope.class, String.class));
        init = insertArguments(init, 4, descriptor);
        init = insertArguments(
                init,
                0,
                site);
        site.setTarget(init);
        return site;
    }

    public static CallSite variableBootstrap(Lookup lookup, String name, MethodType type, String file, int line) throws Throwable {
        String[] names = name.split(":");
        String operation = names[0];
        String varName = names[1];
        VariableSite site = new VariableSite(type, varName, file, line);
        MethodHandle handle;
        
        if (operation.equals("get")) {
            handle = lookup.findStatic(InvokeDynamicSupport.class, "getVariableFallback", methodType(IRubyObject.class, VariableSite.class, IRubyObject.class));
        } else if (operation.equals("set")) {
            handle = lookup.findStatic(InvokeDynamicSupport.class, "setVariableFallback", methodType(IRubyObject.class, VariableSite.class, IRubyObject.class, IRubyObject.class));
        } else {
            throw new RuntimeException("invalid variable access type");
        }
        
        handle = handle.bindTo(site);
        site.setTarget(handle);
        
        return site;
    }
    
    public static IRubyObject getVariableFallback(VariableSite site, IRubyObject self) throws Throwable {
        RubyClass realClass = self.getMetaClass().getRealClass();
        RubyClass.VariableAccessor accessor = realClass.getVariableAccessorForRead(site.name);
        
        // produce nil if the variable has not been initialize
        MethodHandle nullToNil = findStatic(RuntimeHelpers.class, "nullToNil", methodType(IRubyObject.class, IRubyObject.class, IRubyObject.class));
        nullToNil = insertArguments(nullToNil, 1, self.getRuntime().getNil());
        nullToNil = explicitCastArguments(nullToNil, methodType(IRubyObject.class, Object.class));
        
        // get variable value and filter with nullToNil
        MethodHandle getValue = findVirtual(IRubyObject.class, "getVariable", methodType(Object.class, int.class));
        getValue = insertArguments(getValue, 1, accessor.getIndex());
        getValue = filterReturnValue(getValue, nullToNil);
        
        // prepare fallback
        MethodHandle fallback = null;
        if (site.chainCount() > RubyInstanceConfig.MAX_POLY_COUNT) {
            if (RubyInstanceConfig.LOG_INDY_BINDINGS) LOG.info(site.name + "\tqet on type " + self.getMetaClass().id + " failed (polymorphic)" + extractSourceInfo(site));
            fallback = findStatic(InvokeDynamicSupport.class, "getVariableFail", methodType(IRubyObject.class, VariableSite.class, IRubyObject.class));
            fallback = fallback.bindTo(site);
            site.setTarget(fallback);
            return (IRubyObject)fallback.invokeWithArguments(self);
        } else {
            if (RubyInstanceConfig.LOG_INDY_BINDINGS) LOG.info(site.name + "\tget on type " + self.getMetaClass().id + " added to PIC" + extractSourceInfo(site));
            fallback = site.getTarget();
            site.incrementChainCount();
        }
        
        // prepare test
        MethodHandle test = findStatic(InvocationLinker.class, "testRealClass", methodType(boolean.class, int.class, IRubyObject.class));
        test = insertArguments(test, 0, accessor.getClassId());
        
        getValue = guardWithTest(test, getValue, fallback);
        
        if (RubyInstanceConfig.LOG_INDY_BINDINGS) LOG.info(site.name + "\tget on class " + self.getMetaClass().id + " bound directly" + extractSourceInfo(site));
        site.setTarget(getValue);
        
        return (IRubyObject)getValue.invokeWithArguments(self);
    }

    public static IRubyObject getVariableFail(VariableSite site, IRubyObject self) throws Throwable {
        return site.getVariable(self);
    }
    
    public static IRubyObject setVariableFallback(VariableSite site, IRubyObject self, IRubyObject value) throws Throwable {
        RubyClass realClass = self.getMetaClass().getRealClass();
        RubyClass.VariableAccessor accessor = realClass.getVariableAccessorForWrite(site.name);

        // return provided value
        MethodHandle returnValue = identity(IRubyObject.class);
        returnValue = dropArguments(returnValue, 0, IRubyObject.class);

        // set variable value and fold by returning value
        MethodHandle setValue = findVirtual(IRubyObject.class, "setVariable", methodType(void.class, int.class, Object.class));
        setValue = explicitCastArguments(setValue, methodType(void.class, IRubyObject.class, int.class, IRubyObject.class));
        setValue = insertArguments(setValue, 1, accessor.getIndex());
        setValue = foldArguments(returnValue, setValue);

        // prepare fallback
        MethodHandle fallback = null;
        if (site.chainCount() > RubyInstanceConfig.MAX_POLY_COUNT) {
            if (RubyInstanceConfig.LOG_INDY_BINDINGS) LOG.info(site.name + "\tset on type " + self.getMetaClass().id + " failed (polymorphic)" + extractSourceInfo(site));
            fallback = findStatic(InvokeDynamicSupport.class, "setVariableFail", methodType(IRubyObject.class, VariableSite.class, IRubyObject.class, IRubyObject.class));
            fallback = fallback.bindTo(site);
            site.setTarget(fallback);
            return (IRubyObject)fallback.invokeWithArguments(self, value);
        } else {
            if (RubyInstanceConfig.LOG_INDY_BINDINGS) LOG.info(site.name + "\tset on type " + self.getMetaClass().id + " added to PIC" + extractSourceInfo(site));
            fallback = site.getTarget();
            site.incrementChainCount();
        }

        // prepare test
        MethodHandle test = findStatic(InvocationLinker.class, "testRealClass", methodType(boolean.class, int.class, IRubyObject.class));
        test = insertArguments(test, 0, accessor.getClassId());
        test = dropArguments(test, 1, IRubyObject.class);

        setValue = guardWithTest(test, setValue, fallback);

        if (RubyInstanceConfig.LOG_INDY_BINDINGS) LOG.info(site.name + "\tset on class " + self.getMetaClass().id + " bound directly" + extractSourceInfo(site));
        site.setTarget(setValue);

        return (IRubyObject)setValue.invokeWithArguments(self, value);
    }

    public static IRubyObject setVariableFail(VariableSite site, IRubyObject self, IRubyObject value) throws Throwable {
        return site.setVariable(self, value);
    }

    public static CallSite globalBootstrap(Lookup lookup, String name, MethodType type, String file, int line) throws Throwable {
        String[] names = name.split(":");
        String operation = names[0];
        String varName = JavaNameMangler.demangleMethodName(names[1]);
        GlobalSite site = new GlobalSite(type, varName, file, line);
        MethodHandle handle;
        
        if (operation.equals("get")) {
            handle = lookup.findStatic(InvokeDynamicSupport.class, "getGlobalFallback", methodType(IRubyObject.class, GlobalSite.class, ThreadContext.class));
        } else {
            throw new RuntimeException("invalid variable access type");
        }
        
        handle = handle.bindTo(site);
        site.setTarget(handle);
        
        return site;
    }

    public static CallSite globalBooleanBootstrap(Lookup lookup, String name, MethodType type, String file, int line) throws Throwable {
        String[] names = name.split(":");
        String operation = names[0];
        String varName = JavaNameMangler.demangleMethodName(names[1]);
        GlobalSite site = new GlobalSite(type, varName, file, line);
        MethodHandle handle;
        
        if (operation.equals("getBoolean")) {
            handle = lookup.findStatic(InvokeDynamicSupport.class, "getGlobalBooleanFallback", methodType(boolean.class, GlobalSite.class, ThreadContext.class));
        } else {
            throw new RuntimeException("invalid variable access type");
        }
        
        handle = handle.bindTo(site);
        site.setTarget(handle);
        
        return site;
    }
    
    public static IRubyObject getGlobalFallback(GlobalSite site, ThreadContext context) throws Throwable {
        Ruby runtime = context.runtime;
        GlobalVariable variable = runtime.getGlobalVariables().getVariable(site.name);
        Invalidator invalidator = variable.getInvalidator();
        IRubyObject value = variable.getAccessor().getValue();
        
        MethodHandle target = constant(IRubyObject.class, value);
        target = dropArguments(target, 0, ThreadContext.class);
        MethodHandle fallback = lookup().findStatic(InvokeDynamicSupport.class, "getGlobalFallback", methodType(IRubyObject.class, GlobalSite.class, ThreadContext.class));
        fallback = fallback.bindTo(site);
        
        target = ((SwitchPoint)invalidator.getData()).guardWithTest(target, fallback);
        
        site.setTarget(target);
        
        return value;
    }
    
    public static boolean getGlobalBooleanFallback(GlobalSite site, ThreadContext context) throws Throwable {
        Ruby runtime = context.runtime;
        GlobalVariable variable = runtime.getGlobalVariables().getVariable(site.name);
        Invalidator invalidator = variable.getInvalidator();
        boolean value = variable.getAccessor().getValue().isTrue();
        
        MethodHandle target = constant(boolean.class, value);
        target = dropArguments(target, 0, ThreadContext.class);
        MethodHandle fallback = lookup().findStatic(InvokeDynamicSupport.class, "getGlobalBooleanFallback", methodType(boolean.class, GlobalSite.class, ThreadContext.class));
        fallback = fallback.bindTo(site);
        
        target = ((SwitchPoint)invalidator.getData()).guardWithTest(target, fallback);
        
        site.setTarget(target);
        
        return value;
    }

    public static CallSite checkpointBootstrap(Lookup lookup, String name, MethodType type) throws Throwable {
        MutableCallSite site = new MutableCallSite(type);
        MethodHandle handle = lookup.findStatic(InvokeDynamicSupport.class, "checkpointFallback", methodType(void.class, MutableCallSite.class, ThreadContext.class));
        
        handle = handle.bindTo(site);
        site.setTarget(handle);
        
        return site;
    }
    
    public static void checkpointFallback(MutableCallSite site, ThreadContext context) throws Throwable {
        Ruby runtime = context.runtime;
        Invalidator invalidator = runtime.getCheckpointInvalidator();
        
        MethodHandle target = Binder
                .from(void.class, ThreadContext.class)
                .nop();
        MethodHandle fallback = lookup().findStatic(InvokeDynamicSupport.class, "checkpointFallback", methodType(void.class, MutableCallSite.class, ThreadContext.class));
        fallback = fallback.bindTo(site);
        
        target = ((SwitchPoint)invalidator.getData()).guardWithTest(target, fallback);
        
        site.setTarget(target);
    }

    ////////////////////////////////////////////////////////////////////////////
    // INITIAL AND FALLBACK METHODS FOR POST BOOTSTRAP
    ////////////////////////////////////////////////////////////////////////////

    public static IRubyObject constantFallback(RubyConstantCallSite site, 
            AbstractScript script, ThreadContext context, int scopeIndex) {
        SwitchPoint switchPoint = (SwitchPoint)context.runtime.getConstantInvalidator().getData();
        StaticScope scope = script.getScope(scopeIndex);
        IRubyObject value = scope.getConstant(site.name());
        
        if (value != null) {
            if (RubyInstanceConfig.LOG_INDY_CONSTANTS) LOG.info("constant " + site.name() + " bound directly");
            
            MethodHandle valueHandle = constant(IRubyObject.class, value);
            valueHandle = dropArguments(valueHandle, 0, AbstractScript.class, ThreadContext.class);

            MethodHandle fallback = insertArguments(
                    findStatic(InvokeDynamicSupport.class, "constantFallback",
                    methodType(IRubyObject.class, RubyConstantCallSite.class, AbstractScript.class, ThreadContext.class, int.class)),
                    0,
                    site);
            fallback = insertArguments(fallback, 2, scopeIndex);

            MethodHandle gwt = switchPoint.guardWithTest(valueHandle, fallback);
            site.setTarget(gwt);
        } else {
            value = scope.getModule()
                    .callMethod(context, "const_missing", context.runtime.newSymbol(site.name()));
        }
        
        return value;
    }

    public static boolean constantBooleanFallback(RubyConstantCallSite site, 
            AbstractScript script, ThreadContext context, int scopeIndex) {
        SwitchPoint switchPoint = (SwitchPoint)context.runtime.getConstantInvalidator().getData();
        StaticScope scope = script.getScope(scopeIndex);
        IRubyObject value = scope.getConstant(site.name());
        
        if (value != null) {
            if (RubyInstanceConfig.LOG_INDY_CONSTANTS) LOG.info("constant " + site.name() + " bound directly");
            
            MethodHandle valueHandle = constant(boolean.class, value.isTrue());
            valueHandle = dropArguments(valueHandle, 0, AbstractScript.class, ThreadContext.class);

            MethodHandle fallback = insertArguments(
                    findStatic(InvokeDynamicSupport.class, "constantBooleanFallback",
                    methodType(boolean.class, RubyConstantCallSite.class, AbstractScript.class, ThreadContext.class, int.class)),
                    0,
                    site);
            fallback = insertArguments(fallback, 2, scopeIndex);

            MethodHandle gwt = switchPoint.guardWithTest(valueHandle, fallback);
            site.setTarget(gwt);
        } else {
            value = scope.getModule()
                    .callMethod(context, "const_missing", context.runtime.newSymbol(site.name()));
        }
        
        boolean booleanValue = value.isTrue();
        
        return booleanValue;
    }
    
    public static RubyRegexp initRegexp(MutableCallSite site, ThreadContext context, ByteList pattern, int options) {
        RubyRegexp regexp = RubyRegexp.newRegexp(context.runtime, pattern, RegexpOptions.fromEmbeddedOptions(options));
        regexp.setLiteral();
        site.setTarget(dropArguments(constant(RubyRegexp.class, regexp), 0, ThreadContext.class));
        return regexp;
    }
    
    public static RubySymbol initSymbol(MutableCallSite site, ThreadContext context, String symbol) {
        RubySymbol rubySymbol = context.runtime.newSymbol(symbol);
        site.setTarget(dropArguments(constant(RubySymbol.class, rubySymbol), 0, ThreadContext.class));
        return rubySymbol;
    }
    
    public static RubyFixnum initFixnum(MutableCallSite site, ThreadContext context, long value) {
        RubyFixnum rubyFixnum = context.runtime.newFixnum(value);
        site.setTarget(dropArguments(constant(RubyFixnum.class, rubyFixnum), 0, ThreadContext.class));
        return rubyFixnum;
    }
    
    public static RubyFloat initFloat(MutableCallSite site, ThreadContext context, double value) {
        RubyFloat rubyFloat = context.runtime.newFloat(value);
        site.setTarget(dropArguments(constant(RubyFloat.class, rubyFloat), 0, ThreadContext.class));
        return rubyFloat;
    }
    
    public static StaticScope initStaticScope(MutableCallSite site, AbstractScript script, ThreadContext context, StaticScope parent, String staticScope, int index) {
        StaticScope scope = script.getScope(context, parent, staticScope, index);
        site.setTarget(dropArguments(constant(StaticScope.class, scope), 0, AbstractScript.class, ThreadContext.class, StaticScope.class));
        return scope;
    }
    
    public static StaticScope loadStaticScope(MutableCallSite site, AbstractScript script, int index) {
        StaticScope scope = script.getScope(index);
        site.setTarget(dropArguments(constant(StaticScope.class, scope), 0, AbstractScript.class));
        return scope;
    }
    
    public static RubyString newString(ThreadContext context, ByteList contents, int codeRange) {
        return RubyString.newStringShared(context.runtime, contents, codeRange);
    }
    
    public static RubyEncoding initEncoding(MutableCallSite site, ThreadContext context, Encoding encoding) {
        RubyEncoding rubyEncoding = context.runtime.getEncodingService().getEncoding(encoding);
        site.setTarget(dropArguments(constant(RubyEncoding.class, rubyEncoding), 0, ThreadContext.class));
        return rubyEncoding;
    }
    
    public static BlockBody initBlockBody(MutableCallSite site, Object scriptObject, ThreadContext context, StaticScope scope, String descriptor) {
        BlockBody body = RuntimeHelpers.createCompiledBlockBody(context, scriptObject, scope, descriptor);
        site.setTarget(dropArguments(constant(BlockBody.class, body), 0, Object.class, ThreadContext.class, StaticScope.class));
        return body;
    }
    
    public static BlockBody initBlockBody19(MutableCallSite site, Object scriptObject, ThreadContext context, StaticScope scope, String descriptor) {
        BlockBody body = RuntimeHelpers.createCompiledBlockBody19(context, scriptObject, scope, descriptor);
        site.setTarget(dropArguments(constant(BlockBody.class, body), 0, Object.class, ThreadContext.class, StaticScope.class));
        return body;
    }
    
    ////////////////////////////////////////////////////////////////////////////
    // method_missing support code
    ////////////////////////////////////////////////////////////////////////////

    public static boolean methodMissing(CacheEntry entry, CallType callType, String name, IRubyObject caller) {
        DynamicMethod method = entry.method;
        return method.isUndefined() || (callType == CallType.NORMAL && !name.equals("method_missing") && !method.isCallableFrom(caller, callType));
    }

    public static IRubyObject callMethodMissing(CacheEntry entry, CallType callType, ThreadContext context, IRubyObject self, String name, IRubyObject[] args) {
        return RuntimeHelpers.selectMethodMissing(context, self, entry.method.getVisibility(), name, callType).call(context, self, self.getMetaClass(), name, args, Block.NULL_BLOCK);
    }

    public static IRubyObject callMethodMissing(CacheEntry entry, CallType callType, ThreadContext context, IRubyObject self, String name) {
        return RuntimeHelpers.selectMethodMissing(context, self, entry.method.getVisibility(), name, callType).call(context, self, self.getMetaClass(), name, Block.NULL_BLOCK);
    }

    public static IRubyObject callMethodMissing(CacheEntry entry, CallType callType, ThreadContext context, IRubyObject self, String name, Block block) {
        return RuntimeHelpers.selectMethodMissing(context, self, entry.method.getVisibility(), name, callType).call(context, self, self.getMetaClass(), name, block);
    }

    public static IRubyObject callMethodMissing(CacheEntry entry, CallType callType, ThreadContext context, IRubyObject self, String name, IRubyObject arg) {
        return RuntimeHelpers.selectMethodMissing(context, self, entry.method.getVisibility(), name, callType).call(context, self, self.getMetaClass(), name, arg, Block.NULL_BLOCK);
    }

    public static IRubyObject callMethodMissing(CacheEntry entry, CallType callType, ThreadContext context, IRubyObject self, String name, IRubyObject[] args, Block block) {
        return RuntimeHelpers.selectMethodMissing(context, self, entry.method.getVisibility(), name, callType).call(context, self, self.getMetaClass(), name, args, block);
    }

    public static IRubyObject callMethodMissing(CacheEntry entry, CallType callType, ThreadContext context, IRubyObject self, String name, IRubyObject arg0, Block block) {
        return RuntimeHelpers.selectMethodMissing(context, self, entry.method.getVisibility(), name, callType).call(context, self, self.getMetaClass(), name, arg0, block);
    }

    public static IRubyObject callMethodMissing(CacheEntry entry, CallType callType, ThreadContext context, IRubyObject self, String name, IRubyObject arg0, IRubyObject arg1) {
        return RuntimeHelpers.selectMethodMissing(context, self, entry.method.getVisibility(), name, callType).call(context, self, self.getMetaClass(), name, arg0, arg1, Block.NULL_BLOCK);
    }

    public static IRubyObject callMethodMissing(CacheEntry entry, CallType callType, ThreadContext context, IRubyObject self, String name, IRubyObject arg0, IRubyObject arg1, Block block) {
        return RuntimeHelpers.selectMethodMissing(context, self, entry.method.getVisibility(), name, callType).call(context, self, self.getMetaClass(), name, arg0, arg1, block);
    }

    public static IRubyObject callMethodMissing(CacheEntry entry, CallType callType, ThreadContext context, IRubyObject self, String name, IRubyObject arg0, IRubyObject arg1, IRubyObject arg2) {
        return RuntimeHelpers.selectMethodMissing(context, self, entry.method.getVisibility(), name, callType).call(context, self, self.getMetaClass(), name, arg0, arg1, arg2, Block.NULL_BLOCK);
    }

    public static IRubyObject callMethodMissing(CacheEntry entry, CallType callType, ThreadContext context, IRubyObject self, String name, IRubyObject arg0, IRubyObject arg1, IRubyObject arg2, Block block) {
        return RuntimeHelpers.selectMethodMissing(context, self, entry.method.getVisibility(), name, callType).call(context, self, self.getMetaClass(), name, arg0, arg1, arg2, block);
    }
    
    ////////////////////////////////////////////////////////////////////////////
    // Dispatch support methods
    ////////////////////////////////////////////////////////////////////////////

    public static RubyClass pollAndGetClass(ThreadContext context, IRubyObject self) {
        context.callThreadPoll();
        RubyClass selfType = self.getMetaClass();
        return selfType;
    }

    public static IRubyObject handleBreakJump(JumpException.BreakJump bj, ThreadContext context) throws JumpException.BreakJump {
        if (context.getFrameJumpTarget() == bj.getTarget()) {
            return (IRubyObject) bj.getValue();
        }
        throw bj;
    }

    public static IRubyObject handleBreakJump(JumpException.BreakJump bj, CacheEntry entry, ThreadContext context, IRubyObject caller, IRubyObject self, String name, IRubyObject arg0, IRubyObject arg1, IRubyObject arg2, Block block) throws JumpException.BreakJump {
        if (context.getFrameJumpTarget() == bj.getTarget()) {
            return (IRubyObject) bj.getValue();
        }
        throw bj;
    }

    public static IRubyObject handleBreakJump(ThreadContext context, JumpException.BreakJump bj) throws JumpException.BreakJump {
        if (context.getFrameJumpTarget() == bj.getTarget()) {
            return (IRubyObject) bj.getValue();
        }
        throw bj;
    }

    public static IRubyObject retryJumpError(ThreadContext context) {
        throw context.runtime.newLocalJumpError(RubyLocalJumpError.Reason.RETRY, context.runtime.getNil(), "retry outside of rescue not supported");
    }
    
    ////////////////////////////////////////////////////////////////////////////
    // Utility methods for lookup
    ////////////////////////////////////////////////////////////////////////////
    
    public static MethodHandle findStatic(Class target, String name, MethodType type) {
        try {
            return lookup().findStatic(target, name, type);
        } catch (NoSuchMethodException nsme) {
            throw new RuntimeException(nsme);
        } catch (IllegalAccessException nae) {
            throw new RuntimeException(nae);
        }
    }
    public static MethodHandle findVirtual(Class target, String name, MethodType type) {
        try {
            return lookup().findVirtual(target, name, type);
        } catch (NoSuchMethodException nsme) {
            throw new RuntimeException(nsme);
        } catch (IllegalAccessException nae) {
            throw new RuntimeException(nae);
        }
    }

    private static String extractSourceInfo(VariableSite site) {
        return " (" + site.file() + ":" + site.line() + ")";
    }
}<|MERGE_RESOLUTION|>--- conflicted
+++ resolved
@@ -175,10 +175,10 @@
         return getBootstrapHandle("variableBootstrap", BOOTSTRAP_STRING_INT_SIG);
     }
     
-<<<<<<< HEAD
     public static Handle getContextFieldHandle() {
         return getBootstrapHandle("contextFieldBootstrap", BOOTSTRAP_BARE_SIG);
-=======
+    }
+    
     public static Handle getGlobalHandle() {
         return getBootstrapHandle("globalBootstrap", BOOTSTRAP_STRING_INT_SIG);
     }
@@ -189,7 +189,6 @@
     
     public static Handle checkpointHandle() {
         return getBootstrapHandle("checkpointBootstrap", BOOTSTRAP_BARE_SIG);
->>>>>>> 714a0099
     }
     
     ////////////////////////////////////////////////////////////////////////////
