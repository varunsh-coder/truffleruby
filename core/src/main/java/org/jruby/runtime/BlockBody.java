/*
 ***** BEGIN LICENSE BLOCK *****
 * Version: EPL 1.0/GPL 2.0/LGPL 2.1
 *
 * The contents of this file are subject to the Eclipse Public
 * License Version 1.0 (the "License"); you may not use this file
 * except in compliance with the License. You may obtain a copy of
 * the License at http://www.eclipse.org/legal/epl-v10.html
 *
 * Software distributed under the License is distributed on an "AS
 * IS" basis, WITHOUT WARRANTY OF ANY KIND, either express or
 * implied. See the License for the specific language governing
 * rights and limitations under the License.
 *
 * Copyright (C) 2002-2004 Anders Bengtsson <ndrsbngtssn@yahoo.se>
 * Copyright (C) 2001-2004 Jan Arne Petersen <jpetersen@uni-bonn.de>
 * Copyright (C) 2002 Benoit Cerrina <b.cerrina@wanadoo.fr>
 * Copyright (C) 2004-2007 Thomas E Enebo <enebo@acm.org>
 * Copyright (C) 2004 Stefan Matthias Aust <sma@3plus4.de>
 * 
 * Alternatively, the contents of this file may be used under the terms of
 * either of the GNU General Public License Version 2 or later (the "GPL"),
 * or the GNU Lesser General Public License Version 2.1 or later (the "LGPL"),
 * in which case the provisions of the GPL or the LGPL are applicable instead
 * of those above. If you wish to allow use of your version of this file only
 * under the terms of either the GPL or the LGPL, and not to allow others to
 * use your version of this file under the terms of the EPL, indicate your
 * decision by deleting the provisions above and replace them with the notice
 * and other provisions required by the GPL or the LGPL. If you do not delete
 * the provisions above, a recipient may use your version of this file under
 * the terms of any one of the EPL, the GPL or the LGPL.
 ***** END LICENSE BLOCK *****/

package org.jruby.runtime;

import org.jruby.RubyArray;
import org.jruby.RubyModule;
import org.jruby.RubyProc;
import org.jruby.ast.IterNode;
import org.jruby.ast.MultipleAsgnNode;
import org.jruby.ast.NodeType;
import org.jruby.common.IRubyWarnings.ID;
import org.jruby.parser.StaticScope;
import org.jruby.runtime.builtin.IRubyObject;

/**
 * The executable body portion of a closure.
 */
public abstract class BlockBody {
    // FIXME: Maybe not best place, but move it to a good home
    public static final int ZERO_ARGS = 0;
    public static final int MULTIPLE_ASSIGNMENT = 1;
    public static final int ARRAY = 2;
    public static final int SINGLE_RESTARG = 3;

    public static final String[] EMPTY_PARAMETER_LIST = new String[0];
    
    protected final int argumentType;

    public BlockBody(int argumentType) {
        this.argumentType = argumentType;
    }

    public IRubyObject call(ThreadContext context, IRubyObject[] args, Binding binding, Block.Type type) {
        args = prepareArgumentsForCall(context, args, type);

        return yield(context, args, null, null, true, binding, type);
    }

    public IRubyObject call(ThreadContext context, IRubyObject[] args, Binding binding,
            Block.Type type, Block block) {
        args = prepareArgumentsForCall(context, args, type);

        return yield(context, args, null, null, true, binding, type, block);
    }

    public final IRubyObject yield(ThreadContext context, IRubyObject value, Binding binding, Block.Type type) {
        return doYield(context, value, binding, type);
    }

    public final IRubyObject yield(ThreadContext context, IRubyObject[] args, IRubyObject self,
                                   RubyModule klass, boolean aValue, Binding binding, Block.Type type) {
        IRubyObject[] preppedValue = RubyProc.prepareArgs(context, type, arity(), args);
        return doYield(context, preppedValue, self, klass, aValue, binding, type);
    }

    /**
     * Subclass specific yield implementation.
     * <p>
     * Should not be called directly. Gets called by {@link #yield(ThreadContext, IRubyObject, Binding, Block.Type)}
     * after ensuring that any common yield logic is taken care of.
     */
    protected abstract IRubyObject doYield(ThreadContext context, IRubyObject value, Binding binding, Block.Type type);

<<<<<<< HEAD
    public abstract IRubyObject yield(ThreadContext context, IRubyObject[] args, IRubyObject self,
                                      RubyModule klass, boolean aValue, Binding binding, Block.Type type);
=======
    /**
     * Subclass specific yield implementation.
     * <p>
     * Should not be called directly. Gets called by {@link #yield(ThreadContext, IRubyObject[], IRubyObject, RubyModule, boolean, Binding, Block.Type)}
     * after ensuring that all common yield logic is taken care of.
     */
    protected abstract IRubyObject doYield(ThreadContext context, IRubyObject[] args, IRubyObject self,
                                           RubyModule klass, boolean aValue, Binding binding, Block.Type type);
>>>>>>> 2e5e2863

    // FIXME: This should be unified with the final versions above
    // Here to allow incremental replacement. Overriden by subclasses which support it.
    public IRubyObject yield(ThreadContext context, IRubyObject[] args, IRubyObject self,
            RubyModule klass, boolean aValue, Binding binding, Block.Type type, Block block) {
        return yield(context, args, self, klass, aValue, binding, type);
    }

    // FIXME: This should be unified with the final versions above
    // Here to allow incremental replacement. Overriden by subclasses which support it.
    public IRubyObject yield(ThreadContext context, IRubyObject value,
            Binding binding, Block.Type type, Block block) {
        return yield(context, value, binding, type);
    }

    public int getArgumentType() {
        return argumentType;
    }

    public IRubyObject call(ThreadContext context, Binding binding, Block.Type type) {
        IRubyObject[] args = IRubyObject.NULL_ARRAY;
        args = prepareArgumentsForCall(context, args, type);

        return yield(context, args, null, null, true, binding, type);
    }
    public IRubyObject call(ThreadContext context, Binding binding,
            Block.Type type, Block unusedBlock) {
        return call(context, binding, type);
    }

    public IRubyObject yieldSpecific(ThreadContext context, Binding binding, Block.Type type) {
        return yield(context, null, binding, type);
    }
    public IRubyObject call(ThreadContext context, IRubyObject arg0, Binding binding, Block.Type type) {
        IRubyObject[] args = new IRubyObject[] {arg0};
        args = prepareArgumentsForCall(context, args, type);

        return yield(context, args, null, null, true, binding, type);
    }
    public IRubyObject call(ThreadContext context, IRubyObject arg0, Binding binding,
            Block.Type type, Block unusedBlock) {
        return call(context, arg0, binding, type);
    }

    public IRubyObject yieldSpecific(ThreadContext context, IRubyObject arg0, Binding binding, Block.Type type) {
        return yield(context, arg0, binding, type);
    }
    public IRubyObject call(ThreadContext context, IRubyObject arg0, IRubyObject arg1, Binding binding, Block.Type type) {
        IRubyObject[] args = new IRubyObject[] {arg0, arg1};
        args = prepareArgumentsForCall(context, args, type);

        return yield(context, args, null, null, true, binding, type);
    }
    public IRubyObject call(ThreadContext context, IRubyObject arg0, IRubyObject arg1, Binding binding,
            Block.Type type, Block unusedBlock) {
        return call(context, arg0, arg1, binding, type);
    }

    public IRubyObject yieldSpecific(ThreadContext context, IRubyObject arg0, IRubyObject arg1, Binding binding, Block.Type type) {
        return yield(context, new IRubyObject[] { arg0, arg1 }, null, null, true, binding, type);
    }
    public IRubyObject call(ThreadContext context, IRubyObject arg0, IRubyObject arg1, IRubyObject arg2, Binding binding, Block.Type type) {
        IRubyObject[] args = new IRubyObject[] {arg0, arg1, arg2};
        args = prepareArgumentsForCall(context, args, type);

        return yield(context, args, null, null, true, binding, type);
    }
    public IRubyObject call(ThreadContext context, IRubyObject arg0, IRubyObject arg1, IRubyObject arg2, Binding binding,
            Block.Type type, Block unusedBlock) {
        return call(context, arg0, arg1, arg2, binding, type);
    }

    public IRubyObject yieldSpecific(ThreadContext context, IRubyObject arg0, IRubyObject arg1, IRubyObject arg2, Binding binding, Block.Type type) {
        return yield(context, new IRubyObject[] { arg0, arg1, arg2 }, null, null, true, binding, type);
    }


    public abstract StaticScope getStaticScope();
    public abstract void setStaticScope(StaticScope newScope);

    public abstract Block cloneBlock(Binding binding);

    /**
     * What is the arity of this block?
     *
     * @return the arity
     */
    public abstract Arity arity();

    /**
     * Is the current block a real yield'able block instead a null one
     *
     * @return true if this is a valid block or false otherwise
     */
    public boolean isGiven() {
        return true;
    }

    /**
     * Get the filename for this block
     */
    public abstract String getFile();

    /**
     * get The line number for this block
     */
    public abstract int getLine();

    /**
     * Compiled codes way of examining arguments
     *
     * @param nodeId to be considered
     * @return something not linked to AST and a constant to make compiler happy
     */
    public static int asArgumentType(NodeType nodeId) {
        if (nodeId == null) return ZERO_ARGS;

        switch (nodeId) {
        case ZEROARGNODE: return ZERO_ARGS;
        case MULTIPLEASGNNODE: return MULTIPLE_ASSIGNMENT;
        case SVALUENODE: return SINGLE_RESTARG;
        }
        return ARRAY;
    }

    public IRubyObject[] prepareArgumentsForCall(ThreadContext context, IRubyObject[] args, Block.Type type) {
        switch (type) {
        case NORMAL: {
//            assert false : "can this happen?";
            if (args.length == 1 && args[0] instanceof RubyArray) {
                if (argumentType == MULTIPLE_ASSIGNMENT || argumentType == SINGLE_RESTARG) {
                    args = ((RubyArray) args[0]).toJavaArray();
                }
                break;
            }
        }
        case PROC: {
            if (args.length == 1 && args[0] instanceof RubyArray) {
                if (argumentType == MULTIPLE_ASSIGNMENT && argumentType != SINGLE_RESTARG) {
                    args = ((RubyArray) args[0]).toJavaArray();
                }
            }
            break;
        }
        case LAMBDA:
            if (argumentType == ARRAY && args.length != 1) {
                context.runtime.getWarnings().warn(ID.MULTIPLE_VALUES_FOR_BLOCK, "multiple values for a block parameter (" + args.length + " for " + arity().getValue() + ")");
                if (args.length == 0) {
                    args = context.runtime.getSingleNilArray();
                } else {
                    args = new IRubyObject[] {context.runtime.newArrayNoCopy(args)};
                }
            } else {
                arity().checkArity(context.runtime, args);
            }
            break;
        }

        return args;
    }

    public String[] getParameterList() {
        return EMPTY_PARAMETER_LIST;
    }

    public static NodeType getArgumentTypeWackyHack(IterNode iterNode) {
        NodeType argsNodeId = null;
        if (iterNode.getVarNode() != null && iterNode.getVarNode().getNodeType() != NodeType.ZEROARGNODE) {
            // if we have multiple asgn with just *args, need a special type for that
            argsNodeId = iterNode.getVarNode().getNodeType();
            if (argsNodeId == NodeType.MULTIPLEASGNNODE) {
                MultipleAsgnNode multipleAsgnNode = (MultipleAsgnNode)iterNode.getVarNode();
                if (multipleAsgnNode.getHeadNode() == null && multipleAsgnNode.getArgsNode() != null) {
                    // FIXME: This is gross. Don't do this.
                    argsNodeId = NodeType.SVALUENODE;
                }
            }
        }

        return argsNodeId;
    }

    public static final BlockBody NULL_BODY = new NullBlockBody();
}<|MERGE_RESOLUTION|>--- conflicted
+++ resolved
@@ -92,10 +92,6 @@
      */
     protected abstract IRubyObject doYield(ThreadContext context, IRubyObject value, Binding binding, Block.Type type);
 
-<<<<<<< HEAD
-    public abstract IRubyObject yield(ThreadContext context, IRubyObject[] args, IRubyObject self,
-                                      RubyModule klass, boolean aValue, Binding binding, Block.Type type);
-=======
     /**
      * Subclass specific yield implementation.
      * <p>
@@ -104,7 +100,6 @@
      */
     protected abstract IRubyObject doYield(ThreadContext context, IRubyObject[] args, IRubyObject self,
                                            RubyModule klass, boolean aValue, Binding binding, Block.Type type);
->>>>>>> 2e5e2863
 
     // FIXME: This should be unified with the final versions above
     // Here to allow incremental replacement. Overriden by subclasses which support it.
