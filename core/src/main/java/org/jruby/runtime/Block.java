--- conflicted
+++ resolved
@@ -183,25 +183,17 @@
         return newBlock;
     }
 
-<<<<<<< HEAD
     public Block cloneBlockForEval(IRubyObject self, EvalType evalType) {
-        Block block = cloneBlock();
+        Binding newBinding = new Binding(self, binding.getFrame().duplicate(), binding.getVisibility(), binding.getDynamicScope(), binding.getBacktrace());
+
+        Block block = new Block(body, newBinding);
+
+        block.type = type;
+        block.escapeBlock = this;
 
         block.getBinding().setSelf(self);
         block.getBinding().getFrame().setSelf(self);
         block.setEvalType(evalType);
-=======
-    public Block cloneBlockForEval(IRubyObject self) {
-        Binding newBinding = new Binding(self, binding.getFrame().duplicate(), binding.getVisibility(), binding.getKlass(), binding.getDynamicScope(), binding.getBacktrace());
-
-        Block block = new Block(body, newBinding);
-
-        block.type = type;
-        block.escapeBlock = this;
-
-        block.getBinding().setSelf(self);
-        block.getBinding().getFrame().setSelf(self);
->>>>>>> 17c67a63
 
         return block;
     }
