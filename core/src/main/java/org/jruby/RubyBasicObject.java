--- conflicted
+++ resolved
@@ -1266,28 +1266,13 @@
     public Object getVariable(int index) {
         return VariableAccessor.getVariable(this, index);
     }
-<<<<<<< HEAD
-    
-    @Override
-=======
-
->>>>>>> 54332386
+
+    @Override
     public void setVariable(int index, Object value) {
         ensureInstanceVariablesSettable();
         if (index < 0) return;
         metaClass.getVariableTableManager().setVariableInternal(this, index, value);
     }
-<<<<<<< HEAD
-=======
-
-    public final Object getNativeHandle() {
-        return metaClass.getVariableTableManager().getNativeHandle(this);
-    }
-
-    public final void setNativeHandle(Object value) {
-        metaClass.getVariableTableManager().setNativeHandle(this, value);
-    }
->>>>>>> 54332386
 
     public final Object getFFIHandle() {
         return metaClass.getVariableTableManager().getFFIHandle(this);
@@ -1644,15 +1629,10 @@
 
         return getMetaClass().finvoke(context, this, name, newArgs, block);
     }
-<<<<<<< HEAD
-    
+
     @JRubyMethod(name = "instance_eval",
             reads = {LASTLINE, BACKREF, VISIBILITY, BLOCK, SELF, METHODNAME, LINE, JUMPTARGET, CLASS, FILENAME, SCOPE},
             writes = {LASTLINE, BACKREF, VISIBILITY, BLOCK, SELF, METHODNAME, LINE, JUMPTARGET, CLASS, FILENAME, SCOPE})
-=======
-
-    @JRubyMethod(name = "instance_eval", compat = RUBY1_9)
->>>>>>> 54332386
     public IRubyObject instance_eval19(ThreadContext context, Block block) {
         return specificEval(context, getInstanceEvalClass(), block, EvalType.INSTANCE_EVAL);
     }
