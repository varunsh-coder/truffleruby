/***** BEGIN LICENSE BLOCK *****
 * Version: EPL 1.0/GPL 2.0/LGPL 2.1
 *
 * The contents of this file are subject to the Eclipse Public
 * License Version 1.0 (the "License"); you may not use this file
 * except in compliance with the License. You may obtain a copy of
 * the License at http://www.eclipse.org/legal/epl-v10.html
 *
 * Software distributed under the License is distributed on an "AS
 * IS" basis, WITHOUT WARRANTY OF ANY KIND, either express or
 * implied. See the License for the specific language governing
 * rights and limitations under the License.
 *
 * Copyright (C) 2006 Ola Bini <ola@ologix.com>
 * Copyright (C) 2009 Joseph LaFata <joe@quibb.org>
 * 
 * Alternatively, the contents of this file may be used under the terms of
 * either of the GNU General Public License Version 2 or later (the "GPL"),
 * or the GNU Lesser General Public License Version 2.1 or later (the "LGPL"),
 * in which case the provisions of the GPL or the LGPL are applicable instead
 * of those above. If you wish to allow use of your version of this file only
 * under the terms of either the GPL or the LGPL, and not to allow others to
 * use your version of this file under the terms of the EPL, indicate your
 * decision by deleting the provisions above and replace them with the notice
 * and other provisions required by the GPL or the LGPL. If you do not delete
 * the provisions above, a recipient may use your version of this file under
 * the terms of any one of the EPL, the GPL or the LGPL.
 ***** END LICENSE BLOCK *****/
package org.jruby.ext.bigdecimal;

import java.math.BigDecimal;
import java.math.BigInteger;
import java.math.MathContext;
import java.math.RoundingMode;
import java.util.ArrayList;
import java.util.List;
import java.util.regex.Matcher;
import java.util.regex.Pattern;
import org.jruby.Ruby;
import org.jruby.RubyArray;
import org.jruby.RubyBignum;
import org.jruby.RubyBoolean;
import org.jruby.RubyClass;
import org.jruby.RubyFixnum;
import org.jruby.RubyFloat;
import org.jruby.RubyInteger;
import org.jruby.RubyModule;
import org.jruby.RubyNumeric;
import static org.jruby.RubyNumeric.num2int;
import org.jruby.RubyObject;
import org.jruby.RubyRational;
import org.jruby.RubyString;
import org.jruby.RubySymbol;
import org.jruby.anno.JRubyClass;
import org.jruby.anno.JRubyConstant;
import org.jruby.anno.JRubyMethod;
import org.jruby.runtime.Arity;
import org.jruby.runtime.Block;
import org.jruby.runtime.ObjectAllocator;
import org.jruby.runtime.ThreadContext;
import org.jruby.runtime.Visibility;
import org.jruby.runtime.builtin.IRubyObject;
import static org.jruby.runtime.builtin.IRubyObject.NULL_ARRAY;
import org.jruby.util.Numeric;
import org.jruby.util.SafeDoubleParser;

/**
 * @author <a href="mailto:ola.bini@ki.se">Ola Bini</a>
 */
@JRubyClass(name="BigDecimal", parent="Numeric")
public class RubyBigDecimal extends RubyNumeric {
    private static final ObjectAllocator BIGDECIMAL_ALLOCATOR = new ObjectAllocator() {
        @Override
        public IRubyObject allocate(Ruby runtime, RubyClass klass) {
            return new RubyBigDecimal(runtime, klass);
        }
    };

    @JRubyConstant
    public final static int ROUND_DOWN = BigDecimal.ROUND_DOWN;
    @JRubyConstant
    public final static int ROUND_CEILING = BigDecimal.ROUND_CEILING;
    @JRubyConstant
    public final static int ROUND_UP = BigDecimal.ROUND_UP;
    @JRubyConstant
    public final static int ROUND_HALF_DOWN = BigDecimal.ROUND_HALF_DOWN;
    @JRubyConstant
    public final static int ROUND_HALF_EVEN = BigDecimal.ROUND_HALF_EVEN;
    @JRubyConstant
    public final static int ROUND_HALF_UP = BigDecimal.ROUND_HALF_UP;
    @JRubyConstant
    public final static int ROUND_FLOOR = BigDecimal.ROUND_FLOOR;

    @JRubyConstant
    public final static int SIGN_POSITIVE_INFINITE = 3;
    @JRubyConstant
    public final static int EXCEPTION_OVERFLOW = 8;
    @JRubyConstant
    public final static int SIGN_POSITIVE_ZERO = 1;
    @JRubyConstant
    public final static int EXCEPTION_ALL = 255;
    @JRubyConstant
    public final static int SIGN_NEGATIVE_FINITE = -2;
    @JRubyConstant
    public final static int EXCEPTION_UNDERFLOW = 4;
    @JRubyConstant
    public final static int SIGN_NaN = 0;
    @JRubyConstant
    public final static int BASE = 10000;
    @JRubyConstant
    public final static int ROUND_MODE = 256;
    @JRubyConstant
    public final static int SIGN_POSITIVE_FINITE = 2;
    @JRubyConstant
    public final static int EXCEPTION_INFINITY = 1;
    @JRubyConstant
    public final static int SIGN_NEGATIVE_INFINITE = -3;
    @JRubyConstant
    public final static int EXCEPTION_ZERODIVIDE = 1;
    @JRubyConstant
    public final static int SIGN_NEGATIVE_ZERO = -1;
    @JRubyConstant
    public final static int EXCEPTION_NaN = 2;
    
    // Static constants
    private static final BigDecimal TWO = new BigDecimal(2);
    private static final double SQRT_10 = 3.162277660168379332;
    
    public static RubyClass createBigDecimal(Ruby runtime) {
        try {
        RubyClass bigDecimal = runtime.defineClass("BigDecimal", runtime.getNumeric(), BIGDECIMAL_ALLOCATOR);

        runtime.getKernel().defineAnnotatedMethods(BigDecimalKernelMethods.class);

        bigDecimal.setInternalModuleVariable("vpPrecLimit", RubyFixnum.zero(runtime));
        bigDecimal.setInternalModuleVariable("vpExceptionMode", RubyFixnum.zero(runtime));
        bigDecimal.setInternalModuleVariable("vpRoundingMode", runtime.newFixnum(ROUND_HALF_UP));
        
        bigDecimal.defineAnnotatedMethods(RubyBigDecimal.class);
        bigDecimal.defineAnnotatedConstants(RubyBigDecimal.class);

        RubyModule bigMath = runtime.defineModule("BigMath");
        // TODO: BigMath.exp and BigMath.pow in native code

        bigDecimal.defineConstant("NAN", newNaN(runtime));
        bigDecimal.defineConstant("INFINITY", newInfinity(runtime, 1));

        return bigDecimal;
        } catch (Exception e) {
            System.out.println("E:" + e);
            e.printStackTrace();
        }
        return null;
    }

    private final boolean isNaN;
    private final int infinitySign;
    private final int zeroSign;
    private BigDecimal value;

    public BigDecimal getValue() {
        return value;
    }

    public RubyBigDecimal(Ruby runtime, RubyClass klass) {
        super(runtime, klass);
        this.isNaN = false;
        this.infinitySign = 0;
        this.zeroSign = 0;
    }

    public RubyBigDecimal(Ruby runtime, BigDecimal value) {
        super(runtime, runtime.getClass("BigDecimal"));
        this.isNaN = false;
        this.infinitySign = 0;
        this.zeroSign = 0;
        this.value = value;
    }

    public RubyBigDecimal(Ruby runtime, RubyClass klass, BigDecimal value) {
        super(runtime, klass);
        this.isNaN = false;
        this.infinitySign = 0;
        this.zeroSign = 0;
        this.value = value;
    }

    public RubyBigDecimal(Ruby runtime, BigDecimal value, int infinitySign) {
        super(runtime, runtime.getClass("BigDecimal"));
        this.isNaN = false;
        this.infinitySign = infinitySign;
        this.zeroSign = 0;
        this.value = value;
    }

    public RubyBigDecimal(Ruby runtime, BigDecimal value, int infinitySign, int zeroSign) {
        super(runtime, runtime.getClass("BigDecimal"));
        this.isNaN = false;
        this.infinitySign = infinitySign;
        this.zeroSign = zeroSign;
        this.value = value;
    }

    public RubyBigDecimal(Ruby runtime, BigDecimal value, boolean isNan) {
        super(runtime, runtime.getClass("BigDecimal"));
        this.isNaN = isNan;
        this.infinitySign = 0;
        this.zeroSign = 0;
        this.value = value;
    }

    public RubyBigDecimal(Ruby runtime, RubyBigDecimal rbd) {
        this(runtime, runtime.getClass("BigDecimal"), rbd);
    }

    public RubyBigDecimal(Ruby runtime, RubyClass klass, RubyBigDecimal rbd) {
        super(runtime, klass);
        this.isNaN = rbd.isNaN;
        this.infinitySign = rbd.infinitySign;
        this.zeroSign = rbd.zeroSign;
        this.value = rbd.value;
    }
    
    public static class BigDecimalKernelMethods {
        @JRubyMethod(name = "BigDecimal", required = 1, optional = 1, module = true, visibility = Visibility.PRIVATE)
        public static IRubyObject newBigDecimal(ThreadContext context, IRubyObject recv, IRubyObject[] args) {
            if (args.length == 1) return newInstance(context, context.runtime.getClass("BigDecimal"), args[0]);

            return newInstance(context, context.runtime.getClass("BigDecimal"), args[0], args[1]);
        }
    }

    @JRubyMethod(meta = true)
    public static IRubyObject ver(ThreadContext context, IRubyObject recv) {
        return context.runtime.newString("1.0.1");
    }

    @JRubyMethod
    public IRubyObject _dump(ThreadContext context) {
        return RubyString.newUnicodeString(context.runtime, "0:").append(asString());
    }
    
    @JRubyMethod
    public IRubyObject _dump(ThreadContext context, IRubyObject unused) {
        return RubyString.newUnicodeString(context.runtime, "0:").append(asString());
    }    
        
    @JRubyMethod(meta = true)
    public static RubyBigDecimal _load(ThreadContext context, IRubyObject recv, IRubyObject from) {
        RubyBigDecimal instance = (RubyBigDecimal) (((RubyClass) recv).allocate());
        String precisionAndValue = from.convertToString().asJavaString();
        String value = precisionAndValue.substring(precisionAndValue.indexOf(":")+1);
        instance.value = new BigDecimal(value);
        return instance;
    }

    @JRubyMethod(meta = true)
    public static IRubyObject double_fig(ThreadContext context, IRubyObject recv) {
        return context.runtime.newFixnum(20);
    }
    
    /**
     * Retrieve vpPrecLimit.
     */
    @JRubyMethod(meta = true)
    public static IRubyObject limit(ThreadContext context, IRubyObject recv) {
        return ((RubyModule) recv).searchInternalModuleVariable("vpPrecLimit");
    }

    /**
     * Set new vpPrecLimit if Fixnum and return the old value.
     */
    @JRubyMethod(meta = true)
    public static IRubyObject limit(ThreadContext context, IRubyObject recv, IRubyObject arg) {
        IRubyObject old = limit(context, recv);

        if (arg.isNil()) return old;
        if (!(arg instanceof RubyFixnum)) throw context.runtime.newTypeError(arg, context.runtime.getFixnum());
        if (0 > ((RubyFixnum)arg).getLongValue()) throw context.runtime.newArgumentError("argument must be positive");

        ((RubyModule) recv).setInternalModuleVariable("vpPrecLimit", arg);

        return old;
    }
        
    @JRubyMethod(meta = true)
    public static IRubyObject save_limit(ThreadContext context, IRubyObject recv, Block block) {
        return modeExecute("vpPrecLimit", context, (RubyModule) recv, block);
    }

    @JRubyMethod(meta = true)
    public static IRubyObject save_exception_mode(ThreadContext context, IRubyObject recv, Block block) {
        return modeExecute("vpExceptionMode", context, (RubyModule) recv, block);
    }

    @JRubyMethod(meta = true)
    public static IRubyObject save_rounding_mode(ThreadContext context, IRubyObject recv, Block block) {
        return modeExecute("vpRoundingMode", context, (RubyModule) recv, block);
    }
    
    private static IRubyObject modeExecute(String modeName, ThreadContext context, RubyModule mod, Block block) {
        IRubyObject savedMode = mod.searchInternalModuleVariable(modeName);

        try {
            return block.yieldSpecific(context);
        } finally {
            mod.setInternalModuleVariable(modeName, savedMode);
        }        
    }

    @JRubyMethod(required = 1, optional = 1, meta = true)
    public static IRubyObject mode(ThreadContext context, IRubyObject recv, IRubyObject[] args) {
        // FIXME: I doubt any of the constants referenced in this method
        // are ever redefined -- should compare to the known values, rather
        // than do an expensive constant lookup.
        RubyClass clazz = context.runtime.getClass("BigDecimal");
        RubyModule c = (RubyModule)recv;
        
        args = Arity.scanArgs(context.runtime, args, 1, 1);
        
        IRubyObject mode = args[0];
        IRubyObject value = args[1];
        
        if (!(mode instanceof RubyFixnum)) {
            throw context.runtime.newTypeError("wrong argument type " + mode.getMetaClass() + " (expected Fixnum)");
        }
        
        long longMode = ((RubyFixnum)mode).getLongValue();
        long _EXCEPTION_ALL =  bigDecimalConst(context.runtime, "EXCEPTION_ALL");
        if ((longMode & _EXCEPTION_ALL) != 0) {     
            if (value.isNil()) return c.searchInternalModuleVariable("vpExceptionMode");
            if (!(value instanceof RubyBoolean)) throw context.runtime.newTypeError("second argument must be true or false");

            RubyFixnum currentExceptionMode = (RubyFixnum)c.searchInternalModuleVariable("vpExceptionMode");
            RubyFixnum newExceptionMode = new RubyFixnum(context.runtime, currentExceptionMode.getLongValue());
            
            RubyFixnum _EXCEPTION_INFINITY = (RubyFixnum)clazz.getConstant("EXCEPTION_INFINITY");
            if ((longMode & _EXCEPTION_INFINITY.getLongValue()) != 0) {
                newExceptionMode = (value.isTrue()) ? (RubyFixnum)currentExceptionMode.callCoerced(context, "|", _EXCEPTION_INFINITY)
                        : (RubyFixnum)currentExceptionMode.callCoerced(context, "&", new RubyFixnum(context.runtime, ~(_EXCEPTION_INFINITY).getLongValue()));
            }
            
            RubyFixnum _EXCEPTION_NaN = (RubyFixnum)clazz.getConstant("EXCEPTION_NaN");
            if ((longMode & _EXCEPTION_NaN.getLongValue()) != 0) {
                newExceptionMode = (value.isTrue()) ? (RubyFixnum)currentExceptionMode.callCoerced(context, "|", _EXCEPTION_NaN)
                        : (RubyFixnum)currentExceptionMode.callCoerced(context, "&", new RubyFixnum(context.runtime, ~(_EXCEPTION_NaN).getLongValue()));
            }
            
            RubyFixnum _EXCEPTION_UNDERFLOW = (RubyFixnum)clazz.getConstant("EXCEPTION_UNDERFLOW");
            if ((longMode & _EXCEPTION_UNDERFLOW.getLongValue()) != 0) {
                newExceptionMode = (value.isTrue()) ? (RubyFixnum)currentExceptionMode.callCoerced(context, "|", _EXCEPTION_UNDERFLOW)
                        : (RubyFixnum)currentExceptionMode.callCoerced(context, "&", new RubyFixnum(context.runtime, ~(_EXCEPTION_UNDERFLOW).getLongValue()));
            }
            RubyFixnum _EXCEPTION_OVERFLOW = (RubyFixnum)clazz.getConstant("EXCEPTION_OVERFLOW");
            if ((longMode & _EXCEPTION_OVERFLOW.getLongValue()) != 0) {
                newExceptionMode = (value.isTrue()) ? (RubyFixnum)currentExceptionMode.callCoerced(context, "|", _EXCEPTION_OVERFLOW)
                        : (RubyFixnum)currentExceptionMode.callCoerced(context, "&", new RubyFixnum(context.runtime, ~(_EXCEPTION_OVERFLOW).getLongValue()));
            }
            c.setInternalModuleVariable("vpExceptionMode", newExceptionMode);
            return newExceptionMode;
        }
        
        long ROUND_MODE = ((RubyFixnum)clazz.getConstant("ROUND_MODE")).getLongValue();
        if (longMode == ROUND_MODE) {
            if (value.isNil()) {
                return c.searchInternalModuleVariable("vpRoundingMode");
            }

            RoundingMode javaRoundingMode = javaRoundingModeFromRubyRoundingMode(context.runtime, value);
            RubyFixnum roundingMode = context.runtime.newFixnum(javaRoundingMode.ordinal());
            c.setInternalModuleVariable("vpRoundingMode", roundingMode);

            return c.searchInternalModuleVariable("vpRoundingMode");
        }
        throw context.runtime.newTypeError("first argument for BigDecimal#mode invalid");
    }
    
    private static RubyModule bigDecimal(Ruby runtime) {
        return runtime.getClass("BigDecimal");
    }
    
    // The Fixnum cast should be fine because these are internal variables and user code cannot change them.
    private static long bigDecimalVar(Ruby runtime, String variableName) {
        return ((RubyFixnum) bigDecimal(runtime).searchInternalModuleVariable(variableName)).getLongValue();
    }
    
    // FIXME: Old code also blindly casts here.  We can CCE here.
    private static long bigDecimalConst(Ruby runtime, String constantName) {
        return ((RubyFixnum) bigDecimal(runtime).getConstant(constantName)).getLongValue();
    }     

    private static RoundingMode getRoundingMode(Ruby runtime) {
        return RoundingMode.valueOf((int) bigDecimalVar(runtime, "vpRoundingMode"));
    }

    private static boolean isNaNExceptionMode(Ruby runtime) {
        return (bigDecimalVar(runtime, "vpExceptionMode") & bigDecimalConst(runtime, "EXCEPTION_NaN")) != 0;
    }

    private static boolean isInfinityExceptionMode(Ruby runtime) {
        return (bigDecimalVar(runtime, "vpExceptionMode") & bigDecimalConst(runtime, "EXCEPTION_INFINITY")) != 0;
    }
    
    private static boolean isOverflowExceptionMode(Ruby runtime) {
        return (bigDecimalVar(runtime, "vpExceptionMode") & bigDecimalConst(runtime, "EXCEPTION_OVERFLOW")) != 0;
    }
    
    private static RubyBigDecimal cannotBeCoerced(ThreadContext context, IRubyObject v, boolean must) {
        if (!must) return null;

        String err = v.isImmediate() ? RubyObject.inspect(context, v).toString() : v.getMetaClass().getBaseName();
            
        throw context.runtime.newTypeError(err + " can't be coerced into BigDecimal");
    }
    
    private static RubyBigDecimal unableToCoerceWithoutPrec(ThreadContext context, IRubyObject v, boolean must) {
        if (!must) return null;

        throw context.runtime.newArgumentError(v.getMetaClass().getBaseName() + 
                " can't be coerced into BigDecimal without a precision");
    }
    
    private static RubyBigDecimal getVpValue19(ThreadContext context, IRubyObject v, boolean must) {
        long precision = (v instanceof RubyFloat || v instanceof RubyRational) ? 0 : -1;

        return getVpValueWithPrec19(context, v, precision, must);
    }
    
    private static RubyBigDecimal getVpRubyObjectWithPrec19Inner(ThreadContext context, RubyRational r) {
        long numerator = RubyNumeric.num2long(r.numerator(context));
        long denominator = RubyNumeric.num2long(r.denominator(context));
            
        return new RubyBigDecimal(context.runtime, 
                BigDecimal.valueOf(numerator).divide(BigDecimal.valueOf(denominator), getRoundingMode(context.runtime)));
    }
    
    private static RubyBigDecimal getVpValueWithPrec19(ThreadContext context, IRubyObject value, long precision, boolean must) {
        if (value instanceof RubyFloat) {
            if (precision > Long.MAX_VALUE) cannotBeCoerced(context, value, must);

            return new RubyBigDecimal(context.runtime, BigDecimal.valueOf(((RubyFloat)value).getDoubleValue()));
        } else if (value instanceof RubyRational) {
            if (precision < 0) return unableToCoerceWithoutPrec(context, value, must);
                
            return getVpRubyObjectWithPrec19Inner(context, (RubyRational) value);
        } 
            
        return getVpValue(context, value, must);
    }

    private static RubyBigDecimal getVpValue(ThreadContext context, IRubyObject v, boolean must) {
        if (v instanceof RubyBigDecimal) return (RubyBigDecimal) v;
        if (v instanceof RubyFixnum || v instanceof RubyBignum) {
            // Converted to a String because some values -inf cannot happen from Java libs
            return newInstance(context, bigDecimal(context.runtime), context.runtime.newString(v.toString()));
        }

        return cannotBeCoerced(v.getRuntime().getCurrentContext(), v, must);
    }

    @JRubyMethod(meta = true)
    public static IRubyObject induced_from(ThreadContext context, IRubyObject recv, IRubyObject arg) {
        return getVpValue(context, arg, true);
    }

    private final static Pattern INFINITY_PATTERN = Pattern.compile("^([+-])?Infinity$");
    private final static Pattern NUMBER_PATTERN = Pattern.compile("^([+-]?\\d*\\.?\\d*([eE][+-]?)?\\d*).*");
    
    private static RubyBigDecimal newInstance(ThreadContext context, IRubyObject recv, RubyBigDecimal arg) {
        return new RubyBigDecimal(context.runtime, (RubyClass) recv, arg);
    }
    
    private static RubyBigDecimal newInstance(ThreadContext context, IRubyObject recv, RubyFixnum arg, MathContext mathContext) {
        return new RubyBigDecimal(context.runtime, (RubyClass) recv, new BigDecimal(((RubyFixnum) arg).getLongValue(), mathContext));
    }
    
    private static RubyBigDecimal newInstance(ThreadContext context, RubyRational arg, MathContext mathContext) {
        BigDecimal num = new BigDecimal(arg.numerator(context).convertToInteger().getLongValue());
        BigDecimal den = new BigDecimal(arg.denominator(context).convertToInteger().getLongValue());
        BigDecimal value = num.divide(den, mathContext);

        return new RubyBigDecimal(context.runtime, value);
    }
    
    private static RubyBigDecimal newInstance(ThreadContext context, IRubyObject recv, RubyFloat arg, MathContext mathContext) {
        // precision can be no more than float digits
        if (mathContext.getPrecision() > RubyFloat.DIG + 1) throw context.runtime.newArgumentError("precision too large");

        return new RubyBigDecimal(context.runtime, (RubyClass) recv, new BigDecimal(arg.getDoubleValue(), mathContext));
    }    
    
    private static RubyBigDecimal newInstance(ThreadContext context, IRubyObject recv, RubyBignum arg, MathContext mathContext) {
        return new RubyBigDecimal(context.runtime, (RubyClass) recv, new BigDecimal(arg.getBigIntegerValue(), mathContext));
    }
        
    private static RubyBigDecimal newInstance(ThreadContext context, IRubyObject recv, IRubyObject arg, MathContext mathContext) {
        String strValue = arg.convertToString().toString().trim();
        if ("NaN".equals(strValue)) return newNaN(context.runtime);

        Matcher m = INFINITY_PATTERN.matcher(strValue);
        if (m.matches()) return newInfinity(context.runtime, "-".equals(m.group(1)) ? -1 : 1);

        // Convert String to Java understandable format (for BigDecimal).
        strValue = strValue.replaceFirst("[dD]", "E");                  // 1. MRI allows d and D as exponent separators
        strValue = strValue.replaceAll("_", "");                        // 2. MRI allows underscores anywhere
        strValue = NUMBER_PATTERN.matcher(strValue).replaceFirst("$1"); // 3. MRI ignores the trailing junk

        BigDecimal decimal;
        try {
            decimal = new BigDecimal(strValue, mathContext);
        } catch (NumberFormatException e) {
            if (isOverflowExceptionMode(context.runtime)) throw context.runtime.newFloatDomainError("exponent overflow");

            decimal = new BigDecimal(0);
        }

        // MRI behavior: -0 and +0 are two different things
        if (decimal.signum() == 0) return newZero(context.runtime, strValue.matches("^\\s*-.*") ? -1 : 1);

        return new RubyBigDecimal(context.runtime, (RubyClass)recv, decimal);    
    }
    
    @JRubyMethod(name = "new", meta = true)
    public static RubyBigDecimal newInstance(ThreadContext context, IRubyObject recv, IRubyObject arg) {
        if (arg instanceof RubyBigDecimal) return newInstance(context, recv, (RubyBigDecimal) arg);
        if (arg instanceof RubyFloat || arg instanceof RubyRational) throw context.runtime.newArgumentError("can't omit precision for a rational");
        if (arg instanceof RubyFixnum) return newInstance(context, recv, (RubyFixnum) arg, MathContext.UNLIMITED);
        if (arg instanceof RubyBignum) return newInstance(context, recv, (RubyBignum) arg, MathContext.UNLIMITED);

        return newInstance(context, recv, arg, MathContext.UNLIMITED);
    }
    
    @JRubyMethod(name = "new", meta = true)
    public static RubyBigDecimal newInstance(ThreadContext context, IRubyObject recv, IRubyObject arg, IRubyObject mathArg) {
        int digits = (int) mathArg.convertToInteger().getLongValue();
        if (digits < 0) throw context.runtime.newArgumentError("argument must be positive");

        MathContext mathContext = new MathContext(digits);

        if (arg instanceof RubyBigDecimal) return newInstance(context, recv, (RubyBigDecimal) arg);
        if (arg instanceof RubyFloat) return newInstance(context, recv, (RubyFloat) arg, mathContext);
        if (arg instanceof RubyRational) return newInstance(context, (RubyRational) arg, mathContext);
        if (arg instanceof RubyFixnum) return newInstance(context, recv, (RubyFixnum) arg, mathContext);
        if (arg instanceof RubyBignum) return newInstance(context, recv, (RubyBignum) arg, mathContext);

        return newInstance(context, recv, arg, MathContext.UNLIMITED);
    }

    private static RubyBigDecimal newZero(Ruby runtime, int sign) {
        return new RubyBigDecimal(runtime, BigDecimal.ZERO, 0, sign < 0 ? -1 : 1);
    }

    private static RubyBigDecimal newNaN(Ruby runtime) {
        if (isNaNExceptionMode(runtime)) throw runtime.newFloatDomainError("Computation results to 'NaN'(Not a Number)");

        return new RubyBigDecimal(runtime, BigDecimal.ZERO, true);
    }
    
    private static RubyBigDecimal newInfinity(Ruby runtime, int sign) {
        if (isInfinityExceptionMode(runtime)) throw runtime.newFloatDomainError("Computation results to 'Infinity'");

        return new RubyBigDecimal(runtime, BigDecimal.ZERO, sign < 0 ? -1 : 1);
    }

    private RubyBigDecimal setResult() {
        return setResult(0);
    }

    private RubyBigDecimal setResult(int scale) {
        int prec = RubyFixnum.fix2int(getRuntime().getClass("BigDecimal").searchInternalModuleVariable("vpPrecLimit"));
        int prec2 = Math.max(scale, prec);
        if (prec2 > 0 && this.value.scale() > (prec2-getExponent())) {
            this.value = this.value.setScale(prec2-getExponent(), BigDecimal.ROUND_HALF_UP);
        }
        return this;
    }
    
    @Override
    @JRubyMethod
    public RubyFixnum hash() {
        return getRuntime().newFixnum(value.stripTrailingZeros().hashCode());
    }

    public IRubyObject op_mod(ThreadContext context, IRubyObject arg) {
        return op_mod19(context, arg);
    }

    @JRubyMethod(name = {"%", "modulo"}, required = 1)
    public IRubyObject op_mod19(ThreadContext context, IRubyObject other) {
        // TODO: full-precision divmod is 1000x slower than MRI!
        RubyBigDecimal val = getVpValue19(context, other, false);
        
        if (val == null) return callCoerced(context, "%", other, true);
        if (isNaN() || val.isNaN() || isInfinity() && val.isInfinity()) return newNaN(context.runtime);
        if (val.isZero()) throw context.runtime.newZeroDivisionError();
        if (isInfinity()) return newNaN(context.runtime);
        if (val.isInfinity()) return this;
        if (isZero()) return newZero(context.runtime, value.signum());

        // Java and MRI definitions of modulo are different.
        BigDecimal modulo = value.remainder(val.value);
        if (modulo.signum() * val.value.signum() < 0) modulo = modulo.add(val.value);

        return new RubyBigDecimal(context.runtime, modulo).setResult();
    }

    @Override
    public IRubyObject remainder(ThreadContext context, IRubyObject arg) {
        return remainder19(context, arg);
    }

    @JRubyMethod(name = "remainder", required = 1)
    public IRubyObject remainder19(ThreadContext context, IRubyObject arg) {
        return remainderInternal(context, getVpValue19(context, arg, false), arg);
    }

    private IRubyObject remainderInternal(ThreadContext context, RubyBigDecimal val, IRubyObject arg) {
        // TODO: full-precision remainder is 1000x slower than MRI!
        if (isInfinity() || isNaN()) return newNaN(context.runtime);
        if (val == null) return callCoerced(context, "remainder", arg, true);
        if (val.isInfinity() || val.isNaN() || val.isZero()) return newNaN(context.runtime);

        // Java and MRI definitions of remainder are the same.
        return new RubyBigDecimal(context.runtime, value.remainder(val.value)).setResult();
    }

    public IRubyObject op_mul(ThreadContext context, IRubyObject arg) {
        return op_mul19(context, arg);
    }

    @JRubyMethod(name = "*", required = 1)
    public IRubyObject op_mul19(ThreadContext context, IRubyObject arg) {
        return mult219(context, arg, bigDecimal(context.runtime).searchInternalModuleVariable("vpPrecLimit"));
    }

    public IRubyObject mult2(ThreadContext context, IRubyObject b, IRubyObject n) {
        return mult219(context, b, n);
    }

    @JRubyMethod(name = "mult", required = 2)
    public IRubyObject mult219(ThreadContext context, IRubyObject b, IRubyObject n) {
<<<<<<< HEAD
        return multInternal(context, getVpValue19(context, b, false), b, n);
=======
        RubyBigDecimal val = getVpValue19(context, b, false);
        if (val == null) return cannotBeCoerced(context, val, true);

        return multInternal(context, val, b, n);
>>>>>>> 78d80b54
    }

    private IRubyObject multInternal(ThreadContext context, RubyBigDecimal val, IRubyObject b, IRubyObject n) {
        // TODO: what about n arg?
        if (val == null) return callCoerced(context, "*", b);

        int digits = RubyNumeric.fix2int(n);

        if (isNaN() || val.isNaN()) return newNaN(context.runtime);
        if ((isInfinity() && val.isZero()) || (isZero() && val.isInfinity())) return newNaN(context.runtime);

        if (isZero() || val.isZero()) {
            int sign1 = isZero()? zeroSign : value.signum();
            int sign2 = val.isZero() ?  val.zeroSign : val.value.signum();
            return newZero(context.runtime, sign1 * sign2);
        }

        if (isInfinity() || val.isInfinity()) {
            int sign1 = isInfinity() ? infinitySign : value.signum();
            int sign2 = val.isInfinity() ? val.infinitySign : val.value.signum();
            return newInfinity(context.runtime, sign1 * sign2);
        }

        BigDecimal res = value.multiply(val.value);
        // FIXME: rounding mode should not be hard-coded. See #mode.
        if (res.precision() > digits) res = res.round(new MathContext(digits,  RoundingMode.HALF_UP));

        return new RubyBigDecimal(context.runtime, res).setResult();
    }
    
    // Calculate appropriate zero or infinity depending on exponent...
    private IRubyObject newPowOfInfinity(ThreadContext context, IRubyObject exp) {
        if (Numeric.f_negative_p(context, exp)) {
            if (infinitySign >= 0) return newZero(context.runtime, 0);

            // (-Infinity) ** (-even_integer) -> +0 AND (-Infinity) ** (-odd_integer) -> -0
            if (Numeric.f_integer_p(context, exp).isTrue()) return newZero(context.runtime, is_even(exp) ? 1 : -1);

            return newZero(context.runtime, -1); // (-Infinity) ** (-non_integer) -> -0
        }
             
        if (infinitySign >= 0) return newInfinity(context.runtime, 1);

        if (Numeric.f_integer_p(context, exp).isTrue()) return newInfinity(context.runtime, is_even(exp) ? 1 : -1);

        throw context.runtime.newMathDomainError("a non-integral exponent for a negative base");
    }
    
    @JRubyMethod(name = {"**", "power"}, required = 1)
    public IRubyObject op_pow(ThreadContext context, IRubyObject exp) {
        if (!(exp instanceof RubyFixnum)) throw getRuntime().newTypeError("wrong argument type " + 
                exp.getMetaClass() + " (expected Fixnum)");

        if (isNaN()) return newNaN(context.runtime);
        if (isInfinity()) return newPowOfInfinity(context, exp);

        int times = RubyNumeric.fix2int(exp.convertToInteger());

        if (times < 0) {
            if (isZero()) return newInfinity(getRuntime(), value.signum());

            // Note: MRI has a very non-trivial way of calculating the precision,
            // so we use very simple approximation here:
            int precision = (-times + 4) * (getAllDigits().length() + 4);

            return new RubyBigDecimal(getRuntime(),
                    value.pow(times, new MathContext(precision, RoundingMode.HALF_UP)));
        }
         
        return new RubyBigDecimal(getRuntime(), value.pow(times));
    }

    public IRubyObject op_plus(ThreadContext context, IRubyObject b) {
        return op_plus19(context, b);
    }

    @JRubyMethod(name = "+")
    public IRubyObject op_plus19(ThreadContext context, IRubyObject b) {
        return addInternal(context, getVpValue19(context, b, false), b, 
                bigDecimal(context.runtime).searchInternalModuleVariable("vpPrecLimit"));
    }

    public IRubyObject add2(ThreadContext context, IRubyObject b, IRubyObject digits) {
        return add219(context, b, digits);
    }

    @JRubyMethod(name = "add")
    public IRubyObject add219(ThreadContext context, IRubyObject b, IRubyObject digits) {
        return addInternal(context, getVpValue19(context, b, false), b, digits);
    }

    private IRubyObject addInternal(ThreadContext context, RubyBigDecimal val, IRubyObject b, IRubyObject digits) {
        Ruby runtime = context.runtime;
        int prec = getPositiveInt(context, digits);

        if (val == null) {
            // TODO:
            // MRI behavior: Call "+" or "add", depending on the call.
            // But this leads to exceptions when Floats are added. See:
            // http://blade.nagaokaut.ac.jp/cgi-bin/scat.rb/ruby/ruby-core/17374
            // return callCoerced(context, op, b, true); -- this is MRI behavior.
            // We'll use ours for now, thus providing an ability to add Floats.
            return callCoerced(context, "+", b, true);
        }

        RubyBigDecimal res = handleAddSpecialValues(val);
        if (res != null) return res;

        RoundingMode roundMode = getRoundingMode(runtime);
        return new RubyBigDecimal(runtime, value.add(
                val.value, new MathContext(prec, roundMode))); // TODO: why this: .setResult();
    }

    private int getPositiveInt(ThreadContext context, IRubyObject arg) {
        if (!(arg instanceof RubyFixnum)) throw context.runtime.newTypeError(arg, context.runtime.getFixnum());

        int _value = RubyNumeric.fix2int(arg);
        if (_value < 0) throw context.runtime.newArgumentError("argument must be positive");
        return _value;
    }

    private RubyBigDecimal handleAddSpecialValues(RubyBigDecimal val) {
        if (isNaN() || val.isNaN) return newNaN(getRuntime());

        int sign = infinitySign * val.infinitySign;
        
        if (sign > 0) return isInfinity() ? this : val;
        if (sign < 0) return newNaN(getRuntime());

        // sign == 0
        sign = infinitySign + val.infinitySign;
        
        if (sign != 0) return newInfinity(getRuntime(), sign);

        return null;
    }

    @Override
    @JRubyMethod(name = "+@")
    public IRubyObject op_uplus() {
        return this;
    }
    
    public IRubyObject op_minus(ThreadContext context, IRubyObject b) {
        return op_minus19(context, b);
    }

    @JRubyMethod(name = "-", required = 1)
    public IRubyObject op_minus19(ThreadContext context, IRubyObject b) {
        return subInternal(context, getVpValue19(context, b, true), b);
    }

    public IRubyObject sub2(ThreadContext context, IRubyObject b, IRubyObject n) {
        return sub219(context, b, n);
    }

    @JRubyMethod(name = "sub", required = 2)
    public IRubyObject sub219(ThreadContext context, IRubyObject b, IRubyObject n) {
        // FIXME: Missing handling of n
        return subInternal(context, getVpValue19(context, b, false), b);
    }

    private IRubyObject subInternal(ThreadContext context, RubyBigDecimal val, IRubyObject b) {
        if (val == null) return callCoerced(context, "-", b);

        RubyBigDecimal res = handleMinusSpecialValues(val);

        return res != null ? res : new RubyBigDecimal(getRuntime(), value.subtract(val.value)).setResult();
    }

    private RubyBigDecimal handleMinusSpecialValues(RubyBigDecimal val) {
        if (isNaN() || val.isNaN()) return newNaN(getRuntime());

        int sign = infinitySign * val.infinitySign;
        
        if (sign > 0) return newNaN(getRuntime());
        if (sign < 0) return this;

        // sign == 0
        if (isInfinity()) return this;
        if (val.isInfinity()) return newInfinity(getRuntime(), val.infinitySign * -1);

        sign = infinitySign + val.infinitySign;
            
        if (sign != 0) return newInfinity(getRuntime(), sign);

        return null;
    }

    @JRubyMethod(name = "-@")
    @Override
    public IRubyObject op_uminus(ThreadContext context) {
        if (isNaN()) return newNaN(context.runtime);
        if (isInfinity()) return newInfinity(context.runtime, -infinitySign);
        if (isZero()) return newZero(context.runtime, -zeroSign);

        return new RubyBigDecimal(getRuntime(), value.negate());
    }

    public IRubyObject op_quo(ThreadContext context, IRubyObject other) {
        return op_quo20(context, other);
    }

    public IRubyObject op_quo19(ThreadContext context, IRubyObject other) {   
        return op_quo19_20(context, other);
    }
    
    @JRubyMethod(name = {"/", "quo"})
    public IRubyObject op_quo20(ThreadContext context, IRubyObject other) {
        return op_quo19_20(context, other);
    }
    
    private IRubyObject op_quo19_20(ThreadContext context, IRubyObject other) {
        RubyObject preciseOther = getVpValue19(context, other, true);
        // regular division with some default precision
        // TODO: proper algorithm to set the precision
        return op_div(context, preciseOther, getRuntime().newFixnum(200));
    }
    
    public IRubyObject op_div(ThreadContext context, IRubyObject other) {
        // integer division
        RubyBigDecimal val = getVpValue(context, other, false);
        if (val == null) return callCoerced(context, "div", other);
        if (isNaN() || val.isZero() || val.isNaN()) return newNaN(context.runtime);
        if (isInfinity() || val.isInfinity()) return newNaN(context.runtime);

        return new RubyBigDecimal(context.runtime,
                this.value.divideToIntegralValue(val.value)).setResult();
    }

    @JRubyMethod(name = "div")
    public IRubyObject op_div19(ThreadContext context, IRubyObject r) {
        RubyBigDecimal val = getVpValue19(context, r, true);

        if (val == null) return cannotBeCoerced(context, val, true);
        if (isNaN() || val.isNaN()) throw context.runtime.newFloatDomainError("Computation results to 'NaN'");
        if (isInfinity() && val.isOne()) throw context.runtime.newFloatDomainError("Computation results to 'Infinity'");
        
        if (val.isInfinity()) return newZero(getRuntime(), val.infinitySign);

        if (isZero() || val.isZero()) throw context.runtime.newZeroDivisionError();

        return op_div(context, r);
    }

    public IRubyObject op_div(ThreadContext context, IRubyObject other, IRubyObject digits) {
        // TODO: take BigDecimal.mode into account.

        int scale = RubyNumeric.fix2int(digits);

        RubyBigDecimal val = getVpValue(context, other, false);
        if (val == null) return callCoerced(context, "/", other);
        if (isNaN() || (isZero() && val.isZero()) || val.isNaN()) return newNaN(getRuntime());

        if (val.isZero()) {
            int sign1 = isInfinity() ? infinitySign : value.signum();
            return newInfinity(context.runtime, sign1 * val.zeroSign);
        }

        if (isInfinity() && !val.isInfinity()) return newInfinity(context.runtime, infinitySign * val.value.signum());
        if (!isInfinity() && val.isInfinity()) return newZero(context.runtime, value.signum() * val.infinitySign);
        if (isInfinity() && val.isInfinity()) return newNaN(context.runtime);
        if (isZero()) return newZero(context.runtime, zeroSign * val.value.signum());

        // MRI behavior: "If digits is 0, the result is the same as the / operator."
        if (scale == 0) return op_quo(context, other);

        // TODO: better algorithm to set precision needed
        int prec = Math.max(200, scale);
        return new RubyBigDecimal(context.runtime,
                value.divide(val.value, new MathContext(prec, RoundingMode.HALF_UP))).setResult(scale);
    }
    
    @JRubyMethod(name = "div")
    public IRubyObject op_div19(ThreadContext context, IRubyObject other, IRubyObject digits) {
<<<<<<< HEAD
        RubyBigDecimal val = getVpValue(context, other, false);
        if (isNaN() || val.isNaN()) throw context.runtime.newFloatDomainError("Computation results to 'NaN'");
=======
        RubyBigDecimal val = getVpValue(other, false);
        if (val == null) return cannotBeCoerced(context, val, true);

        if (isNaN() || val.isNaN()) {
            throw context.runtime.newFloatDomainError("Computation results to 'NaN'");
        }
>>>>>>> 78d80b54
        
        return op_div(context, other, digits);
    }

    private IRubyObject cmp(ThreadContext context, IRubyObject r, char op) {
        int e;
        RubyBigDecimal rb = getVpValue(context, r, false);
        if (rb == null) {
            IRubyObject ee = callCoerced(context, "<=>", r);
            if (ee.isNil()) {
                if (op == '*') return getRuntime().getNil();
                if (op == '=' || isNaN()) return getRuntime().getFalse();
                    
                throw getRuntime().newArgumentError("nil could not be coerced into a BigDecmil");
            }
            e = RubyNumeric.fix2int(ee);
        } else {
            if (isNaN() || rb.isNaN()) return op == '*' ? getRuntime().getNil() : getRuntime().getFalse();

            e = infinitySign != 0 || rb.infinitySign != 0 ?
                    infinitySign - rb.infinitySign : value.compareTo(rb.value);
        }
        switch(op) {
        case '*': return getRuntime().newFixnum(e);
        case '=': return (e==0)?getRuntime().getTrue():getRuntime().getFalse();
        case '!': return (e!=0)?getRuntime().getTrue():getRuntime().getFalse();
        case 'G': return (e>=0)?getRuntime().getTrue():getRuntime().getFalse();
        case '>': return (e> 0)?getRuntime().getTrue():getRuntime().getFalse();
        case 'L': return (e<=0)?getRuntime().getTrue():getRuntime().getFalse();
        case '<': return (e< 0)?getRuntime().getTrue():getRuntime().getFalse();
        }
        return getRuntime().getNil();
    }

    @Override
    @JRubyMethod(name = "<=>", required = 1)
    public IRubyObject op_cmp(ThreadContext context, IRubyObject arg) {
        return cmp(context, arg, '*');
    }

    @Override
    @JRubyMethod(name = {"eql?", "==", "==="}, required = 1)
    public IRubyObject eql_p(ThreadContext context, IRubyObject arg) {
        return cmp(context, arg, '=');
    }

    @JRubyMethod(name = "<", required = 1)
    public IRubyObject op_lt(ThreadContext context, IRubyObject arg) {
        return cmp(context, arg, '<');
    }

    @JRubyMethod(name = "<=", required = 1)
    public IRubyObject op_le(ThreadContext context, IRubyObject arg) {
        return cmp(context, arg, 'L');
    }

    @JRubyMethod(name = ">", required = 1)
    public IRubyObject op_gt(ThreadContext context, IRubyObject arg) {
        return cmp(context, arg, '>');
    }

    @JRubyMethod(name = ">=", required = 1)
    public IRubyObject op_ge(ThreadContext context, IRubyObject arg) {
        return cmp(context, arg, 'G');
    }

    @JRubyMethod
    public IRubyObject abs() {
        if (isNaN()) return newNaN(getRuntime());
        if (isInfinity()) return newInfinity(getRuntime(), 1);

        return new RubyBigDecimal(getRuntime(), value.abs()).setResult();
    }

    @JRubyMethod
    public IRubyObject ceil(ThreadContext context, IRubyObject arg) {
        checkFloatDomain();

        int n = RubyNumeric.fix2int(arg);
        
        if (value.scale() <= n) return this; // no rounding neccessary
        
        return new RubyBigDecimal(getRuntime(), value.setScale(n, RoundingMode.CEILING));
    }
    
    @JRubyMethod
    public IRubyObject ceil(ThreadContext context) {
        checkFloatDomain();

        BigInteger ceil = value.setScale(0, RoundingMode.CEILING).toBigInteger();
        
        if (ceil.compareTo(BigInteger.valueOf((long) ceil.intValue())) == 0) { // It fits in Fixnum
            return RubyInteger.int2fix(context.runtime, ceil.intValue());
        }

        return RubyBignum.newBignum(context.runtime, ceil);
    }

    // FIXME: Do we really need this Java inheritence for coerce?
    @Override
    public IRubyObject coerce(IRubyObject other) {
        return coerce(getRuntime().getCurrentContext(), other);
    }

    @JRubyMethod
    public IRubyObject coerce(ThreadContext context, IRubyObject other) {
        if (other instanceof RubyFloat) return getRuntime().newArray(other, to_f());

        return getRuntime().newArray(getVpValue(context, other, true), this);
    }

    @Override
    public double getDoubleValue() {
        return SafeDoubleParser.doubleValue(value);
    }
    
    @Override
    public long getLongValue() {
        return value.longValue();
    }

    @Override
    public BigInteger getBigIntegerValue() {
        return value.toBigInteger();
    }

    public BigDecimal getBigDecimalValue() {
        return value;
    }

    public RubyNumeric multiplyWith(ThreadContext context, RubyInteger value) { 
        return (RubyNumeric)op_mul(context, value);
    }

    public RubyNumeric multiplyWith(ThreadContext context, RubyFloat value) { 
        return (RubyNumeric)op_mul(context, value);
    }

    public RubyNumeric multiplyWith(ThreadContext context, RubyBignum value) { 
        return (RubyNumeric)op_mul(context, value);
    }

    @Override
    public IRubyObject divmod(ThreadContext context, IRubyObject other) {
        return divmod19(context, other);
    }
    
    @Override
    @JRubyMethod(name = "divmod")
    public IRubyObject divmod19(ThreadContext context, IRubyObject other) {
        // TODO: full-precision divmod is 1000x slower than MRI!
        Ruby runtime = context.runtime;
        RubyBigDecimal val = getVpValue19(context, other, false);

        if (val == null) return callCoerced(context, "divmod", other, true);
        if (isNaN() || val.isNaN() || isInfinity() && val.isInfinity()) return RubyArray.newArray(runtime, newNaN(runtime), newNaN(runtime));
        if (val.isZero()) throw context.runtime.newZeroDivisionError();
        if (isInfinity()) {
            int sign = (infinitySign == val.value.signum()) ? 1 : -1;
            return RubyArray.newArray(runtime, newInfinity(runtime, sign), newNaN(runtime));
        }
        if (val.isInfinity()) return RubyArray.newArray(runtime, newZero(runtime, val.value.signum()), this);
        if (isZero()) return RubyArray.newArray(runtime, newZero(runtime, value.signum()), newZero(runtime, value.signum()));

        // Java and MRI definitions of divmod are different.
        BigDecimal[] divmod = value.divideAndRemainder(val.value);

        BigDecimal div = divmod[0];
        BigDecimal mod = divmod[1];

        if (mod.signum() * val.value.signum() < 0) {
            div = div.subtract(BigDecimal.ONE);
            mod = mod.add(val.value);
        }

        return RubyArray.newArray(runtime, new RubyBigDecimal(runtime, div), new RubyBigDecimal(runtime, mod));
    }
    
    @JRubyMethod
    public IRubyObject exponent() {
        return getRuntime().newFixnum(getExponent());
    }

    @JRubyMethod(name = "finite?")
    public IRubyObject finite_p() {
        return getRuntime().newBoolean(!isNaN() && !isInfinity());
    }

    private void floorNaNInfinityCheck(Ruby runtime) {
        if (isNaN() || isInfinity()) {
            throw runtime.newFloatDomainError("Computation results to '" + to_s(NULL_ARRAY).asJavaString() + "'");
        }        
    }
    
    private RubyBigDecimal floorInternal(ThreadContext context, int n) {
        return value.scale() > n ? new RubyBigDecimal(context.runtime, value.setScale(n, RoundingMode.FLOOR)) : this;
    }
    
    @JRubyMethod public IRubyObject floor(ThreadContext context) {
        floorNaNInfinityCheck(context.runtime);
        return floorInternal(context, 0).to_int();
    }
    
    @JRubyMethod public IRubyObject floor(ThreadContext context, IRubyObject arg) {
        floorNaNInfinityCheck(context.runtime);
        return floorInternal(context, RubyNumeric.fix2int(arg));
     }    
 
    @JRubyMethod
    public IRubyObject frac(ThreadContext context) {
        if (isNaN()) return newNaN(context.runtime);
        if (isInfinity()) return newInfinity(context.runtime, infinitySign);

        if (value.scale() > 0 && value.precision() < value.scale()) return new RubyBigDecimal(context.runtime, value);

        return new RubyBigDecimal(context.runtime, value.subtract(((RubyBigDecimal)fix()).value));
    }

    @JRubyMethod(name = "infinite?")
    public IRubyObject infinite_p(ThreadContext context) {
        return infinitySign == 0 ? context.runtime.getNil() : context.runtime.newFixnum(infinitySign);
    }

    @JRubyMethod
    public IRubyObject inspect(ThreadContext context) {
        StringBuilder val = new StringBuilder("#<BigDecimal:");

        val.append(Integer.toHexString(System.identityHashCode(this))).append(",");
        val.append("'").append(callMethod(context, "to_s")).append("'").append(",");
        val.append(getSignificantDigits().length()).append("(");
        val.append(((getAllDigits().length() / 4) + 1) * 4).append(")").append(">");

        return getRuntime().newString(val.toString());
    }

    @JRubyMethod(name = "nan?")
    public IRubyObject nan_p(ThreadContext context) {
        return context.runtime.newBoolean(isNaN());
    }

    @JRubyMethod(name = "nonzero?")
    public IRubyObject nonzero_p() {
        return isZero() ? getRuntime().getNil() : this;
    }
 
    @JRubyMethod
    public IRubyObject precs(ThreadContext context) {
        return RubyArray.newArrayNoCopy(context.runtime, 
                new IRubyObject[] {context.runtime.newFixnum(getSignificantDigits().length()), 
                                   context.runtime.newFixnum(((getAllDigits().length() / 4) + 1) * 4)});
    }
    
    @JRubyMethod
    public IRubyObject round(ThreadContext context) {
        return new RubyBigDecimal(context.runtime, value.setScale(0, getRoundingMode(context.runtime))).to_int();
    }
    
    @JRubyMethod
    public IRubyObject round(ThreadContext context, IRubyObject scale) {
        return new RubyBigDecimal(context.runtime, value.setScale(num2int(scale), getRoundingMode(context.runtime))).to_int();
    }
    
    @JRubyMethod
    public IRubyObject round(ThreadContext context, IRubyObject scale, IRubyObject mode) {
        return new RubyBigDecimal(context.runtime, 
                                  value.setScale(num2int(scale), javaRoundingModeFromRubyRoundingMode(context.runtime, mode)));
    }    

    //this relies on the Ruby rounding enumerations == Java ones, which they (currently) all are
    private static RoundingMode javaRoundingModeFromRubyRoundingMode(Ruby runtime, IRubyObject arg) {
        if (arg instanceof RubySymbol) {
            RubySymbol roundingModeSymbol = (RubySymbol) arg;
            String roundingModeString = roundingModeSymbol.asJavaString();
            if (roundingModeString.equals("up")) {
                return RoundingMode.UP;
            } else if (roundingModeString.equals("down") || roundingModeString.equals("truncate")) {
                return RoundingMode.DOWN;
            } else if (roundingModeString.equals("half_up") || roundingModeString.equals("default")) {
                return RoundingMode.HALF_UP;
            } else if (roundingModeString.equals("half_down")) {
                return RoundingMode.HALF_DOWN;
            } else if (roundingModeString.equals("half_even") || roundingModeString.equals("banker")) {
                return RoundingMode.HALF_EVEN;
            } else if (roundingModeString.equals("ceiling") || roundingModeString.equals("ceil")) {
                return RoundingMode.CEILING;
            } else if (roundingModeString.equals("floor")) {
                return RoundingMode.FLOOR;
            } else {
                throw runtime.newArgumentError("invalid rounding mode");
            }
        } else {
            try {
                return RoundingMode.valueOf(num2int(arg));
            } catch (IllegalArgumentException iae) {
                throw runtime.newArgumentError("invalid rounding mode");
            }
        }
    }
    
    @JRubyMethod
    public IRubyObject sign() {
        if (isNaN()) return getMetaClass().getConstant("SIGN_NaN");
        if (isInfinity()) return getMetaClass().getConstant(infinitySign < 0 ? "SIGN_NEGATIVE_INFINITE" : "SIGN_POSITIVE_INFINITE");
        if (isZero()) return getMetaClass().getConstant(zeroSign < 0 ? "SIGN_NEGATIVE_ZERO" : "SIGN_POSITIVE_ZERO");
        
        return getMetaClass().getConstant(value.signum() < 0 ? "SIGN_NEGATIVE_FINITE" : "SIGN_POSITIVE_FINITE");
    }
    
    private RubyFixnum signValue(Ruby runtime) {
        if (isNaN()) return RubyFixnum.zero(runtime);
        if (isInfinity()) return runtime.newFixnum(infinitySign);
        if (isZero()) return runtime.newFixnum(zeroSign);

        return runtime.newFixnum(value.signum());
    } 

    @JRubyMethod
    public RubyArray split(ThreadContext context) {
        return RubyArray.newArrayNoCopy(context.runtime, new IRubyObject[] {
            signValue(context.runtime), context.runtime.newString(splitDigits()), 
            context.runtime.newFixnum(10), exponent()
        });
    }
    
    private String splitDigits() {
        if (isNaN()) return "NaN";
        if (isInfinity()) return "Infinity";
        if (isZero()) return "0";

        return getSignificantDigits();
    }
    
    // it doesn't handle special cases
    private String getSignificantDigits() {
        // TODO: no need to calculate every time.
        return value.abs().stripTrailingZeros().unscaledValue().toString();
    }

    private String getAllDigits() {
        // TODO: no need to calculate every time.
        return value.abs().unscaledValue().toString();
    }    

    private int getExponent() {
        if (isZero() || isNaN() || isInfinity()) return 0;

        BigDecimal val = value.abs().stripTrailingZeros();
        return val.precision() - val.scale();
    }

    @JRubyMethod
    public IRubyObject sqrt(IRubyObject arg) {
        Ruby runtime = getRuntime();
        if (isNaN()) throw runtime.newFloatDomainError("(VpSqrt) SQRT(NaN value)");
        if ((isInfinity() && infinitySign < 0) || value.signum() < 0) throw runtime.newFloatDomainError("(VpSqrt) SQRT(negative value)");
        if (isInfinity() && infinitySign > 0) return newInfinity(runtime, 1);

        // NOTE: MRI's sqrt precision is limited by 100,
        // but we allow values more than 100.
        int n = RubyNumeric.fix2int(arg);
        if (n < 0) throw runtime.newArgumentError("argument must be positive");

        n += 4; // just in case, add a bit of extra precision

        return new RubyBigDecimal(runtime, bigSqrt(value, new MathContext(n, RoundingMode.HALF_UP))).setResult();
    }

    @JRubyMethod
    public IRubyObject to_f() {
        if (isNaN()) return RubyFloat.newFloat(getRuntime(), Double.NaN);
        if (isInfinity()) return RubyFloat.newFloat(getRuntime(), infinitySign < 0 ? Double.NEGATIVE_INFINITY : Double.POSITIVE_INFINITY);
        if (isZero()) return RubyFloat.newFloat(getRuntime(), zeroSign < 0 ? -0.0 : 0.0);
        if (-value.scale() <= RubyFloat.MAX_10_EXP) return RubyFloat.newFloat(getRuntime(), SafeDoubleParser.doubleValue(value));

        switch (value.signum()) {
            case -1: return RubyFloat.newFloat(getRuntime(), Double.NEGATIVE_INFINITY);
            case 0: return RubyFloat.newFloat(getRuntime(), 0);
            case 1: return RubyFloat.newFloat(getRuntime(), Double.POSITIVE_INFINITY);
        }

        throw getRuntime().newArgumentError("signum of this rational is invalid: " + value.signum());
    }

    @JRubyMethod(name = {"to_i", "to_int"})
    public IRubyObject to_int() {
        checkFloatDomain();
    
        try {
            return RubyNumeric.int2fix(getRuntime(), value.longValueExact());
        } catch (ArithmeticException ae) {
            return RubyBignum.bignorm(getRuntime(), value.toBigInteger());            
        }
    }
    
    private String removeTrailingZeroes(String in) {
        while(in.length() > 0 && in.charAt(in.length()-1)=='0') {
            in = in.substring(0, in.length()-1);
        }
        return in;
    }
  
    public static boolean formatHasLeadingPlus(String format) {
        return format.startsWith("+");
    }

    public static boolean formatHasLeadingSpace(String format) {
        return format.startsWith(" ");
    }

    public static boolean formatHasFloatingPointNotation(String format) {
        return format.endsWith("F");
    }

    public static int formatFractionalDigitGroups(String format) {
        Matcher m = Pattern.compile("(\\+| )?(\\d+)(E|F)?").matcher(format);
        
        return m.matches() ? Integer.parseInt(m.group(2)) : 0;
    }
    
    private boolean hasArg(IRubyObject[] args) {
        return args.length != 0 && !args[0].isNil();
    }

    private String format(IRubyObject[] args) {
        return args[0].toString();
    }

    private String firstArgument(IRubyObject[] args) {
        return hasArg(args) ? format(args) : null;
    }

    private boolean posSpace(String arg) {
        return arg != null && formatHasLeadingSpace(arg);
    }

    private boolean posSign(String arg) {
        return arg != null && (formatHasLeadingPlus(arg) || posSpace(arg));
    }

    private boolean asEngineering(String arg) {
        return arg == null || !formatHasFloatingPointNotation(arg);
    }

    private int groups(String arg) {
        return arg != null ? formatFractionalDigitGroups(arg) : 0;
    }

    private boolean isZero() {
        return !isNaN() && !isInfinity() && (value.signum() == 0);
    }

    private boolean isOne() {
        return value.abs().compareTo(BigDecimal.ONE) == 0;
    }

    private boolean isNaN() {
        return isNaN;
    }

    private boolean isInfinity() {
        return infinitySign != 0;
    }

    private String unscaledValue() {
        return value.abs().unscaledValue().toString();
    }
    
    private String sign(String arg, int signum) {
        return signum == -1 ? "-" : (signum == 1 ? (posSign(arg) ? (posSpace(arg) ? " " : "+") : "") : "");
    }

    private IRubyObject engineeringValue(String arg) {
        StringBuilder build = new StringBuilder().append(sign(arg, value.signum())).append("0.");
        String s = removeTrailingZeroes(unscaledValue());
        
        if (groups(arg) == 0) {
            build.append("".equals(s) ? "0" : s);
        } else {
            int length = s.length();
            String sep = "";

            for (int index = 0; index < length; index += groups(arg)) {
                int next = index + groups(arg);
                build.append(sep).append(s.substring(index, next > length ? length : next));
                sep = " ";
            }
        }
        build.append("E").append(getExponent());
        return getRuntime().newString(build.toString());
    }

    private IRubyObject floatingPointValue(String arg) {
        String values[] = value.abs().stripTrailingZeros().toPlainString().split("\\.");
        String whole = values.length > 0 ? values[0] : "0";
        String after = values.length > 1 ? values[1] : "0";
        StringBuilder build = new StringBuilder().append(sign(arg, value.signum()));
        
        if (groups(arg) == 0) {
            build.append(whole);
            if (after != null) build.append(".").append(after);
        } else {
            int index = 0;
            String sep = "";
            while (index < whole.length()) {
                int next = index + groups(arg);
                if (next > whole.length()) next = whole.length();

                build.append(sep).append(whole.substring(index, next));
                sep = " ";
                index += groups(arg);
            }
            if (null != after) {
                build.append(".");
                index = 0;
                sep = "";
                while (index < after.length()) {
                    int next = index + groups(arg);
                    if (next > after.length()) next = after.length();

                    build.append(sep).append(after.substring(index, next));
                    sep = " ";
                    index += groups(arg);
                }
            }
        }
        return getRuntime().newString(build.toString());
    }
            
    @JRubyMethod(optional = 1)
    public IRubyObject to_s(IRubyObject[] args) {
        if (isNaN()) return getRuntime().newString("NaN");
        if (isInfinity()) return getRuntime().newString(infinityString());
        if (isZero()) return getRuntime().newString(zeroSign < 0 ? "-0.0" : "0.0");
        
        String arg = firstArgument(args);

        return asEngineering(arg) ? engineeringValue(arg) : floatingPointValue(arg);
    } 

    // Note: #fix has only no-arg form, but truncate allows optional parameter.

    @JRubyMethod
    public IRubyObject fix() {
        return truncateInternal(0);
    }

    private RubyBigDecimal truncateInternal(int arg) {
        if (isNaN()) return newNaN(getRuntime());
        if (isInfinity()) return newInfinity(getRuntime(), infinitySign);

        int precision = value.precision() - value.scale() + arg;
        
        if (precision > 0) return new RubyBigDecimal(getRuntime(),
                value.round(new MathContext(precision, RoundingMode.DOWN)));

        return new RubyBigDecimal(getRuntime(), BigDecimal.ZERO); // FIXME: proper sign
    }

    @JRubyMethod
    public IRubyObject truncate(ThreadContext context) {
        return truncateInternal(0).to_int();
    }
    
    @JRubyMethod
    public IRubyObject truncate(ThreadContext context, IRubyObject arg) {
        return truncateInternal(RubyNumeric.fix2int(arg));
    }    

    @JRubyMethod(name = "zero?")
    public IRubyObject zero_p() {
         return getRuntime().newBoolean(isZero());
    }

    /**
     * Returns the correctly rounded square root of a positive
     * BigDecimal. This method performs the fast <i>Square Root by
     * Coupled Newton Iteration</i> algorithm by Timm Ahrendt, from
     * the book "Pi, unleashed" by Jörg Arndt in a neat loop.
     * <p>
     * The code is based on Frans Lelieveld's code , used here with
     * permission.
     *
     * @param squarD The number to get the root from.
     * @param rootMC Precision and rounding mode.
     * @return the root of the argument number
     * @throws ArithmeticException
     *                 if the argument number is negative
     * @throws IllegalArgumentException
     *                 if rootMC has precision 0
     * @see http://oldblog.novaloka.nl/blogger.xs4all.nl/novaloka/archive/2007/09/15/295396.html
     */
    public static BigDecimal bigSqrt(BigDecimal squarD, MathContext rootMC) {
       // General number and precision checking
      int sign = squarD.signum();
      if (sign == -1) throw new ArithmeticException("Square root of a negative number: " + squarD);
      if (sign == 0) return squarD.round(rootMC);

      int prec = rootMC.getPrecision();           // the requested precision
      if (prec == 0) throw new IllegalArgumentException("Most roots won't have infinite precision = 0");

      // Initial precision is that of double numbers 2^63/2 ~ 4E18
      int BITS = 62;                              // 63-1 an even number of number bits
      int nInit = 16;                             // precision seems 16 to 18 digits
      MathContext nMC = new MathContext(18, RoundingMode.HALF_DOWN);

      // Estimate the square root with the foremost 62 bits of squarD
      BigInteger bi = squarD.unscaledValue();     // bi and scale are a tandem
      int biLen = bi.bitLength();
      int shift = Math.max(0, biLen - BITS + (biLen%2 == 0 ? 0 : 1));   // even shift..
      bi = bi.shiftRight(shift);                  // ..floors to 62 or 63 bit BigInteger

      double root = Math.sqrt(SafeDoubleParser.doubleValue(bi));
      BigDecimal halfBack = new BigDecimal(BigInteger.ONE.shiftLeft(shift/2));

      int scale = squarD.scale();
      if (scale % 2 == 1) root *= SQRT_10; // 5 -> 2, -5 -> -3 need half a scale more..

      scale = (int) Math.ceil(scale/2.);         // ..where 100 -> 10 shifts the scale

      // Initial x - use double root - multiply by halfBack to unshift - set new scale
      BigDecimal x = new BigDecimal(root, nMC);
      x = x.multiply(halfBack, nMC);              // x0 ~ sqrt()
      if (scale != 0) x = x.movePointLeft(scale);

      if (prec < nInit) {                // for prec 15 root x0 must surely be OK
          return x.round(rootMC);        // return small prec roots without iterations
      }

      // Initial v - the reciprocal
      BigDecimal v = BigDecimal.ONE.divide(TWO.multiply(x), nMC);        // v0 = 1/(2*x)

      // Collect iteration precisions beforehand
      List<Integer> nPrecs = new ArrayList<Integer>();

      assert nInit > 3 : "Never ending loop!";                // assume nInit = 16 <= prec

      // Let m be the exact digits precision in an earlier! loop
      for (int m = prec + 1; m > nInit; m = m/2 + (m > 100 ? 1 : 2)) {
          nPrecs.add(m);
      }

      // The loop of "Square Root by Coupled Newton Iteration"
      for (int i = nPrecs.size() - 1; i > -1; i--) {
          // Increase precision - next iteration supplies n exact digits
          nMC = new MathContext(nPrecs.get(i), i%2 == 1 ? RoundingMode.HALF_UP : RoundingMode.HALF_DOWN);

          // Next x                                        // e = d - x^2
          BigDecimal e = squarD.subtract(x.multiply(x, nMC), nMC);
          if (i != 0) {
              x = x.add(e.multiply(v, nMC));               // x += e*v     ~ sqrt()
          } else {
              x = x.add(e.multiply(v, rootMC), rootMC);    // root x is ready!
              break;
          }

          // Next v                                        // g = 1 - 2*x*v
          BigDecimal g = BigDecimal.ONE.subtract(TWO.multiply(x).multiply(v, nMC));

          v = v.add(g.multiply(v, nMC));                   // v += g*v     ~ 1/2/sqrt()
      }

      return x;                      // return sqrt(squarD) with precision of rootMC
    }

    private void checkFloatDomain() {
        if (isNaN()) throw this.getRuntime().newFloatDomainError("NaN");
        if (isInfinity()) throw getRuntime().newFloatDomainError(infinityString());
    }
    
    private String infinityString() {
        return infinitySign == -1 ? "-Infinity" : "Infinity";
    }
    
    private boolean is_even(IRubyObject x) {
        if (x instanceof RubyFixnum) return RubyNumeric.fix2long((RubyFixnum) x) % 2 == 0;
        if (x instanceof RubyBignum) return RubyBignum.big2long((RubyBignum) x) % 2 == 0;

        return false;
    }
}<|MERGE_RESOLUTION|>--- conflicted
+++ resolved
@@ -639,14 +639,10 @@
 
     @JRubyMethod(name = "mult", required = 2)
     public IRubyObject mult219(ThreadContext context, IRubyObject b, IRubyObject n) {
-<<<<<<< HEAD
-        return multInternal(context, getVpValue19(context, b, false), b, n);
-=======
         RubyBigDecimal val = getVpValue19(context, b, false);
         if (val == null) return cannotBeCoerced(context, val, true);
 
         return multInternal(context, val, b, n);
->>>>>>> 78d80b54
     }
 
     private IRubyObject multInternal(ThreadContext context, RubyBigDecimal val, IRubyObject b, IRubyObject n) {
@@ -922,17 +918,12 @@
     
     @JRubyMethod(name = "div")
     public IRubyObject op_div19(ThreadContext context, IRubyObject other, IRubyObject digits) {
-<<<<<<< HEAD
         RubyBigDecimal val = getVpValue(context, other, false);
-        if (isNaN() || val.isNaN()) throw context.runtime.newFloatDomainError("Computation results to 'NaN'");
-=======
-        RubyBigDecimal val = getVpValue(other, false);
         if (val == null) return cannotBeCoerced(context, val, true);
 
         if (isNaN() || val.isNaN()) {
             throw context.runtime.newFloatDomainError("Computation results to 'NaN'");
         }
->>>>>>> 78d80b54
         
         return op_div(context, other, digits);
     }
