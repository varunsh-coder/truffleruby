/*
 * Copyright (c) 2014 Oracle and/or its affiliates. All rights reserved. This
 * code is released under a tri EPL/GPL/LGPL license. You can use it,
 * redistribute it and/or modify it under the terms of the:
 *
 * Eclipse Public License version 1.0
 * GNU General Public License version 2
 * GNU Lesser General Public License version 2.1
 */
package org.jruby.truffle.runtime.backtrace;

import com.oracle.truffle.api.source.SourceSection;
import org.jruby.truffle.nodes.CoreSourceSection;
import org.jruby.truffle.runtime.RubyContext;
import org.jruby.truffle.runtime.control.TruffleFatalException;
import org.jruby.truffle.runtime.core.RubyException;

import java.util.ArrayList;
import java.util.List;

public class MRIBacktraceFormatter implements BacktraceFormatter {

    @Override
    public String[] format(RubyContext context, RubyException exception, Backtrace backtrace) {
        try {
            final List<Activation> activations = backtrace.getActivations();

            final ArrayList<String> lines = new ArrayList<>();

            lines.add(formatInLine(activations, exception));

            for (int n = 1; n < activations.size(); n++) {
                lines.add(formatFromLine(activations, n));
            }

            return lines.toArray(new String[lines.size()]);
        } catch (Exception e) {
            throw new TruffleFatalException("Exception while trying to format a Ruby call stack", e);
        }
    }

    private static String formatInLine(List<Activation> activations, RubyException exception) {
        final StringBuilder builder = new StringBuilder();

        final SourceSection sourceSection = activations.get(0).getCallNode().getEncapsulatingSourceSection();
        final SourceSection reportedSourceSection;
        final String reportedName;

        if (sourceSection instanceof CoreSourceSection) {
            reportedSourceSection = activations.get(1).getCallNode().getEncapsulatingSourceSection();
            reportedName = ((CoreSourceSection) sourceSection).getSource().getMethodName();
        } else {
            reportedSourceSection = sourceSection;
            reportedName = sourceSection.getIdentifier();
        }

        builder.append(reportedSourceSection.getSource().getName());
        builder.append(":");
        builder.append(reportedSourceSection.getStartLine());
        builder.append(":in `");
        builder.append(reportedName);
        builder.append("'");

        if (exception != null) {
            builder.append(": ");
            builder.append(exception.getMessage());
            builder.append(" (");
            builder.append(exception.getRubyClass().getName());
            builder.append(")");
        }

        return builder.toString();
    }

    private static String formatFromLine(List<Activation> activations, int n) {
        final StringBuilder builder = new StringBuilder();

        builder.append("from ");

        final SourceSection sourceSection = activations.get(n).getCallNode().getEncapsulatingSourceSection();
        final SourceSection reportedSourceSection;
<<<<<<< HEAD
=======
        final String reportedName;
>>>>>>> cff9faaf

        if (sourceSection instanceof CoreSourceSection) {
            reportedSourceSection = activations.get(n + 1).getCallNode().getEncapsulatingSourceSection();
            reportedName = ((CoreSourceSection) sourceSection).getSource().getMethodName();
        } else {
            reportedSourceSection = sourceSection;
            reportedName = sourceSection.getIdentifier();
        }

        builder.append(reportedSourceSection.getSource().getName());
        builder.append(":");
        builder.append(reportedSourceSection.getStartLine());
        builder.append(":in `");
        builder.append(reportedName);
        builder.append("'");

        return builder.toString();
    }

}<|MERGE_RESOLUTION|>--- conflicted
+++ resolved
@@ -48,7 +48,7 @@
 
         if (sourceSection instanceof CoreSourceSection) {
             reportedSourceSection = activations.get(1).getCallNode().getEncapsulatingSourceSection();
-            reportedName = ((CoreSourceSection) sourceSection).getSource().getMethodName();
+            reportedName = ((CoreSourceSection) sourceSection).getMethodName();
         } else {
             reportedSourceSection = sourceSection;
             reportedName = sourceSection.getIdentifier();
@@ -79,14 +79,11 @@
 
         final SourceSection sourceSection = activations.get(n).getCallNode().getEncapsulatingSourceSection();
         final SourceSection reportedSourceSection;
-<<<<<<< HEAD
-=======
         final String reportedName;
->>>>>>> cff9faaf
 
         if (sourceSection instanceof CoreSourceSection) {
             reportedSourceSection = activations.get(n + 1).getCallNode().getEncapsulatingSourceSection();
-            reportedName = ((CoreSourceSection) sourceSection).getSource().getMethodName();
+            reportedName = ((CoreSourceSection) sourceSection).getMethodName();
         } else {
             reportedSourceSection = sourceSection;
             reportedName = sourceSection.getIdentifier();
