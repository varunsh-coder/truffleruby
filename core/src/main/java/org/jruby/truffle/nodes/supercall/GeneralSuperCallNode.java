/*
 * Copyright (c) 2013 Oracle and/or its affiliates. All rights reserved. This
 * code is released under a tri EPL/GPL/LGPL license. You can use it,
 * redistribute it and/or modify it under the terms of the:
 *
 * Eclipse Public License version 1.0
 * GNU General Public License version 2
 * GNU Lesser General Public License version 2.1
 */
package org.jruby.truffle.nodes.supercall;

import com.oracle.truffle.api.*;
import com.oracle.truffle.api.frame.*;
import com.oracle.truffle.api.nodes.*;
import org.jruby.common.IRubyWarnings;
import org.jruby.truffle.nodes.*;
import org.jruby.truffle.runtime.*;
import org.jruby.truffle.runtime.control.*;
import org.jruby.truffle.runtime.core.*;
import org.jruby.truffle.runtime.core.array.*;
import org.jruby.truffle.runtime.methods.*;

/**
 * Represents a super call - that is a call with self as the receiver, but the superclass of self
 * used for lookup. Currently implemented without any caching, and needs to be replaced with the
 * same caching mechanism as for normal calls without complicating the existing calls too much.
 */
@NodeInfo(shortName = "general-super-call")
public class GeneralSuperCallNode extends RubyNode {

    private final boolean isSplatted;
    @Child protected RubyNode block;
    @Children protected final RubyNode[] arguments;
    @Child protected IndirectCallNode callNode;

    public GeneralSuperCallNode(RubyContext context, SourceSection sourceSection, RubyNode block, RubyNode[] arguments, boolean isSplatted) {
        super(context, sourceSection);
<<<<<<< HEAD
        assert name != null;
        assert arguments != null;
        assert !isSplatted || arguments.length == 1;
        this.name = name;
=======

        assert arguments != null;
        assert !isSplatted || arguments.length == 1;

>>>>>>> fade414b
        this.block = block;
        this.arguments = arguments;
        this.isSplatted = isSplatted;

        callNode = Truffle.getRuntime().createIndirectCallNode();
    }

    @ExplodeLoop
    @Override
    public final Object execute(VirtualFrame frame) {
        getContext().getRuntime().getWarnings().warn(IRubyWarnings.ID.TRUFFLE, getSourceSection().getSource().getName(), getSourceSection().getStartLine(), "User general super call");

        // This method is only a simple implementation - it needs proper caching

        CompilerAsserts.neverPartOfCompilation();

        final RubyBasicObject self = (RubyBasicObject) RubyArguments.getSelf(frame.getArguments());

        // Execute the arguments

        final Object[] argumentsObjects = new Object[arguments.length];

        CompilerAsserts.compilationConstant(arguments.length);
        for (int i = 0; i < arguments.length; i++) {
            argumentsObjects[i] = arguments[i].execute(frame);
        }

        // Execute the block

        RubyProc blockObject;

        if (block != null) {
            final Object blockTempObject = block.execute(frame);

            if (blockTempObject instanceof NilPlaceholder) {
                blockObject = null;
            } else {
                blockObject = (RubyProc) blockTempObject;
            }
        } else {
            blockObject = null;
        }

        // Lookup method

        final RubyClass selfClass = self.getRubyClass();
        final RubyMethod method = selfClass.getSuperclass().lookupMethod(getMethodInfo().getName());

        if (method == null || method.isUndefined()) {
            CompilerDirectives.transferToInterpreter();
            throw new RaiseException(getContext().getCoreLibrary().nameErrorNoMethod(getMethodInfo().getName(), self.toString()));
        }

        // Call the method

        if (isSplatted) {
            final RubyArray argumentsArray = (RubyArray) argumentsObjects[0];
            return callNode.call(frame, method.getCallTarget(), RubyArguments.pack(method.getDeclarationFrame(), self, blockObject, argumentsArray.asList().toArray()));
        } else {
            return callNode.call(frame, method.getCallTarget(), RubyArguments.pack(method.getDeclarationFrame(), self, blockObject, argumentsObjects));
        }
    }

    @Override
    public Object isDefined(VirtualFrame frame) {
        final RubyContext context = getContext();

        try {
            final RubyBasicObject self = context.getCoreLibrary().box(RubyArguments.getSelf(frame.getArguments()));
            final RubyBasicObject receiverRubyObject = context.getCoreLibrary().box(self);

            final RubyMethod method = receiverRubyObject.getRubyClass().getSuperclass().lookupMethod(getMethodInfo().getName());

            if (method == null || method.isUndefined() || !method.isVisibleTo(self)) {
                return NilPlaceholder.INSTANCE;
            } else {
                return context.makeString("super");
            }
        } catch (Exception e) {
            return NilPlaceholder.INSTANCE;
        }
    }

}<|MERGE_RESOLUTION|>--- conflicted
+++ resolved
@@ -35,17 +35,8 @@
 
     public GeneralSuperCallNode(RubyContext context, SourceSection sourceSection, RubyNode block, RubyNode[] arguments, boolean isSplatted) {
         super(context, sourceSection);
-<<<<<<< HEAD
-        assert name != null;
         assert arguments != null;
         assert !isSplatted || arguments.length == 1;
-        this.name = name;
-=======
-
-        assert arguments != null;
-        assert !isSplatted || arguments.length == 1;
-
->>>>>>> fade414b
         this.block = block;
         this.arguments = arguments;
         this.isSplatted = isSplatted;
