/*
 * Copyright (c) 2013 Oracle and/or its affiliates. All rights reserved. This
 * code is released under a tri EPL/GPL/LGPL license. You can use it,
 * redistribute it and/or modify it under the terms of the:
 *
 * Eclipse Public License version 1.0
 * GNU General Public License version 2
 * GNU Lesser General Public License version 2.1
 */
package org.jruby.truffle.nodes.methods;

import com.oracle.truffle.api.*;
import com.oracle.truffle.api.frame.*;
import com.oracle.truffle.api.nodes.*;
import org.jruby.runtime.Visibility;
import org.jruby.truffle.nodes.*;
import org.jruby.truffle.runtime.*;
import org.jruby.truffle.runtime.core.*;
import org.jruby.truffle.runtime.methods.*;

/**
 * Define a method. That is, store the definition of a method and when executed
 * produce the executable object that results.
 */
@NodeInfo(shortName = "method-def")
public class MethodDefinitionNode extends RubyNode {

    protected final String name;
    protected final SharedMethodInfo sharedMethodInfo;

    protected final CallTarget callTarget;

    protected final boolean requiresDeclarationFrame;

    protected final boolean ignoreLocalVisibility;

    public MethodDefinitionNode(RubyContext context, SourceSection sourceSection, String name, SharedMethodInfo sharedMethodInfo,
            boolean requiresDeclarationFrame, CallTarget callTarget, boolean ignoreLocalVisibility) {
        super(context, sourceSection);
        this.name = name;
        this.sharedMethodInfo = sharedMethodInfo;
        this.requiresDeclarationFrame = requiresDeclarationFrame;
        this.callTarget = callTarget;
        this.ignoreLocalVisibility = ignoreLocalVisibility;
    }

    public RubyMethod executeMethod(VirtualFrame frame) {
        CompilerDirectives.transferToInterpreter();

        final MaterializedFrame declarationFrame;

        if (requiresDeclarationFrame) {
            declarationFrame = frame.materialize();
        } else {
            declarationFrame = null;
        }

        Visibility visibility;

        if (ignoreLocalVisibility) {
            visibility = Visibility.PUBLIC;
        } else if (name.equals("initialize") || name.equals("initialize_copy") || name.equals("initialize_clone") || name.equals("initialize_dup") || name.equals("respond_to_missing?")) {
            visibility = Visibility.PRIVATE;
        } else {
            final FrameSlot visibilitySlot = frame.getFrameDescriptor().findFrameSlot(RubyModule.VISIBILITY_FRAME_SLOT_ID);

            if (visibilitySlot == null) {
                visibility = Visibility.PUBLIC;
            } else {
                Object visibilityObject;

                try {
                    visibilityObject = frame.getObject(visibilitySlot);
                } catch (FrameSlotTypeException e) {
                    throw new RuntimeException(e);
                }

                if (visibilityObject instanceof Visibility) {
                    visibility = (Visibility) visibilityObject;
                } else {
                    visibility = Visibility.PUBLIC;
                }
            }
        }

<<<<<<< HEAD
        return new RubyMethod(sharedMethodInfo, name, null, visibility, false, callTarget, declarationFrame);
=======
        final InlinableMethodImplementation methodImplementation = new InlinableMethodImplementation(callTarget, declarationFrame, frameDescriptor, pristineRootNode, false, false);

        // Define the method with no declaring module - this will be filled in by AddMethodNode in the typical case

        final RubyMethod method = new RubyMethod(sharedMethodInfo, null, name, visibility, false, methodImplementation);

        methodImplementation.setMethod(method);

        return method;
>>>>>>> 73f4462d
    }

    @Override
    public Object execute(VirtualFrame frame) {
        return executeMethod(frame);
    }

    public String getName() {
        return name;
    }

    public CallTarget getCallTarget() {
        return callTarget;
    }

}<|MERGE_RESOLUTION|>--- conflicted
+++ resolved
@@ -28,19 +28,19 @@
     protected final String name;
     protected final SharedMethodInfo sharedMethodInfo;
 
-    protected final CallTarget callTarget;
+    protected final RubyRootNode rootNode;
 
     protected final boolean requiresDeclarationFrame;
 
     protected final boolean ignoreLocalVisibility;
 
     public MethodDefinitionNode(RubyContext context, SourceSection sourceSection, String name, SharedMethodInfo sharedMethodInfo,
-            boolean requiresDeclarationFrame, CallTarget callTarget, boolean ignoreLocalVisibility) {
+            boolean requiresDeclarationFrame, RubyRootNode rootNode, boolean ignoreLocalVisibility) {
         super(context, sourceSection);
         this.name = name;
         this.sharedMethodInfo = sharedMethodInfo;
         this.requiresDeclarationFrame = requiresDeclarationFrame;
-        this.callTarget = callTarget;
+        this.rootNode = rootNode;
         this.ignoreLocalVisibility = ignoreLocalVisibility;
     }
 
@@ -83,19 +83,11 @@
             }
         }
 
-<<<<<<< HEAD
-        return new RubyMethod(sharedMethodInfo, name, null, visibility, false, callTarget, declarationFrame);
-=======
-        final InlinableMethodImplementation methodImplementation = new InlinableMethodImplementation(callTarget, declarationFrame, frameDescriptor, pristineRootNode, false, false);
-
-        // Define the method with no declaring module - this will be filled in by AddMethodNode in the typical case
-
-        final RubyMethod method = new RubyMethod(sharedMethodInfo, null, name, visibility, false, methodImplementation);
-
-        methodImplementation.setMethod(method);
-
+        final RubyRootNode rootNodeClone = NodeUtil.cloneNode(rootNode);
+        final CallTarget callTarget = Truffle.getRuntime().createCallTarget(rootNodeClone);
+        final RubyMethod method = new RubyMethod(sharedMethodInfo, name, null, visibility, false, callTarget, declarationFrame);
+        rootNodeClone.setMethod(method);
         return method;
->>>>>>> 73f4462d
     }
 
     @Override
@@ -107,8 +99,8 @@
         return name;
     }
 
-    public CallTarget getCallTarget() {
-        return callTarget;
+    public RubyRootNode getMethodRootNode() {
+        return rootNode;
     }
 
 }