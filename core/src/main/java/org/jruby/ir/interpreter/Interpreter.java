--- conflicted
+++ resolved
@@ -533,15 +533,12 @@
             break;
         case RECV_EXCEPTION: {
             ReceiveExceptionInstr rei = (ReceiveExceptionInstr)instr;
-<<<<<<< HEAD
-=======
             // FIXME: Alternatively, we could update 'RescueEQQInstr' to check for
             // Unrescuable. This will eliminate this special case from this code
             // altogether, but will slow down breaks and nonlocal-returns marginally
             // since we would execute 'search-const(Exception...)' and a 'rescue_eqq'
             // before bailing rather than bailing right away.
             //
->>>>>>> 2e5e2863
             // FIXME: HACK for now .. make semantics explicit rather
             // than piggybacking on top of the checkType field
             //
