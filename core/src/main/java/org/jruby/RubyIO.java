/*
 **** BEGIN LICENSE BLOCK *****
 * Version: EPL 1.0/GPL 2.0/LGPL 2.1
 *
 * The contents of this file are subject to the Eclipse Public
 * License Version 1.0 (the "License"); you may not use this file
 * except in compliance with the License. You may obtain a copy of
 * the License at http://www.eclipse.org/legal/epl-v10.html
 *
 * Software distributed under the License is distributed on an "AS
 * IS" basis, WITHOUT WARRANTY OF ANY KIND, either express or
 * implied. See the License for the specific language governing
 * rights and limitations under the License.
 *
 * Copyright (C) 2001-2004 Jan Arne Petersen <jpetersen@uni-bonn.de>
 * Copyright (C) 2002 Benoit Cerrina <b.cerrina@wanadoo.fr>
 * Copyright (C) 2002-2004 Anders Bengtsson <ndrsbngtssn@yahoo.se>
 * Copyright (C) 2002-2006 Thomas E Enebo <enebo@acm.org>
 * Copyright (C) 2004-2006 Charles O Nutter <headius@headius.com>
 * Copyright (C) 2004 Stefan Matthias Aust <sma@3plus4.de>
 * Copyright (C) 2006 Evan Buswell <ebuswell@gmail.com>
 * Copyright (C) 2007 Miguel Covarrubias <mlcovarrubias@gmail.com>
 * 
 * Alternatively, the contents of this file may be used under the terms of
 * either of the GNU General Public License Version 2 or later (the "GPL"),
 * or the GNU Lesser General Public License Version 2.1 or later (the "LGPL"),
 * in which case the provisions of the GPL or the LGPL are applicable instead
 * of those above. If you wish to allow use of your version of this file only
 * under the terms of either the GPL or the LGPL, and not to allow others to
 * use your version of this file under the terms of the EPL, indicate your
 * decision by deleting the provisions above and replace them with the notice
 * and other provisions required by the GPL or the LGPL. If you do not delete
 * the provisions above, a recipient may use your version of this file under
 * the terms of any one of the EPL, the GPL or the LGPL.
 ***** END LICENSE BLOCK *****/
package org.jruby;

import org.jruby.runtime.Helpers;
import org.jruby.util.StringSupport;
import org.jruby.util.io.EncodingUtils;
import org.jruby.util.io.ModeFlags;
import org.jruby.util.io.SelectBlob;
import jnr.constants.platform.Fcntl;
import java.io.EOFException;
import java.io.FileDescriptor;
import java.io.IOException;
import java.io.FileNotFoundException;
import java.io.InputStream;
import java.io.OutputStream;
import java.nio.ByteBuffer;
import java.nio.channels.Channel;
import java.nio.channels.Channels;
import java.nio.channels.FileChannel;
import java.nio.channels.NonReadableChannelException;
import java.nio.channels.Pipe;
import java.nio.channels.ReadableByteChannel;
import java.nio.channels.SelectableChannel;
import java.nio.channels.SelectionKey;
import java.nio.channels.WritableByteChannel;
import java.util.ArrayList;
import java.util.Arrays;
import java.util.HashSet;
import java.util.List;
import java.util.Set;

import org.jcodings.Encoding;
import org.jruby.anno.FrameField;
import org.jruby.anno.JRubyMethod;
import org.jruby.anno.JRubyClass;
import org.jruby.common.IRubyWarnings.ID;
import org.jruby.exceptions.RaiseException;
import org.jruby.ext.fcntl.FcntlLibrary;
import org.jruby.platform.Platform;
import org.jruby.runtime.Block;
import org.jruby.runtime.ClassIndex;
import org.jruby.runtime.ObjectAllocator;
import org.jruby.runtime.ThreadContext;
import static org.jruby.runtime.Visibility.*;
import org.jruby.runtime.builtin.IRubyObject;
import org.jruby.util.ByteList;
import org.jruby.util.io.Stream;
import org.jruby.util.io.IOOptions;
import org.jruby.util.SafePropertyAccessor;
import org.jruby.util.ShellLauncher;
import org.jruby.util.TypeConverter;
import org.jruby.util.io.BadDescriptorException;
import org.jruby.util.io.ChannelStream;
import org.jruby.util.io.InvalidValueException;
import org.jruby.util.io.PipeException;
import org.jruby.util.io.FileExistsException;
import org.jruby.util.io.DirectoryAsFileException;
import org.jruby.util.io.STDIO;
import org.jruby.util.io.OpenFile;
import org.jruby.util.io.ChannelDescriptor;

import org.jcodings.specific.ASCIIEncoding;
import org.jruby.runtime.Arity;

import static org.jruby.RubyEnumerator.enumeratorize;
import org.jruby.ast.util.ArgsUtil;
import org.jruby.internal.runtime.ThreadedRunnable;
import org.jruby.runtime.encoding.EncodingCapable;
import org.jruby.runtime.encoding.EncodingService;
import org.jruby.util.encoding.Transcoder;
import org.jruby.util.ShellLauncher.POpenProcess;
import org.jruby.util.io.IOEncodable;
import static org.jruby.util.StringSupport.isIncompleteChar;

/**
 * 
 * @author jpetersen
 */
@JRubyClass(name="IO", include="Enumerable")
public class RubyIO extends RubyObject implements IOEncodable {
    // This should only be called by this and RubyFile.
    // It allows this object to be created without a IOHandler.
    public RubyIO(Ruby runtime, RubyClass type) {
        super(runtime, type);
    }
    
    public RubyIO(Ruby runtime, OutputStream outputStream) {
        this(runtime, outputStream, true);
    }

    public RubyIO(Ruby runtime, OutputStream outputStream, boolean autoclose) {
        super(runtime, runtime.getIO());
        
        // We only want IO objects with valid streams (better to error now). 
        if (outputStream == null) {
            throw runtime.newRuntimeError("Opening null stream");
        }
        
        openFile = new OpenFile();
        
        try {
            openFile.setMainStream(ChannelStream.open(runtime, new ChannelDescriptor(Channels.newChannel(outputStream)), autoclose));
        } catch (InvalidValueException e) {
            throw getRuntime().newErrnoEINVALError();
        }
        
        openFile.setMode(OpenFile.WRITABLE | OpenFile.APPEND);
    }
    
    public RubyIO(Ruby runtime, InputStream inputStream) {
        super(runtime, runtime.getIO());
        
        if (inputStream == null) {
            throw runtime.newRuntimeError("Opening null stream");
        }
        
        openFile = new OpenFile();
        
        try {
            openFile.setMainStream(ChannelStream.open(runtime, new ChannelDescriptor(Channels.newChannel(inputStream))));
        } catch (InvalidValueException e) {
            throw getRuntime().newErrnoEINVALError();
        }
        
        openFile.setMode(OpenFile.READABLE);
    }
    
    public RubyIO(Ruby runtime, Channel channel) {
        super(runtime, runtime.getIO());
        
        // We only want IO objects with valid streams (better to error now). 
        if (channel == null) {
            throw runtime.newRuntimeError("Opening null channel");
        }
        
        openFile = new OpenFile();
        
        try {
            openFile.setMainStream(ChannelStream.open(runtime, new ChannelDescriptor(channel)));
        } catch (InvalidValueException e) {
            throw getRuntime().newErrnoEINVALError();
        }
        
        openFile.setMode(openFile.getMainStream().getModes().getOpenFileFlags());
    }

    public RubyIO(Ruby runtime, ShellLauncher.POpenProcess process, IOOptions ioOptions) {
        this(runtime, runtime.getIO(), process, null, ioOptions);
    }
    
    @Deprecated
    public RubyIO(Ruby runtime, RubyClass cls, ShellLauncher.POpenProcess process, RubyHash options, IOOptions ioOptions) {
        super(runtime, cls);

        ioOptions = updateIOOptionsFromOptions(runtime.getCurrentContext(), (RubyHash) options, ioOptions);

        openFile = new OpenFile();
        
        setupPopen(ioOptions.getModeFlags(), process);
    }
    
    public RubyIO(Ruby runtime, STDIO stdio) {
        super(runtime, runtime.getIO());
        
        openFile = new OpenFile();
        ChannelDescriptor descriptor;
        Stream mainStream;

        switch (stdio) {
        case IN:
            // special constructor that accepts stream, not channel
            descriptor = new ChannelDescriptor(runtime.getIn(), newModeFlags(runtime, ModeFlags.RDONLY), FileDescriptor.in);
            runtime.putFilenoMap(0, descriptor.getFileno());
            mainStream = ChannelStream.open(runtime, descriptor);
            openFile.setMainStream(mainStream);
            break;
        case OUT:
            descriptor = new ChannelDescriptor(Channels.newChannel(runtime.getOut()), newModeFlags(runtime, ModeFlags.WRONLY | ModeFlags.APPEND), FileDescriptor.out);
            runtime.putFilenoMap(1, descriptor.getFileno());
            mainStream = ChannelStream.open(runtime, descriptor);
            openFile.setMainStream(mainStream);
            openFile.getMainStream().setSync(true);
            break;
        case ERR:
            descriptor = new ChannelDescriptor(Channels.newChannel(runtime.getErr()), newModeFlags(runtime, ModeFlags.WRONLY | ModeFlags.APPEND), FileDescriptor.err);
            runtime.putFilenoMap(2, descriptor.getFileno());
            mainStream = ChannelStream.open(runtime, descriptor);
            openFile.setMainStream(mainStream);
            openFile.getMainStream().setSync(true);
            break;
        }

        openFile.setMode(openFile.getMainStream().getModes().getOpenFileFlags());
        // never autoclose stdio streams
        openFile.setAutoclose(false);
        openFile.setStdio(true);
    }
    
    public static RubyIO newIO(Ruby runtime, Channel channel) {
        return new RubyIO(runtime, channel);
    }
    
    public OpenFile getOpenFile() {
        return openFile;
    }
    
    protected OpenFile getOpenFileChecked() {
        openFile.checkClosed(getRuntime());
        return openFile;
    }
    
    private static ObjectAllocator IO_ALLOCATOR = new ObjectAllocator() {
        @Override
        public IRubyObject allocate(Ruby runtime, RubyClass klass) {
            return new RubyIO(runtime, klass);
        }
    };

    /*
     * We use FILE versus IO to match T_FILE in MRI.
     */
    @Override
    public ClassIndex getNativeClassIndex() {
        return ClassIndex.FILE;
    }

    public static RubyClass createIOClass(Ruby runtime) {
        RubyClass ioClass = runtime.defineClass("IO", runtime.getObject(), IO_ALLOCATOR);

        ioClass.setClassIndex(ClassIndex.IO);
        ioClass.setReifiedClass(RubyIO.class);

        ioClass.kindOf = new RubyModule.JavaClassKindOf(RubyIO.class);

        ioClass.includeModule(runtime.getEnumerable());
        
        // TODO: Implement tty? and isatty.  We have no real capability to
        // determine this from java, but if we could set tty status, then
        // we could invoke jruby differently to allow stdin to return true
        // on this.  This would allow things like cgi.rb to work properly.
        
        ioClass.defineAnnotatedMethods(RubyIO.class);

        // Constants for seek
        ioClass.setConstant("SEEK_SET", runtime.newFixnum(Stream.SEEK_SET));
        ioClass.setConstant("SEEK_CUR", runtime.newFixnum(Stream.SEEK_CUR));
        ioClass.setConstant("SEEK_END", runtime.newFixnum(Stream.SEEK_END));

        ioClass.defineModuleUnder("WaitReadable");
        ioClass.defineModuleUnder("WaitWritable");

        return ioClass;
    }

    public OutputStream getOutStream() {
        try {
            return getOpenFileChecked().getMainStreamSafe().newOutputStream();
        } catch (BadDescriptorException e) {
            throw getRuntime().newErrnoEBADFError();
        }
    }

    public InputStream getInStream() {
        try {
            return getOpenFileChecked().getMainStreamSafe().newInputStream();
        } catch (BadDescriptorException e) {
            throw getRuntime().newErrnoEBADFError();
        }
    }

    public Channel getChannel() {
        try {
            return getOpenFileChecked().getMainStreamSafe().getChannel();
        } catch (BadDescriptorException e) {
            throw getRuntime().newErrnoEBADFError();
        }
    }

    @Deprecated
    public Stream getHandler() throws BadDescriptorException {
        return getOpenFileChecked().getMainStreamSafe();
    }

    protected void reopenPath(Ruby runtime, IRubyObject[] args) {
        IRubyObject pathString;
        
        pathString = RubyFile.get_path(runtime.getCurrentContext(), args[0]);

        // TODO: check safe, taint on incoming string

        try {
            IOOptions modes;
            if (args.length > 1) {
                IRubyObject modeString = args[1].convertToString();
                modes = newIOOptions(runtime, modeString.toString());

                openFile.setMode(modes.getModeFlags().getOpenFileFlags());
            } else {
                modes = newIOOptions(runtime, "r");
            }

            String path = pathString.toString();

            // Ruby code frequently uses a platform check to choose "NUL:" on windows
            // but since that check doesn't work well on JRuby, we help it out

            openFile.setPath(path);

            if (openFile.getMainStream() == null) {
                try {
                    openFile.setMainStream(ChannelStream.fopen(runtime, path, modes.getModeFlags()));
                } catch (FileExistsException fee) {
                    throw runtime.newErrnoEEXISTError(path);
                }

                if (openFile.getPipeStream() != null) {
                    openFile.getPipeStream().fclose();
                    openFile.setPipeStream(null);
                }
            } else {
                // TODO: This is an freopen in MRI, this is close, but not quite the same
                openFile.getMainStreamSafe().freopen(runtime, path, newIOOptions(runtime, openFile.getModeAsString(runtime)).getModeFlags());
                
                if (openFile.getPipeStream() != null) {
                    // TODO: pipe handler to be reopened with path and "w" mode
                }
            }
        } catch (PipeException pe) {
            throw runtime.newErrnoEPIPEError();
        } catch (IOException ex) {
            throw runtime.newIOErrorFromException(ex);
        } catch (BadDescriptorException ex) {
            throw runtime.newErrnoEBADFError();
        } catch (InvalidValueException e) {
            throw runtime.newErrnoEINVALError();
        }
    }

    protected void reopenIO(Ruby runtime, RubyIO ios) {
        try {
            if (ios.openFile == this.openFile) return;

            OpenFile origFile = ios.getOpenFileChecked();
            OpenFile selfFile = getOpenFileChecked();

            long pos = 0;
            
            Stream origStream = origFile.getMainStreamSafe();
            ChannelDescriptor origDescriptor = origStream.getDescriptor();
            boolean origIsSeekable = origDescriptor.isSeekable();

            if (origFile.isReadable() && origIsSeekable) {
                pos = origStream.fgetpos();
            }

            if (origFile.getPipeStream() != null) {
                origFile.getPipeStream().fflush();
            } else if (origFile.isWritable()) {
                origStream.fflush();
            }

            if (selfFile.isWritable()) {
                selfFile.getWriteStreamSafe().fflush();
            }

            selfFile.setMode(origFile.getMode());
            selfFile.setProcess(origFile.getProcess());
            selfFile.setLineNumber(origFile.getLineNumber());
            selfFile.setPath(origFile.getPath());
            selfFile.setFinalizer(origFile.getFinalizer());

            Stream selfStream = selfFile.getMainStreamSafe();
            ChannelDescriptor selfDescriptor = selfStream.getDescriptor();
            boolean selfIsSeekable = selfDescriptor.isSeekable();

            // check if we're a stdio IO, and ensure we're not badly mutilated
            if (runtime.getFileno(selfDescriptor) >= 0 && runtime.getFileno(selfDescriptor) <= 2) {
                selfStream.clearerr();

                // dup2 new fd into self to preserve fileno and references to it
                origDescriptor.dup2Into(selfDescriptor);
                selfStream.setModes(origStream.getModes());
            } else {
                Stream pipeFile = selfFile.getPipeStream();
                selfStream.fclose();
                selfFile.setPipeStream(null);

                // TODO: turn off readable? am I reading this right?
                // This only seems to be used while duping below, since modes gets
                // reset to actual modes afterward
                //fptr->mode &= (m & FMODE_READABLE) ? ~FMODE_READABLE : ~FMODE_WRITABLE;

                if (pipeFile != null) {
                    selfFile.setMainStream(ChannelStream.fdopen(runtime, origDescriptor, origDescriptor.getOriginalModes()));
                    selfFile.setPipeStream(pipeFile);
                } else {
                    // only use internal fileno here, stdio is handled above
                    selfFile.setMainStream(
                            ChannelStream.open(
                            runtime,
                            origDescriptor.dup2(selfDescriptor.getFileno())));

                    // since we're not actually duping the incoming channel into our handler, we need to
                    // copy the original sync behavior from the other handler
                    selfFile.getMainStreamSafe().setSync(selfFile.getMainStreamSafe().isSync());
                }
            }

            // TODO: anything threads attached to original fd are notified of the close...
            // see rb_thread_fd_close

            if (origFile.isReadable() && pos >= 0) {
                if (selfIsSeekable) {
                    selfFile.seek(pos, Stream.SEEK_SET);
                }

                if (origIsSeekable) {
                    origFile.seek(pos, Stream.SEEK_SET);
                }
            }

            // only use internal fileno here, stdio is handled above
            if (selfFile.getPipeStream() != null && selfDescriptor.getFileno() != selfFile.getPipeStream().getDescriptor().getFileno()) {
                int fd = selfFile.getPipeStream().getDescriptor().getFileno();

                if (origFile.getPipeStream() == null) {
                    selfFile.getPipeStream().fclose();
                    selfFile.setPipeStream(null);
                } else if (fd != origFile.getPipeStream().getDescriptor().getFileno()) {
                    selfFile.getPipeStream().fclose();
                    ChannelDescriptor newFD2 = origFile.getPipeStream().getDescriptor().dup2(fd);
                    selfFile.setPipeStream(ChannelStream.fdopen(runtime, newFD2, newIOOptions(runtime, "w").getModeFlags()));
                }
            }

            if ((selfFile.getMode() & OpenFile.BINMODE) != 0) {
                selfFile.setBinmode();
            }

            // TODO: set our metaclass to target's class (i.e. scary!)

        } catch (IOException ex) { // TODO: better error handling
            throw runtime.newIOErrorFromException(ex);
        } catch (BadDescriptorException ex) {
            throw runtime.newIOError("could not reopen: " + ex.getMessage());
        } catch (PipeException ex) {
            ex.printStackTrace();
            throw runtime.newIOError("could not reopen: " + ex.getMessage());
        } catch (InvalidValueException ive) {
            throw runtime.newErrnoEINVALError();
        }
    }

    @JRubyMethod(name = "reopen", required = 1, optional = 1)
    public IRubyObject reopen(ThreadContext context, IRubyObject[] args) {
        Ruby runtime = context.runtime;
    	IRubyObject tmp = TypeConverter.convertToTypeWithCheck(args[0], runtime.getIO(), "to_io");
        
    	if (!tmp.isNil()) {
            reopenIO(runtime, (RubyIO) tmp);
        } else {
            reopenPath(runtime, args);
        }
        
        return this;
    }

    @Deprecated
    public static ModeFlags getIOModes(Ruby runtime, String modesString) {
        return newModeFlags(runtime, modesString);
    }

    @Deprecated
    public static int getIOModesIntFromString(Ruby runtime, String modesString) {
        try {
            return ModeFlags.getOFlagsFromString(modesString);
        } catch (InvalidValueException ive) {
            throw runtime.newArgumentError("illegal access mode");
        }
    }

    /*
     * Ensure that separator is valid otherwise give it the default paragraph separator.
     */
    private ByteList separator(Ruby runtime) {
        return separator(runtime, runtime.getRecordSeparatorVar().get());
    }

    private ByteList separator(Ruby runtime, IRubyObject separatorValue) {
        ByteList separator = separatorValue.isNil() ? null :
            separatorValue.convertToString().getByteList();

        if (separator != null) {
            if (separator.getRealSize() == 0) return Stream.PARAGRAPH_DELIMETER;

            if (separator.getEncoding() != getEnc()) {
                separator = Transcoder.strConvEncOpts(runtime.getCurrentContext(), separator,
                        getEnc2(), getEnc(), 0, runtime.getNil());
            }
        }

        return separator;
    }

    private ByteList getSeparatorFromArgs(Ruby runtime, IRubyObject[] args, int idx) {

        if (args.length > idx && args[idx] instanceof RubyFixnum) {
            return separator(runtime, runtime.getRecordSeparatorVar().get());
        }

        return separator(runtime, args.length > idx ? args[idx] : runtime.getRecordSeparatorVar().get());
    }

    private ByteList getSeparatorForGets(Ruby runtime, IRubyObject[] args) {
        return getSeparatorFromArgs(runtime, args, 0);
    }

    private IRubyObject getline(ThreadContext context, ByteList separator, ByteListCache cache) {
        return getline(context, separator, -1, cache);
    }

    public IRubyObject getline(ThreadContext context, ByteList separator) {
        return getline(context, separator, -1, null);
    }

    /**
     * getline using logic of gets.  If limit is -1 then read unlimited amount.
     *
     */
    public IRubyObject getline(ThreadContext context, ByteList separator, long limit) {
        return getline(context, separator, limit, null);
    }

    private IRubyObject getline(ThreadContext context, ByteList separator, long limit, ByteListCache cache) {
        return getlineInner(context, separator, limit, cache);
    }
    
    private IRubyObject getlineEmptyString(Ruby runtime) {
        return RubyString.newEmptyString(runtime, getReadEncoding());
    }
    
    private IRubyObject getlineAll(ThreadContext context, OpenFile myOpenFile) throws IOException, BadDescriptorException {
        Ruby runtime = context.runtime;
        RubyString str = (RubyString)readAll(context);

        if (str.getByteList().length() == 0) return runtime.getNil();
        incrementLineno(runtime, myOpenFile);
        
        return str;
    }
    
    /**
     * getline using logic of gets.  If limit is -1 then read unlimited amount.
     * mri: rb_io_getline_1 (mostly)
     */
    private IRubyObject getlineInner(ThreadContext context, ByteList separator, long limit, ByteListCache cache) {
        Ruby runtime = context.runtime;
        
        try {
            OpenFile myOpenFile = getOpenFileChecked();

            myOpenFile.checkReadable(runtime);
            myOpenFile.setReadBuffered();

            boolean isParagraph = separator == Stream.PARAGRAPH_DELIMETER;
            separator = isParagraph ? Stream.PARAGRAPH_SEPARATOR : separator;
            
            if (isParagraph) swallow('\n');
            
            if (separator == null && limit < 0) {
                return getlineAll(runtime.getCurrentContext(), myOpenFile);
            } else if (limit == 0) {
                return getlineEmptyString(runtime);
            } else if (separator != null && separator.length() == 1 && limit < 0 && 
                    (!needsReadConversion() && getReadEncoding().isAsciiCompatible())) {
                return getlineFast(runtime, separator.get(0) & 0xFF, cache);
            } else {
                Stream readStream = myOpenFile.getMainStreamSafe();
                int c = -1;
                int n = -1;
                int newline = (separator != null) ? (separator.get(separator.length() - 1) & 0xFF) : -1;
                
                // FIXME: Change how we consume streams to match MRI (see append_line/more_char/fill_cbuf)
                // Awful hack.  MRI pre-transcodes lines into read-ahead whereas
                // we read a single line at a time PRE-transcoded.  To keep our
                // logic we need to do one additional transcode of the sep to
                // match the pre-transcoded encoding.  This is gross and we should
                // mimick MRI.
                if (separator != null && separator.getEncoding() != getInputEncoding()) {
                    separator = Transcoder.strConvEncOpts(runtime.getCurrentContext(), separator, separator.getEncoding(), getInputEncoding(), 0, context.nil);
                    newline = separator.get(separator.length() - 1) & 0xFF;
                }

                ByteList buf = cache != null ? cache.allocate(0) : new ByteList(0);
                try {
                    boolean update = false;
                    boolean limitReached = false;
                    
                    makeReadConversion(context);
                    
                    while (true) {
                        do {
                            readCheck(readStream);
                            readStream.clearerr();

                            try {
                                runtime.getCurrentContext().getThread().beforeBlockingCall();
                                if (limit == -1) {
                                    n = readStream.getline(buf, (byte) newline);
                                } else {
                                    n = readStream.getline(buf, (byte) newline, limit);

                                    if (buf.length() > 0 && isIncompleteChar(buf.get(buf.length() - 1))) {
                                        buf.append((byte)readStream.fgetc());
                                    }

                                    limit -= n;
                                    if (limit <= 0) {
                                        update = limitReached = true;
                                        break;
                                    }
                                }

                                c = buf.length() > 0 ? buf.get(buf.length() - 1) & 0xff : -1;
                            } catch (EOFException e) {
                                n = -1;
                            } finally {
                                runtime.getCurrentContext().getThread().afterBlockingCall();
                            }
                            
                            // CRuby checks ferror(f) and retry getc for
                            // non-blocking IO.
                            if (n == 0) {
                                waitReadable(readStream);
                                continue;
                            } else if (n == -1) {
                                break;
                            }

                            update = true;
                        } while (c != newline); // loop until we see the nth separator char


                        // if we hit EOF or reached limit then we're done
                        if (n == -1 || limitReached) {
                            break;
                        }

                        // if we've found the last char of the separator,
                        // and we've found at least as many characters as separator length,
                        // and the last n characters of our buffer match the separator, we're done
                        if (c == newline && separator != null && buf.length() >= separator.length() &&
                                0 == ByteList.memcmp(buf.getUnsafeBytes(), buf.getBegin() + buf.getRealSize() - separator.length(), separator.getUnsafeBytes(), separator.getBegin(), separator.getRealSize())) {
                            break;
                        }
                    }
                    
                    if (readconv != null) buf = readconv.transcode(context, buf);
                    
                    if (isParagraph && c != -1) swallow('\n');
                    if (!update) return runtime.getNil();

                    incrementLineno(runtime, myOpenFile);

                    ByteList newBuf = cache != null ? new ByteList(buf) : buf;
                    RubyString str = RubyString.newString(runtime, newBuf);
                    
                    return ioEncStr(str);
                } finally {
                    if (cache != null) cache.release(buf);
                }
            }
        } catch (InvalidValueException ex) {
            throw runtime.newErrnoEINVALError();
        } catch (EOFException e) {
            return runtime.getNil();
        } catch (BadDescriptorException e) {
            throw runtime.newErrnoEBADFError();
        } catch (IOException e) {
            throw runtime.newIOErrorFromException(e);
        }
    }

    // fptr->enc and codeconv->enc
    public Encoding getEnc() {
        return enc;
    }
    
    // mri: io_read_encoding
    public Encoding getReadEncoding() {
        return enc != null ? enc : EncodingUtils.defaultExternalEncoding(getRuntime());
    }
    
    // fptr->enc2 and codeconv->enc2
    public Encoding getEnc2() {
        return enc2;
    }
    
    // mri: io_input_encoding
    public Encoding getInputEncoding() {
        return enc2 != null ? enc2 : getReadEncoding();
    }

    private RubyString makeString(Ruby runtime, ByteList buffer, boolean isCached) {
        ByteList newBuf = isCached ? new ByteList(buffer) : buffer;
        newBuf.setEncoding(getReadEncoding());

        RubyString str = RubyString.newString(runtime, newBuf);
        str.setTaint(true);

        return str;
    }

    private void incrementLineno(Ruby runtime, OpenFile myOpenFile) {
        int lineno = myOpenFile.getLineNumber() + 1;
        myOpenFile.setLineNumber(lineno);
        runtime.setCurrentLine(lineno);
        RubyArgsFile.setCurrentLineNumber(runtime.getArgsFile(), lineno);
    }

    protected boolean swallow(int term) throws IOException, BadDescriptorException {
        Stream readStream = openFile.getMainStreamSafe();
        int c;
        
        do {
            readCheck(readStream);
            
            try {
                c = readStream.fgetc();
            } catch (EOFException e) {
                c = -1;
            }
            
            if (c != term) {
                readStream.ungetc(c);
                return true;
            }
        } while (c != -1);
        
        return false;
    }
    
    private static String vendor;
    static { String v = SafePropertyAccessor.getProperty("java.vendor") ; vendor = (v == null) ? "" : v; };
    private static String msgEINTR = "Interrupted system call";

    public static boolean restartSystemCall(Exception e) {
        return vendor.startsWith("Apple") && e.getMessage().equals(msgEINTR);
    }
    
    private IRubyObject getlineFast(Ruby runtime, int delim, ByteListCache cache) throws IOException, BadDescriptorException {
        Stream readStream = openFile.getMainStreamSafe();
        int c = -1;

        ByteList buf = cache != null ? cache.allocate(0) : new ByteList(0);
        try {
            boolean update = false;
            do {
                readCheck(readStream);
                readStream.clearerr();
                int n;
                try {
                    runtime.getCurrentContext().getThread().beforeBlockingCall();
                    n = readStream.getline(buf, (byte) delim);
                    c = buf.length() > 0 ? buf.get(buf.length() - 1) & 0xff : -1;
                } catch (EOFException e) {
                    n = -1;
                } finally {
                    runtime.getCurrentContext().getThread().afterBlockingCall();
                }

                // CRuby checks ferror(f) and retry getc for non-blocking IO.
                if (n == 0) {
                    waitReadable(readStream);
                    continue;
                } else if (n == -1) {
                    break;
                }
                
                update = true;
            } while (c != delim);

            if (!update) return runtime.getNil();
                
            incrementLineno(runtime, openFile);

            return makeString(runtime, buf, cache != null);
        } finally {
            if (cache != null) cache.release(buf);
        }
    }
    // IO class methods.

    @JRubyMethod(name = {"new", "for_fd"}, rest = true, meta = true)
    public static IRubyObject newInstance(ThreadContext context, IRubyObject recv, IRubyObject[] args, Block block) {
        RubyClass klass = (RubyClass)recv;
        
        if (block.isGiven()) {
            String className = klass.getName();
            context.runtime.getWarnings().warn(
                    ID.BLOCK_NOT_ACCEPTED,
                    className + "::new() does not take block; use " + className + "::open() instead");
        }
        
        return klass.newInstance(context, args, block);
    }

    private IRubyObject initializeCommon19(ThreadContext context, int fileno, IRubyObject vmodeArg, IRubyObject opt) {
        Ruby runtime = context.runtime;
        
        int ofmode;
        int[] oflags_p = {ModeFlags.RDONLY};

        if(opt != null && !opt.isNil() && !(opt instanceof RubyHash) && !(opt.respondsTo("to_hash"))) {
            throw runtime.newArgumentError("last argument must be a hash!");
        }
        
        if (opt != null && !opt.isNil()) {
            opt = opt.convertToHash();
        }
        
        try {
            ChannelDescriptor descriptor = ChannelDescriptor.getDescriptorByFileno(runtime.getFilenoExtMap(fileno));

            if (descriptor == null) throw runtime.newErrnoEBADFError();

            descriptor.checkOpen();
            
            IRubyObject[] pm = new IRubyObject[] { runtime.newFixnum(0), vmodeArg };
            int[] fmode_p = {0};
            EncodingUtils.extractModeEncoding(context, this, pm, opt, oflags_p, fmode_p);
            
            oflags_p[0] = descriptor.getOriginalModes().getFlags();

            ofmode = ModeFlags.getOpenFileFlagsFor(oflags_p[0]);
            if (pm[EncodingUtils.VMODE] == null || pm[EncodingUtils.VMODE].isNil()) {
                fmode_p[0] = ofmode;
            } else if (((~ofmode & fmode_p[0]) & OpenFile.READWRITE) != 0) {
                throw runtime.newErrnoEINVALError();
            }
            
            if (!opt.isNil() && ((RubyHash)opt).op_aref(context, runtime.newSymbol("autoclose")) == runtime.getFalse()) {
                setAutoclose(false);
            }
            
            // JRUBY-4650: Make sure we clean up the old data, if it's present.
            MakeOpenFile();

            ModeFlags modes = ModeFlags.createModeFlags(oflags_p[0]);
            
            openFile.setMode(fmode_p[0]);
            openFile.setMainStream(fdopen(descriptor, modes));
            clearCodeConversion();
            
//            io_check_tty(fp);
//            if (fileno(stdin) == fd)
//                fp - > stdio_file = stdin;
//            else if (fileno(stdout) == fd)
//                fp - > stdio_file = stdout;
//            else if (fileno(stderr) == fd)
//                fp - >stdio_file = stderr;
            
            if (hasBom) {
                EncodingUtils.ioSetEncodingByBOM(context, this);
            }
        } catch (BadDescriptorException ex) {
            throw context.runtime.newErrnoEBADFError();
        }

        return this;
    }

    @JRubyMethod(name = "initialize", visibility = PRIVATE)
    public IRubyObject initialize19(ThreadContext context, IRubyObject fileNumber, Block unused) {
        return initializeCommon19(context, RubyNumeric.fix2int(fileNumber), null, context.nil);
    }
    
    @JRubyMethod(name = "initialize", visibility = PRIVATE)
    public IRubyObject initialize19(ThreadContext context, IRubyObject fileNumber, IRubyObject second, Block unused) {
        int fileno = RubyNumeric.fix2int(fileNumber);
        IRubyObject vmode = null;
        IRubyObject options = null;
        IRubyObject hashTest = TypeConverter.checkHashType(context.runtime, second);
        if (hashTest instanceof RubyHash) {
            options = hashTest;
        } else {
            options = context.nil;
            vmode = second;
        }

        return initializeCommon19(context, fileno, vmode, options);
    }

    @JRubyMethod(name = "initialize", visibility = PRIVATE)
    public IRubyObject initialize19(ThreadContext context, IRubyObject fileNumber, IRubyObject modeValue, IRubyObject options, Block unused) {
        int fileno = RubyNumeric.fix2int(fileNumber);

        return initializeCommon19(context, fileno, modeValue, options);
    }

    // No encoding processing
    protected IOOptions parseIOOptions(IRubyObject arg) {
        Ruby runtime = getRuntime();

        if (arg instanceof RubyFixnum) return newIOOptions(runtime, (int) RubyFixnum.fix2long(arg));

        return newIOOptions(runtime, newModeFlags(runtime, arg.convertToString().toString()));
    }

    // Encoding processing
    protected IOOptions parseIOOptions19(IRubyObject arg) {
        Ruby runtime = getRuntime();

        if (arg instanceof RubyFixnum) return newIOOptions(runtime, (int) RubyFixnum.fix2long(arg));

        String modeString = arg.convertToString().toString();
        try {
            return new IOOptions(runtime, modeString);
        } catch (InvalidValueException ive) {
            throw runtime.newArgumentError("invalid access mode " + modeString);
        }
    }
    
    protected Stream fdopen(ChannelDescriptor existingDescriptor, ModeFlags modes) {
        Ruby runtime = getRuntime();

        // See if we already have this descriptor open.
        // If so then we can mostly share the handler (keep open
        // file, but possibly change the mode).
        
        if (existingDescriptor == null) {
            // redundant, done above as well
            
            // this seems unlikely to happen unless it's a totally bogus fileno
            // ...so do we even need to bother trying to create one?
            
            // IN FACT, we should probably raise an error, yes?
            throw runtime.newErrnoEBADFError();
            
//            if (mode == null) {
//                mode = "r";
//            }
//            
//            try {
//                openFile.setMainStream(streamForFileno(getRuntime(), fileno));
//            } catch (BadDescriptorException e) {
//                throw getRuntime().newErrnoEBADFError();
//            } catch (IOException e) {
//                throw getRuntime().newErrnoEBADFError();
//            }
//            //modes = new IOModes(getRuntime(), mode);
//            
//            registerStream(openFile.getMainStream());
        } else {
            // We are creating a new IO object that shares the same
            // IOHandler (and fileno).
            try {
                return ChannelStream.fdopen(runtime, existingDescriptor, modes);
            } catch (InvalidValueException ive) {
                throw runtime.newErrnoEINVALError();
            }
        }
    }

    @JRubyMethod
    public IRubyObject external_encoding(ThreadContext context) {
        EncodingService encodingService = context.runtime.getEncodingService();
        
        if (enc2 != null) return encodingService.getEncoding(enc2);
        
        if (openFile.isWritable()) {
            return enc == null ? context.runtime.getNil() : encodingService.getEncoding(enc);
        }
        
        return encodingService.getEncoding(getReadEncoding());
    }

    @JRubyMethod
    public IRubyObject internal_encoding(ThreadContext context) {
        if (enc2 == null) return context.nil;
        
        return context.runtime.getEncodingService().getEncoding(getReadEncoding());
    }

    @JRubyMethod
    public IRubyObject set_encoding(ThreadContext context, IRubyObject encodingObj) {
        setEncoding(context, encodingObj, context.nil, context.nil);

        return context.nil;
    }

    @JRubyMethod
    public IRubyObject set_encoding(ThreadContext context, IRubyObject encodingString, IRubyObject internalEncoding) {
        IRubyObject opt = TypeConverter.checkHashType(context.runtime, internalEncoding);
        if (!opt.isNil()) {
            setEncoding(context, encodingString, context.nil, opt);
        } else {
            setEncoding(context, encodingString, internalEncoding, context.nil);
        }

        return context.nil;
    }

    @JRubyMethod
    public IRubyObject set_encoding(ThreadContext context, IRubyObject encodingString, IRubyObject internalEncoding, IRubyObject options) {
        setEncoding(context, encodingString, internalEncoding, options);

        return context.nil;
    }
    
    // mri: io_encoding_set
    public void setEncoding(ThreadContext context, IRubyObject v1, IRubyObject v2, IRubyObject opt) {
        IOEncodable.ConvConfig holder = new IOEncodable.ConvConfig();
        int ecflags = this.ecflags;
        IRubyObject[] ecopts_p = {context.nil};
        IRubyObject tmp;
        
        if (!v2.isNil()) {
            holder.enc2 = EncodingUtils.rbToEncoding(context, v1);
            tmp = v2.checkStringType19();
            
            if (!tmp.isNil()) {
                RubyString internalAsString = (RubyString)tmp;
                
                // No encoding '-'
                if (internalAsString.size() == 1 && internalAsString.asJavaString().equals("-")) {
                    /* Special case - "-" => no transcoding */
                    holder.enc = holder.enc2;
                    holder.enc2 = null;
                } else {
                    holder.enc = EncodingUtils.rbToEncoding(context, internalAsString);
                }
                
                if (holder.enc == holder.enc2) {
                    /* Special case - "-" => no transcoding */
                    holder.enc2 = null;
                }
            } else {
                holder.enc = EncodingUtils.rbToEncoding(context, v2);
                
                if (holder.enc == holder.enc2) {
                    /* Special case - "-" => no transcoding */
                    holder.enc2 = null;
                }
            }
            EncodingUtils.SET_UNIVERSAL_NEWLINE_DECORATOR_IF_ENC2(holder.getEnc2(), ecflags);
            ecflags = EncodingUtils.econvPrepareOptions(context, opt, ecopts_p, ecflags);
        } else {
            if (v1.isNil()) {
                EncodingUtils.ioExtIntToEncs(context, holder, null, null, 0);
                EncodingUtils.SET_UNIVERSAL_NEWLINE_DECORATOR_IF_ENC2(holder.getEnc2(), ecflags);
                ecopts_p[0] = context.nil;
            } else {
                tmp = v1.checkStringType19();
                if (!tmp.isNil() && EncodingUtils.encAsciicompat(EncodingUtils.encGet(context, tmp))) {
                    EncodingUtils.parseModeEncoding(context, holder, tmp.asJavaString(), null);
                    EncodingUtils.SET_UNIVERSAL_NEWLINE_DECORATOR_IF_ENC2(holder.getEnc2(), ecflags);
                    ecflags = EncodingUtils.econvPrepareOptions(context, opt, ecopts_p, ecflags);
                } else {
                    EncodingUtils.ioExtIntToEncs(context, holder, EncodingUtils.rbToEncoding(context, v1), null, 0);
                    EncodingUtils.SET_UNIVERSAL_NEWLINE_DECORATOR_IF_ENC2(holder.getEnc2(), ecflags);
                }
            }
            // enc, enc2 should be set by now
        }

        int[] fmode_p = {openFile.getMode()};
        EncodingUtils.validateEncodingBinmode(context, fmode_p, ecflags, holder);
        openFile.setMode(fmode_p[0]);
        
        this.enc = holder.enc;
        this.enc2 = holder.enc2;
        this.ecflags = ecflags;
        this.ecopts = ecopts_p[0];

        clearCodeConversion();
    }

    @JRubyMethod(required = 1, rest = true, meta = true)
    public static IRubyObject open(ThreadContext context, IRubyObject recv, IRubyObject[] args, Block block) {
        Ruby runtime = context.runtime;
        RubyClass klass = (RubyClass)recv;
        
        RubyIO io = (RubyIO)klass.newInstance(context, args, block);

        if (block.isGiven()) {
            try {
                return block.yield(context, io);
            } finally {
                try {
                    io.getMetaClass().finvoke(context, io, "close", IRubyObject.NULL_ARRAY, Block.NULL_BLOCK);
                } catch (RaiseException re) {
                    RubyException rubyEx = re.getException();
                    if (rubyEx.kind_of_p(context, runtime.getStandardError()).isTrue()) {
                        // MRI behavior: swallow StandardErorrs
                        runtime.getGlobalVariables().clear("$!");
                    } else {
                        throw re;
                    }
                }
            }
        }

        return io;
    }

    public static IRubyObject sysopen(IRubyObject recv, IRubyObject[] args, Block block) {
        return sysopen19(recv.getRuntime().getCurrentContext(), recv, args, block);
    }
    
    @JRubyMethod(name = "sysopen", required = 1, optional = 2, meta = true)
    public static IRubyObject sysopen19(ThreadContext context, IRubyObject recv, IRubyObject[] args, Block block) {
        RubyString path = RubyFile.get_path(context, args[0]);
        StringSupport.checkStringSafety(context.runtime, path);

        return sysopenCommon(recv, args, block, path);
    }

    private static IRubyObject sysopenCommon(IRubyObject recv, IRubyObject[] args, Block block, IRubyObject pathString) {
        Ruby runtime = recv.getRuntime();
        String path = pathString.toString();

        IOOptions modes;
        int perms = -1; // -1 == don't set permissions

        if (args.length > 1 && !args[1].isNil()) {
            IRubyObject modeString = args[1].convertToString();
            modes = newIOOptions(runtime, modeString.toString());
        } else {
            modes = newIOOptions(runtime, "r");
        }

        if (args.length > 2 && !args[2].isNil()) {
            RubyInteger permsInt =
                args.length >= 3 ? args[2].convertToInteger() : null;
            perms = RubyNumeric.fix2int(permsInt);
        }

        int fileno = -1;
        try {
            ChannelDescriptor descriptor =
                ChannelDescriptor.open(runtime.getCurrentDirectory(),
                                       path, modes.getModeFlags(), perms, runtime.getPosix(),
                                       runtime.getJRubyClassLoader());
            // always a new fileno, so ok to use internal only
            fileno = descriptor.getFileno();
        }
        catch (FileNotFoundException fnfe) {
            throw runtime.newErrnoENOENTError(path);
        } catch (DirectoryAsFileException dafe) {
            throw runtime.newErrnoEISDirError(path);
        } catch (FileExistsException fee) {
            throw runtime.newErrnoEEXISTError(path);
        } catch (IOException ioe) {
            throw runtime.newIOErrorFromException(ioe);
        }
        return runtime.newFixnum(fileno);
    }

    public boolean isAutoclose() {
        return openFile.isAutoclose();
    }

    public void setAutoclose(boolean autoclose) {
        openFile.setAutoclose(autoclose);
    }

    @JRubyMethod(name = "autoclose?")
    public IRubyObject autoclose(ThreadContext context) {
        return context.runtime.newBoolean(isAutoclose());
    }

    @JRubyMethod(name = "autoclose=")
    public IRubyObject autoclose_set(ThreadContext context, IRubyObject autoclose) {
        setAutoclose(autoclose.isTrue());
        return context.nil;
    }

    @JRubyMethod(name = "binmode")
    public IRubyObject binmode() {
        if (isClosed()) throw getRuntime().newIOError("closed stream");

        setAscii8bitBinmode();

        // missing logic:
        // write_io = GetWriteIO(io);
        // if (write_io != io)
        //     rb_io_ascii8bit_binmode(write_io);

        return this;
    }

    @JRubyMethod(name = "binmode?")
    public IRubyObject op_binmode(ThreadContext context) {
        return RubyBoolean.newBoolean(context.runtime, openFile.isBinmode());
    }

    @JRubyMethod(name = "syswrite", required = 1)
    public IRubyObject syswrite(ThreadContext context, IRubyObject obj) {
       Ruby runtime = context.runtime;
        
        try {
            RubyString string = obj.asString();
            OpenFile myOpenFile = getOpenFileChecked();
            
            myOpenFile.checkWritable(runtime);
            
            Stream writeStream = myOpenFile.getWriteStream();
            
            if (myOpenFile.isWriteBuffered()) {
                runtime.getWarnings().warn(ID.SYSWRITE_BUFFERED_IO, "syswrite for buffered IO");
            }
            
            if (!writeStream.getDescriptor().isWritable()) {
                myOpenFile.checkClosed(runtime);
            }
            
            context.getThread().beforeBlockingCall();
            int read = writeStream.getDescriptor().write(string.getByteList());
            
            if (read == -1) {
                // TODO? I think this ends up propagating from normal Java exceptions
                // sys_fail(openFile.getPath())
            }
            
            return runtime.newFixnum(read);
        } catch (InvalidValueException ex) {
            throw runtime.newErrnoEINVALError();
        } catch (BadDescriptorException e) {
            throw runtime.newErrnoEBADFError();
        } catch (IOException e) {
            if (e.getMessage().equals("Broken pipe")) {
                throw runtime.newErrnoEPIPEError();
            }
            if (e.getMessage().equals("Connection reset by peer")) {
                throw runtime.newErrnoEPIPEError();
            }
            throw runtime.newSystemCallError(e.getMessage());
        } finally {
            context.getThread().afterBlockingCall();
        }
    }

    @JRubyMethod(name = "write_nonblock", required = 1)
    public IRubyObject write_nonblock(ThreadContext context, IRubyObject obj) {
        return doWriteNonblock(context, obj, true);
    }
    
    public IRubyObject doWriteNonblock(ThreadContext context, IRubyObject obj, boolean useException) {
        Ruby runtime = context.runtime;

        OpenFile myOpenFile = getOpenFileChecked();

        try {
            myOpenFile.checkWritable(context.runtime);
            RubyString str = obj.asString();
            if (str.getByteList().length() == 0) {
                return context.runtime.newFixnum(0);
            }

            if (myOpenFile.isWriteBuffered()) {
                context.runtime.getWarnings().warn(ID.SYSWRITE_BUFFERED_IO, "write_nonblock for buffered IO");
            }

            ChannelStream stream = (ChannelStream)myOpenFile.getWriteStream();

            int written = stream.writenonblock(str.getByteList());
            if (written == 0) {
                if (useException) {
                    throw runtime.newErrnoEAGAINWritableError("");
                } else {
                    return runtime.fastNewSymbol("wait_writable");
                }
            }

            return context.runtime.newFixnum(written);
        } catch (IOException ex) {
            throw context.runtime.newIOErrorFromException(ex);
        } catch (BadDescriptorException ex) {
            throw context.runtime.newErrnoEBADFError();
        } catch (InvalidValueException ex) {
            throw context.runtime.newErrnoEINVALError();
        }
    }
    
    /** io_write
     * 
     */
    @JRubyMethod(name = "write", required = 1)
    public IRubyObject write(ThreadContext context, IRubyObject obj) {
        Ruby runtime = context.runtime;
        
        RubyString str = obj.asString();

        // TODO: Ruby reuses this logic for other "write" behavior by checking if it's an IO and calling write again
        
        if (str.getByteList().length() == 0) {
            return runtime.newFixnum(0);
        }

        try {
            OpenFile myOpenFile = getOpenFileChecked();
            
            myOpenFile.checkWritable(runtime);

            context.getThread().beforeBlockingCall();
            int written = fwrite(str);

            if (written == -1) {
                // TODO: sys fail
            }

            // if not sync, we switch to write buffered mode
            if (!myOpenFile.isSync()) {
                myOpenFile.setWriteBuffered();
            }

            return runtime.newFixnum(written);
        } catch (IOException ex) {
            throw runtime.newIOErrorFromException(ex);
        } catch (BadDescriptorException ex) {
            throw runtime.newErrnoEBADFError();
        } catch (InvalidValueException ex) {
            throw runtime.newErrnoEINVALError();
        } finally {
            context.getThread().afterBlockingCall();
        }
    }
    
    private boolean waitWritable(Stream stream) {
        Channel ch = stream.getChannel();
        if (ch instanceof SelectableChannel) {
            getRuntime().getCurrentContext().getThread().select(ch, this, SelectionKey.OP_WRITE);
            return true;
        }
        return false;
    }

    private boolean waitReadable(Stream stream) {
        if (stream.readDataBuffered()) {
            return true;
        }
        Channel ch = stream.getChannel();
        if (ch instanceof SelectableChannel) {
            getRuntime().getCurrentContext().getThread().select(ch, this, SelectionKey.OP_READ);
            return true;
        }
        return false;
    }

    protected int fwrite(RubyString buffer) {
        int n, r, l, offset = 0;
        boolean eagain = false;
        Stream writeStream = openFile.getWriteStream();
        
        buffer = (RubyString)doWriteConversion(getRuntime().getCurrentContext(), buffer);

        int len = buffer.size();
        
        if ((n = len) <= 0) return n;

        try {
            if (openFile.isSync()) {
                openFile.fflush(writeStream);

                // TODO: why is this guarded?
    //            if (!rb_thread_fd_writable(fileno(f))) {
    //                rb_io_check_closed(fptr);
    //            }
               
                while(offset<len) {
                    l = n;

                    // TODO: Something about pipe buffer length here

                    r = writeStream.getDescriptor().write(buffer.getByteList(),offset,l);

                    if(r == len) {
                        return len; //Everything written
                    }

                    if (0 <= r) {
                        offset += r;
                        n -= r;
                        eagain = true;
                    }

                    if(eagain && waitWritable(writeStream)) {
                        openFile.checkClosed(getRuntime());
                        if(offset >= buffer.size()) {
                            return -1;
                        }
                        eagain = false;
                    } else {
                        return -1;
                    }
                }


                // TODO: all this stuff...some pipe logic, some async thread stuff
    //          retry:
    //            l = n;
    //            if (PIPE_BUF < l &&
    //                !rb_thread_critical &&
    //                !rb_thread_alone() &&
    //                wsplit_p(fptr)) {
    //                l = PIPE_BUF;
    //            }
    //            TRAP_BEG;
    //            r = write(fileno(f), RSTRING(str)->ptr+offset, l);
    //            TRAP_END;
    //            if (r == n) return len;
    //            if (0 <= r) {
    //                offset += r;
    //                n -= r;
    //                errno = EAGAIN;
    //            }
    //            if (rb_io_wait_writable(fileno(f))) {
    //                rb_io_check_closed(fptr);
    //                if (offset < RSTRING(str)->len)
    //                    goto retry;
    //            }
    //            return -1L;
            }

            // TODO: handle errors in buffered write by retrying until finished or file is closed
            return writeStream.fwrite(buffer.getByteList());
    //        while (errno = 0, offset += (r = fwrite(RSTRING(str)->ptr+offset, 1, n, f)), (n -= r) > 0) {
    //            if (ferror(f)
    //            ) {
    //                if (rb_io_wait_writable(fileno(f))) {
    //                    rb_io_check_closed(fptr);
    //                    clearerr(f);
    //                    if (offset < RSTRING(str)->len)
    //                        continue;
    //                }
    //                return -1L;
    //            }
    //        }

//            return len - n;
        } catch (IOException ex) {
            throw getRuntime().newIOErrorFromException(ex);
        } catch (BadDescriptorException ex) {
            throw getRuntime().newErrnoEBADFError();
        }
    }

    /** rb_io_addstr
     * 
     */
    @JRubyMethod(name = "<<", required = 1)
    public IRubyObject op_append(ThreadContext context, IRubyObject anObject) {
        // Claims conversion is done via 'to_s' in docs.
        callMethod(context, "write", anObject);
        
        return this; 
    }

    @JRubyMethod(name = "fileno", alias = "to_i")
    public RubyFixnum fileno(ThreadContext context) {
        Ruby runtime = context.runtime;
        // map to external fileno
        try {
            return runtime.newFixnum(runtime.getFileno(getOpenFileChecked().getMainStreamSafe().getDescriptor()));
        } catch (BadDescriptorException e) {
            throw runtime.newErrnoEBADFError();
        }
    }
    
    /** Returns the current line number.
     * 
     * @return the current line number.
     */
    @JRubyMethod(name = "lineno")
    public RubyFixnum lineno(ThreadContext context) {
        return context.runtime.newFixnum(getOpenFileChecked().getLineNumber());
    }

    /** Sets the current line number.
     * 
     * @param newLineNumber The new line number.
     */
    @JRubyMethod(name = "lineno=", required = 1)
    public RubyFixnum lineno_set(ThreadContext context, IRubyObject newLineNumber) {
        getOpenFileChecked().setLineNumber(RubyNumeric.fix2int(newLineNumber));

        return context.runtime.newFixnum(getOpenFileChecked().getLineNumber());
    }

    /** Returns the current sync mode.
     * 
     * @return the current sync mode.
     */
    @JRubyMethod
    public RubyBoolean sync(ThreadContext context) {
        try {
            return context.runtime.newBoolean(getOpenFileChecked().getMainStreamSafe().isSync());
        } catch (BadDescriptorException e) {
            throw context.runtime.newErrnoEBADFError();
        }
    }
    
    /**
     * <p>Return the process id (pid) of the process this IO object
     * spawned.  If no process exists (popen was not called), then
     * nil is returned.  This is not how it appears to be defined
     * but ruby 1.8 works this way.</p>
     * 
     * @return the pid or nil
     */
    @JRubyMethod
    public IRubyObject pid(ThreadContext context) {
        OpenFile myOpenFile = getOpenFileChecked();
        
        if (myOpenFile.getProcess() == null) {
            return context.runtime.getNil();
        }
        
        // Of course this isn't particularly useful.
        long pid = myOpenFile.getPid();

        return context.runtime.newFixnum(pid);
    }
    
    @JRubyMethod(name = {"pos", "tell"})
    public RubyFixnum pos(ThreadContext context) {
        try {
            return context.runtime.newFixnum(getOpenFileChecked().getMainStreamSafe().fgetpos());
        } catch (InvalidValueException ex) {
            throw context.runtime.newErrnoEINVALError();
        } catch (BadDescriptorException bde) {
            throw context.runtime.newErrnoEBADFError();
        } catch (PipeException e) {
            throw context.runtime.newErrnoESPIPEError();
        } catch (IOException e) {
            throw context.runtime.newIOErrorFromException(e);
        }
    }
    
    @JRubyMethod(name = "pos=", required = 1)
    public RubyFixnum pos_set(ThreadContext context, IRubyObject newPosition) {
        long offset = RubyNumeric.num2long(newPosition);

        if (offset < 0) {
            throw context.runtime.newSystemCallError("Negative seek offset");
        }
        
        OpenFile myOpenFile = getOpenFileChecked();
        
        try {
            myOpenFile.getMainStreamSafe().lseek(offset, Stream.SEEK_SET);
        
            myOpenFile.getMainStreamSafe().clearerr();
        } catch (BadDescriptorException e) {
            throw context.runtime.newErrnoEBADFError();
        } catch (InvalidValueException e) {
            throw context.runtime.newErrnoEINVALError();
        } catch (PipeException e) {
            throw context.runtime.newErrnoESPIPEError();
        } catch (IOException e) {
            throw context.runtime.newIOErrorFromException(e);
        }

        return context.runtime.newFixnum(offset);
    }
    
    /** Print some objects to the stream.
     * 
     */
    @JRubyMethod(rest = true, reads = FrameField.LASTLINE)
    public IRubyObject print(ThreadContext context, IRubyObject[] args) {
        return print(context, this, args);
    }

    /** Print some objects to the stream.
     *
     */
    public static IRubyObject print(ThreadContext context, IRubyObject maybeIO, IRubyObject[] args) {
        if (args.length == 0) {
            args = new IRubyObject[] { context.getLastLine() };
        }

        Ruby runtime = context.runtime;
        IRubyObject fs = runtime.getGlobalVariables().get("$,");
        IRubyObject rs = runtime.getGlobalVariables().get("$\\");

        for (int i = 0; i < args.length; i++) {
            if (i > 0 && !fs.isNil()) {
                maybeIO.callMethod(context, "write", fs);
            }
            if (args[i].isNil()) {
                maybeIO.callMethod(context, "write", runtime.newString("nil"));
            } else {
                maybeIO.callMethod(context, "write", args[i]);
            }
        }
        if (!rs.isNil()) {
            maybeIO.callMethod(context, "write", rs);
        }

        return runtime.getNil();
    }

    @JRubyMethod(required = 1, rest = true)
    public IRubyObject printf(ThreadContext context, IRubyObject[] args) {
        callMethod(context, "write", RubyKernel.sprintf(context, this, args));
        return context.runtime.getNil();
    }

    @JRubyMethod(required = 1)
    public IRubyObject putc(ThreadContext context, IRubyObject object) {
        return putc(context, this, object);
    }

    public static IRubyObject putc(ThreadContext context, IRubyObject maybeIO, IRubyObject object) {
        int c = RubyNumeric.num2chr(object);
        if (maybeIO instanceof RubyIO) {
            // FIXME we should probably still be dyncalling 'write' here
            RubyIO io = (RubyIO)maybeIO;
            try {
                OpenFile myOpenFile = io.getOpenFileChecked();
                myOpenFile.checkWritable(context.runtime);
                Stream writeStream = myOpenFile.getWriteStream();
                writeStream.fputc(c);
                if (myOpenFile.isSync()) myOpenFile.fflush(writeStream);
            } catch (IOException ex) {
                throw context.runtime.newIOErrorFromException(ex);
            } catch (BadDescriptorException e) {
                throw context.runtime.newErrnoEBADFError();
            } catch (InvalidValueException ex) {
                throw context.runtime.newErrnoEINVALError();
            }
        } else {
            maybeIO.callMethod(context, "write",
                    RubyString.newStringNoCopy(context.runtime, new byte[] {(byte)c}));
        }

        return object;
    }

    public RubyFixnum seek(ThreadContext context, IRubyObject[] args) {
        long offset = RubyNumeric.num2long(args[0]);
        int whence = Stream.SEEK_SET;
        
        if (args.length > 1) {
            whence = RubyNumeric.fix2int(args[1].convertToInteger());
        }
        
        return doSeek(context, offset, whence);
    }

    @JRubyMethod
    public RubyFixnum seek(ThreadContext context, IRubyObject arg0) {
        long offset = RubyNumeric.num2long(arg0);
        int whence = Stream.SEEK_SET;
        
        return doSeek(context, offset, whence);
    }

    @JRubyMethod
    public RubyFixnum seek(ThreadContext context, IRubyObject arg0, IRubyObject arg1) {
        long offset = RubyNumeric.num2long(arg0);
        int whence = RubyNumeric.fix2int(arg1.convertToInteger());
        
        return doSeek(context, offset, whence);
    }
    
    private RubyFixnum doSeek(ThreadContext context, long offset, int whence) {
        OpenFile myOpenFile = getOpenFileChecked();
        
        try {
            myOpenFile.seek(offset, whence);
        
            myOpenFile.getMainStreamSafe().clearerr();
        } catch (BadDescriptorException ex) {
            throw context.runtime.newErrnoEBADFError();
        } catch (InvalidValueException e) {
            throw context.runtime.newErrnoEINVALError();
        } catch (PipeException e) {
            throw context.runtime.newErrnoESPIPEError();
        } catch (IOException e) {
            throw context.runtime.newIOErrorFromException(e);
        }

        return RubyFixnum.zero(context.runtime);
    }
    
    // This was a getOpt with one mandatory arg, but it did not work
    // so I am parsing it for now.
    @JRubyMethod(required = 1, optional = 1)
    public RubyFixnum sysseek(ThreadContext context, IRubyObject[] args) {
        long offset = RubyNumeric.num2long(args[0]);
        long pos;
        int whence = Stream.SEEK_SET;
        
        if (args.length > 1) {
            whence = RubyNumeric.fix2int(args[1].convertToInteger());
        }
        
        OpenFile myOpenFile = getOpenFileChecked();
        
        try {
            
            if (myOpenFile.isReadable() && myOpenFile.isReadBuffered()) {
                throw context.runtime.newIOError("sysseek for buffered IO");
            }
            if (myOpenFile.isWritable() && myOpenFile.isWriteBuffered()) {
                context.runtime.getWarnings().warn(ID.SYSSEEK_BUFFERED_IO, "sysseek for buffered IO");
            }
            
            pos = myOpenFile.getMainStreamSafe().getDescriptor().lseek(offset, whence);
        
            myOpenFile.getMainStreamSafe().clearerr();
        } catch (BadDescriptorException ex) {
            throw context.runtime.newErrnoEBADFError();
        } catch (InvalidValueException e) {
            throw context.runtime.newErrnoEINVALError();
        } catch (PipeException e) {
            throw context.runtime.newErrnoESPIPEError();
        } catch (IOException e) {
            throw context.runtime.newIOErrorFromException(e);
        }

        return context.runtime.newFixnum(pos);
    }

    @JRubyMethod
    public RubyFixnum rewind(ThreadContext context) {
        OpenFile myOpenfile = getOpenFileChecked();
        
        try {
            myOpenfile.getMainStreamSafe().lseek(0L, Stream.SEEK_SET);
            myOpenfile.getMainStreamSafe().clearerr();
            
            // TODO: This is some goofy global file value from MRI..what to do?
//            if (io == current_file) {
//                gets_lineno -= fptr->lineno;
//            }
        } catch (BadDescriptorException e) {
            throw context.runtime.newErrnoEBADFError();
        } catch (InvalidValueException e) {
            throw context.runtime.newErrnoEINVALError();
        } catch (PipeException e) {
            throw context.runtime.newErrnoESPIPEError();
        } catch (IOException e) {
            throw context.runtime.newIOErrorFromException(e);
        }

        // Must be back on first line on rewind.
        myOpenfile.setLineNumber(0);

        return RubyFixnum.zero(context.runtime);
    }
    
    @JRubyMethod
    public RubyFixnum fsync(ThreadContext context) {
        Ruby runtime = context.runtime;
        
        try {
            OpenFile myOpenFile = getOpenFileChecked();
            
            myOpenFile.checkWritable(runtime);
        
            Stream writeStream = myOpenFile.getWriteStream();

            writeStream.fflush();
            writeStream.sync();

        } catch (InvalidValueException ex) {
            throw runtime.newErrnoEINVALError();
        } catch (IOException e) {
            throw runtime.newIOErrorFromException(e);
        } catch (BadDescriptorException e) {
            throw runtime.newErrnoEBADFError();
        }

        return RubyFixnum.zero(runtime);
    }

    /** Sets the current sync mode.
     * 
     * @param newSync The new sync mode.
     */
    @JRubyMethod(name = "sync=", required = 1)
    public IRubyObject sync_set(IRubyObject newSync) {
        try {
            getOpenFileChecked().setSync(newSync.isTrue());
            getOpenFileChecked().getMainStreamSafe().setSync(newSync.isTrue());
        } catch (BadDescriptorException e) {
            throw getRuntime().newErrnoEBADFError();
        }

        return this;
    }

    @JRubyMethod(name = {"eof?", "eof"})
    public RubyBoolean eof_p(ThreadContext context) {
        Ruby runtime = context.runtime;
        
        try {
            OpenFile myOpenFile = getOpenFileChecked();

            myOpenFile.checkReadable(runtime);
            myOpenFile.setReadBuffered();

            if (myOpenFile.getMainStreamSafe().feof()) {
                return runtime.getTrue();
            }
            
            if (myOpenFile.getMainStreamSafe().readDataBuffered()) {
                return runtime.getFalse();
            }
            
            readCheck(myOpenFile.getMainStreamSafe());
            waitReadable(myOpenFile.getMainStreamSafe());
            
            myOpenFile.getMainStreamSafe().clearerr();
            
            int c = myOpenFile.getMainStreamSafe().fgetc();
            
            if (c != -1) {
                myOpenFile.getMainStreamSafe().ungetc(c);
                return runtime.getFalse();
            }
            
            myOpenFile.checkClosed(runtime);
            
            myOpenFile.getMainStreamSafe().clearerr();
            
            return runtime.getTrue();
        } catch (InvalidValueException ex) {
            throw runtime.newErrnoEINVALError();
        } catch (BadDescriptorException e) {
            throw runtime.newErrnoEBADFError();
        } catch (IOException e) {
            throw runtime.newIOErrorFromException(e);
        }
    }

    @JRubyMethod(name = {"tty?", "isatty"})
    public RubyBoolean tty_p(ThreadContext context) {
        try {
            return context.runtime.newBoolean(
                    context.runtime.getPosix().isatty(
                            getOpenFileChecked().getMainStreamSafe().getDescriptor().getFileDescriptor()));
        } catch (BadDescriptorException e) {
            throw context.runtime.newErrnoEBADFError();
        }
    }
    
    @JRubyMethod(required = 1)
    @Override
    public IRubyObject initialize_copy(IRubyObject original){
        Ruby runtime = getRuntime();
        
        if (this == original) return this;

        RubyIO originalIO = (RubyIO) TypeConverter.convertToTypeWithCheck(original, runtime.getIO(), "to_io");
        
        OpenFile originalFile = originalIO.getOpenFileChecked();
        
        MakeOpenFile();
        OpenFile newFile = openFile;
        
        try {
            if (originalFile.getPipeStream() != null) {
                originalFile.getPipeStream().fflush();
                originalFile.getMainStreamSafe().lseek(0, Stream.SEEK_CUR);
            } else if (originalFile.isWritable()) {
                originalFile.getMainStreamSafe().fflush();
            } else {
                originalFile.getMainStreamSafe().lseek(0, Stream.SEEK_CUR);
            }

            newFile.setMode(originalFile.getMode());
            newFile.setProcess(originalFile.getProcess());
            newFile.setLineNumber(originalFile.getLineNumber());
            newFile.setPath(originalFile.getPath());
            newFile.setFinalizer(originalFile.getFinalizer());
            
            IOOptions modes;
            if (newFile.isReadable()) {
                if (newFile.isWritable()) {
                    if (newFile.getPipeStream() != null) {
                        modes = newIOOptions(runtime, ModeFlags.RDONLY);
                    } else {
                        modes = newIOOptions(runtime, ModeFlags.RDWR);
                    }
                } else {
                    modes = newIOOptions(runtime, ModeFlags.RDONLY);
                }
            } else {
                if (newFile.isWritable()) {
                    modes = newIOOptions(runtime, ModeFlags.WRONLY);
                } else {
                    modes = newIOOptions(runtime, originalFile.getMainStreamSafe().getModes());
                }
            }
            
            ChannelDescriptor descriptor = originalFile.getMainStreamSafe().getDescriptor().dup();

            newFile.setMainStream(ChannelStream.fdopen(runtime, descriptor, modes.getModeFlags()));

            newFile.getMainStream().setSync(originalFile.getMainStreamSafe().isSync());
            if (originalFile.getMainStreamSafe().isBinmode()) newFile.getMainStream().setBinmode();
            
            // TODO: the rest of this...seeking to same position is unnecessary since we share a channel
            // but some of this may be needed?
            
//    fseeko(fptr->f, ftello(orig->f), SEEK_SET);
//    if (orig->f2) {
//	if (fileno(orig->f) != fileno(orig->f2)) {
//	    fd = ruby_dup(fileno(orig->f2));
//	}
//	fptr->f2 = rb_fdopen(fd, "w");
//	fseeko(fptr->f2, ftello(orig->f2), SEEK_SET);
//    }
//    if (fptr->mode & FMODE_BINMODE) {
//	rb_io_binmode(dest);
//    }
        } catch (IOException ex) {
            throw runtime.newIOErrorFromException(ex);
        } catch (BadDescriptorException ex) {
            throw runtime.newIOError("could not init copy: " + ex);
        } catch (PipeException ex) {
            throw runtime.newIOError("could not init copy: " + ex);
        } catch (InvalidValueException ex) {
            throw runtime.newIOError("could not init copy: " + ex);
        }
        
        return this;
    }
    
    @JRubyMethod(name = "closed?")
    public RubyBoolean closed_p(ThreadContext context) {
        return context.runtime.newBoolean(isClosed());
    }

    /**
     * Is this IO closed
     * 
     * @return true if closed
     */
    public boolean isClosed() {
        return (openFile.getMainStream() == null && openFile.getPipeStream() == null);
    }

    /** 
     * <p>Closes all open resources for the IO.  It also removes
     * it from our magical all open file descriptor pool.</p>
     * 
     * @return The IO.
     */
    @JRubyMethod
    public IRubyObject close() {
        Ruby runtime = getRuntime();
        
        openFile.checkClosed(runtime);
        return ioClose(runtime);
    }
    
    // rb_io_close  
    protected IRubyObject ioClose(Ruby runtime) {
        if (openFile == null) return runtime.getNil();
        
        interruptBlockingThreads();

        /* FIXME: Why did we go to this trouble and not use these descriptors?
        ChannelDescriptor main, pipe;
        if (openFile.getPipeStream() != null) {
            pipe = openFile.getPipeStream().getDescriptor();
        } else {
            if (openFile.getMainStream() == null) {
                return runtime.getNil();
            }
            pipe = null;
        }
        
        main = openFile.getMainStream().getDescriptor(); */
        
        // cleanup, raising errors if any
        openFile.cleanup(runtime, true);
        
        // TODO: notify threads waiting on descriptors/IO? probably not...

        // If this is not a popen3/popen4 stream and it has a process, attempt to shut down that process
        if (!popenSpecial && openFile.getProcess() != null) {
            obliterateProcess(openFile.getProcess());
            IRubyObject processResult = RubyProcess.RubyStatus.newProcessStatus(runtime, openFile.getProcess().exitValue(), openFile.getPid());
            runtime.getCurrentContext().setLastExitStatus(processResult);
        }
        
        return runtime.getNil();
    }

    @JRubyMethod
    public IRubyObject close_write(ThreadContext context) {
        try {
            OpenFile myOpenFile = getOpenFileChecked();
            
            if (myOpenFile.getPipeStream() == null && myOpenFile.isReadable()) {
                throw context.runtime.newIOError("closing non-duplex IO for writing");
            }
            
            if (myOpenFile.getPipeStream() == null) {
                close();
            } else{
                myOpenFile.getPipeStream().fclose();
                myOpenFile.setPipeStream(null);
                myOpenFile.setMode(myOpenFile.getMode() & ~OpenFile.WRITABLE);
                // TODO
                // n is result of fclose; but perhaps having a SysError below is enough?
                // if (n != 0) rb_sys_fail(fptr->path);
            }
        } catch (BadDescriptorException bde) {
            throw context.runtime.newErrnoEBADFError();
        } catch (IOException ioe) {
            // hmmmm
        }
        return this;
    }

    @JRubyMethod
    public IRubyObject close_read(ThreadContext context) {
        Ruby runtime = context.runtime;
        
        try {
            OpenFile myOpenFile = getOpenFileChecked();
            
            if (myOpenFile.getPipeStream() == null && myOpenFile.isWritable()) {
                throw runtime.newIOError("closing non-duplex IO for reading");
            }
            
            if (myOpenFile.getPipeStream() == null) {
                close();
            } else{
                myOpenFile.getMainStreamSafe().fclose();
                myOpenFile.setMode(myOpenFile.getMode() & ~OpenFile.READABLE);
                myOpenFile.setMainStream(myOpenFile.getPipeStream());
                myOpenFile.setPipeStream(null);
                // TODO
                // n is result of fclose; but perhaps having a SysError below is enough?
                // if (n != 0) rb_sys_fail(fptr->path);
            }
        } catch (BadDescriptorException bde) {
            throw runtime.newErrnoEBADFError();
        } catch (IOException ioe) {
            // I believe Ruby bails out with a "bug" if closing fails
            throw runtime.newIOErrorFromException(ioe);
        }
        return this;
    }

    /** Flushes the IO output stream.
     * 
     * @return The IO.
     */
    @JRubyMethod
    public RubyIO flush() {
        try { 
            getOpenFileChecked().getWriteStream().fflush();
        } catch (BadDescriptorException e) {
            throw getRuntime().newErrnoEBADFError();
        } catch (IOException e) {
            throw getRuntime().newIOErrorFromException(e);
        }

        return this;
    }

    /** Read a line.
     * 
     */
    public IRubyObject gets(ThreadContext context) {
        return gets19(context);
    }

    public IRubyObject gets(ThreadContext context, IRubyObject separatorArg) {
        return gets19(context, separatorArg);
    }

    @JRubyMethod(name = "gets", writes = FrameField.LASTLINE)
    public IRubyObject gets19(ThreadContext context) {
        Ruby runtime = context.runtime;
        IRubyObject result = getline(context, separator(runtime));

        if (!result.isNil()) context.setLastLine(result);

        return result;
    }

    @JRubyMethod(name = "gets", writes = FrameField.LASTLINE)
    public IRubyObject gets19(ThreadContext context, IRubyObject arg) {
        Ruby runtime = context.runtime;
        ByteList separator;
        long limit = -1;
        IRubyObject test = TypeConverter.checkIntegerType(runtime, arg, "to_int");
        if (test instanceof RubyInteger) {
            limit = RubyInteger.fix2long(test);
            separator = separator(runtime);
        } else {
            separator = separator(runtime, arg);
        }

        IRubyObject result = getline(context, separator, limit);

        if (!result.isNil()) context.setLastLine(result);

        return result;
    }

    @JRubyMethod(name = "gets", writes = FrameField.LASTLINE)
    public IRubyObject gets19(ThreadContext context, IRubyObject separator, IRubyObject limit_arg) {
        Ruby runtime = context.runtime;
        long limit = limit_arg.isNil() ? -1 : RubyNumeric.fix2long(TypeConverter.checkIntegerType(runtime, limit_arg, "to_int"));
        IRubyObject result = getline(context, separator(runtime, separator), limit);

        if (!result.isNil()) context.setLastLine(result);

        return result;
    }

    public boolean getBlocking() {
        try {
            return ((ChannelStream) openFile.getMainStreamSafe()).isBlocking();
        } catch (BadDescriptorException e) {
            throw getRuntime().newErrnoEBADFError();
        }
    }

    @JRubyMethod(name = "fcntl")
    public IRubyObject fcntl(ThreadContext context, IRubyObject cmd) {
        // TODO: This version differs from ioctl by checking whether fcntl exists
        // and raising notimplemented if it doesn't; perhaps no difference for us?
        return ctl(context.runtime, cmd, null);
    }

    @JRubyMethod(name = "fcntl")
    public IRubyObject fcntl(ThreadContext context, IRubyObject cmd, IRubyObject arg) {
        // TODO: This version differs from ioctl by checking whether fcntl exists
        // and raising notimplemented if it doesn't; perhaps no difference for us?
        return ctl(context.runtime, cmd, arg);
    }

    @JRubyMethod(name = "ioctl", required = 1, optional = 1)
    public IRubyObject ioctl(ThreadContext context, IRubyObject[] args) {
        IRubyObject cmd = args[0];
        IRubyObject arg;
        
        if (args.length == 2) {
            arg = args[1];
        } else {
            arg = context.runtime.getNil();
        }

        return ctl(context.runtime, cmd, arg);
    }

    public IRubyObject ctl(Ruby runtime, IRubyObject cmd, IRubyObject arg) {
        long realCmd = cmd.convertToInteger().getLongValue();
        long nArg = 0;

        if (realCmd == Fcntl.F_GETFL.intValue()) {
            OpenFile myOpenFile = getOpenFileChecked();
            return runtime.newFixnum(myOpenFile.getMainStream().getModes().getFcntlFileFlags());
        }
        
        // FIXME: Arg may also be true, false, and nil and still be valid.  Strangely enough, 
        // protocol conversion is not happening in Ruby on this arg?
        if (arg == null || arg.isNil() || arg == runtime.getFalse()) {
            nArg = 0;
        } else if (arg instanceof RubyFixnum) {
            nArg = RubyFixnum.fix2long(arg);
        } else if (arg == runtime.getTrue()) {
            nArg = 1;
        } else {
            throw runtime.newNotImplementedError("JRuby does not support string for second fcntl/ioctl argument yet");
        }
        
        OpenFile myOpenFile = getOpenFileChecked();

        // Fixme: Only F_SETFL and F_GETFL is current supported
        // FIXME: Only NONBLOCK flag is supported
        // FIXME: F_SETFL and F_SETFD are treated as the same thing here.  For the case of dup(fd) we
        //   should actually have F_SETFL only affect one (it is unclear how well we do, but this TODO
        //   is here to at least document that we might need to do more work here.  Mostly SETFL is
        //   for mode changes which should persist across fork() boundaries.  Since JVM has no fork
        //   this is not a problem for us.
        try {
            if (realCmd == FcntlLibrary.FD_CLOEXEC) {
                // Do nothing.  FD_CLOEXEC has no meaning in JVM since we cannot really exec.
                // And why the hell does webrick pass this in as a first argument!!!!!
            } else if (realCmd == Fcntl.F_SETFL.intValue() || realCmd == Fcntl.F_SETFD.intValue()) {
                if ((nArg & FcntlLibrary.FD_CLOEXEC) == FcntlLibrary.FD_CLOEXEC) {
                    // Do nothing.  FD_CLOEXEC has no meaning in JVM since we cannot really exec.
                } else {
                    boolean block = (nArg & ModeFlags.NONBLOCK) != ModeFlags.NONBLOCK;

                    myOpenFile.getMainStreamSafe().setBlocking(block);
                }
            } else if (realCmd == Fcntl.F_GETFL.intValue()) {
                return myOpenFile.getMainStreamSafe().isBlocking() ? RubyFixnum.zero(runtime) : RubyFixnum.newFixnum(runtime, ModeFlags.NONBLOCK);
            } else {
                throw runtime.newNotImplementedError("JRuby only supports F_SETFL and F_GETFL with NONBLOCK for fcntl/ioctl");
            }
        } catch (BadDescriptorException e) {
            throw runtime.newErrnoEBADFError();
        } catch (IOException e) {
            throw runtime.newIOErrorFromException(e);
        }
        
        return runtime.newFixnum(0);
    }
    
    private static final ByteList NIL_BYTELIST = ByteList.create("nil");
    private static final ByteList RECURSIVE_BYTELIST = ByteList.create("[...]");
    private static final byte[] EMPTY_BYTE_ARRAY = new byte[0];

    @JRubyMethod(name = "puts")
    public IRubyObject puts(ThreadContext context) {
        return puts0(context, this);
    }

    @JRubyMethod(name = "puts")
    public IRubyObject puts(ThreadContext context, IRubyObject arg0) {
        return puts1(context, this, arg0);
    }

    @JRubyMethod(name = "puts")
    public IRubyObject puts(ThreadContext context, IRubyObject arg0, IRubyObject arg1) {
        return puts2(context, this, arg0, arg1);
    }

    @JRubyMethod(name = "puts")
    public IRubyObject puts(ThreadContext context, IRubyObject arg0, IRubyObject arg1, IRubyObject arg2) {
        return puts3(context, this, arg0, arg1, arg2);
    }

    @JRubyMethod(name = "puts", rest = true)
    public IRubyObject puts(ThreadContext context, IRubyObject[] args) {
        return puts(context, this, args);
    }

    public static IRubyObject puts0(ThreadContext context, IRubyObject maybeIO) {
        return writeSeparator(context, maybeIO);
    }

    public static IRubyObject puts1(ThreadContext context, IRubyObject maybeIO, IRubyObject arg0) {
        Ruby runtime = context.runtime;
        assert runtime.getGlobalVariables().getDefaultSeparator() instanceof RubyString;
        RubyString separator = (RubyString) runtime.getGlobalVariables().getDefaultSeparator();
        
        putsSingle(context, runtime, maybeIO, arg0, separator);
        
        return context.nil;
    }

    public static IRubyObject puts2(ThreadContext context, IRubyObject maybeIO, IRubyObject arg0, IRubyObject arg1) {
        Ruby runtime = context.runtime;
        assert runtime.getGlobalVariables().getDefaultSeparator() instanceof RubyString;
        RubyString separator = (RubyString) runtime.getGlobalVariables().getDefaultSeparator();
        
        putsSingle(context, runtime, maybeIO, arg0, separator);
        putsSingle(context, runtime, maybeIO, arg1, separator);
        
        return context.nil;
    }

    public static IRubyObject puts3(ThreadContext context, IRubyObject maybeIO, IRubyObject arg0, IRubyObject arg1, IRubyObject arg2) {
        Ruby runtime = context.runtime;
        assert runtime.getGlobalVariables().getDefaultSeparator() instanceof RubyString;
        RubyString separator = (RubyString) runtime.getGlobalVariables().getDefaultSeparator();
        
        putsSingle(context, runtime, maybeIO, arg0, separator);
        putsSingle(context, runtime, maybeIO, arg1, separator);
        putsSingle(context, runtime, maybeIO, arg2, separator);
        
        return context.nil;
    }

    public static IRubyObject puts(ThreadContext context, IRubyObject maybeIO, IRubyObject... args) {
        if (args.length == 0) {
            return writeSeparator(context, maybeIO);
        }

        return putsArray(context, maybeIO, args);
    }

    private static IRubyObject writeSeparator(ThreadContext context, IRubyObject maybeIO) {
        Ruby runtime = context.runtime;
        assert runtime.getGlobalVariables().getDefaultSeparator() instanceof RubyString;
        RubyString separator = (RubyString) runtime.getGlobalVariables().getDefaultSeparator();

        write(context, maybeIO, separator.getByteList());
        return runtime.getNil();
    }

    private static IRubyObject putsArray(ThreadContext context, IRubyObject maybeIO, IRubyObject[] args) {
        Ruby runtime = context.runtime;
        assert runtime.getGlobalVariables().getDefaultSeparator() instanceof RubyString;
        RubyString separator = (RubyString) runtime.getGlobalVariables().getDefaultSeparator();

        for (int i = 0; i < args.length; i++) {
            putsSingle(context, runtime, maybeIO, args[i], separator);
        }
        
        return runtime.getNil();
    }
    
    private static void putsSingle(ThreadContext context, Ruby runtime, IRubyObject maybeIO, IRubyObject arg, RubyString separator) {
        ByteList line;

        if (arg.isNil()) {
            line = getNilByteList(runtime);
        } else if (runtime.isInspecting(arg)) {
            line = RECURSIVE_BYTELIST;
        } else if (arg instanceof RubyArray) {
            inspectPuts(context, maybeIO, (RubyArray) arg);
            return;
        } else {
            line = arg.asString().getByteList();
        }

        write(context, maybeIO, line);

        if (line.length() == 0 || !line.endsWith(separator.getByteList())) {
            write(context, maybeIO, separator.getByteList());
        }
    }

    protected void write(ThreadContext context, ByteList byteList) {
        callMethod(context, "write", RubyString.newStringShared(context.runtime, byteList));
    }

    protected static void write(ThreadContext context, IRubyObject maybeIO, ByteList byteList) {
        maybeIO.callMethod(context, "write", RubyString.newStringShared(context.runtime, byteList));
    }

    private static IRubyObject inspectPuts(ThreadContext context, IRubyObject maybeIO, RubyArray array) {
        try {
            context.runtime.registerInspecting(array);
            return putsArray(context, maybeIO, array.toJavaArray());
        } finally {
            context.runtime.unregisterInspecting(array);
        }
    }
    
    @Override
    public IRubyObject inspect() {
        Ruby runtime = getRuntime();
        
        if (openFile == null) return super.inspect();
        
        Stream stream = openFile.getMainStream();
        String className = getMetaClass().getRealClass().getName();
        String path = openFile.getPath();
        String status = "";
        
        if (path == null) {
            if (stream == null) {
                path = "";
                status = "(closed)";
            } else {
                path = "fd " + runtime.getFileno(stream.getDescriptor());
            }
        } else if (!openFile.isOpen()) {
            status = " (closed)";
        }
        
        String inspectStr = "#<" + className + ":" + path + status + ">";
        
        return runtime.newString(inspectStr);
    }

    /** Read a line.
     * 
     */
    @JRubyMethod(name = "readline", writes = FrameField.LASTLINE)
    public IRubyObject readline(ThreadContext context) {
        IRubyObject line = gets(context);

        if (line.isNil()) {
            throw context.runtime.newEOFError();
        }
        
        return line;
    }

    @JRubyMethod(name = "readline", writes = FrameField.LASTLINE)
    public IRubyObject readline(ThreadContext context, IRubyObject separator) {
        IRubyObject line = gets(context, separator);

        if (line.isNil()) {
            throw context.runtime.newEOFError();
        }

        return line;
    }

    /** Read a byte. On EOF returns nil.
     * 
     */
    public IRubyObject getc() {
        int c = getcCommon();

        if (c == -1) {
            // CRuby checks ferror(f) and retry getc for non-blocking IO
            // read. We checks readability first if possible so retry should
            // not be needed I believe.
            return getRuntime().getNil();
    }
    
        return getRuntime().newFixnum(c);
    }
    
    @JRubyMethod(name = "readchar")
    public IRubyObject readchar19(ThreadContext context) {
        IRubyObject value = getc19(context);
        
        if (value.isNil()) {
            throw context.runtime.newEOFError();
        }
        
        return value;
    }

    @JRubyMethod(name = "getbyte")
    public IRubyObject getbyte19(ThreadContext context) {
        return getc(); // Yes 1.8 getc is 1.9 getbyte
    }
    
    @JRubyMethod
    public IRubyObject readbyte(ThreadContext context) {
        int c = getcCommon();
        if (c == -1) {
            throw getRuntime().newEOFError();
        }
        
        return context.runtime.newFixnum(c);
    }
    
    // io_getc, transcoded portion
    private IRubyObject getcTranscoded(ThreadContext context, Stream stream) throws IOException, 
            BadDescriptorException, InvalidValueException {
        SET_BINARY_MODE();
        makeReadConversion(context);
        
        Encoding read = getInputEncoding(); // MRI has readencoding
        int cr = 0;
        IRubyObject str;
        ByteList bytes = new ByteList();
        int firstByte;
        int r = 0;
        boolean done = false;
        
        // keep going
        while (!done) {
            firstByte = stream.fgetc();
            
            if (firstByte == -1) {
                // can't read anymore
                break;
            }
            
            bytes.append((byte)firstByte);

            r = StringSupport.preciseLength(read, bytes.getUnsafeBytes(), 0, bytes.getRealSize());
            if (!StringSupport.MBCLEN_NEEDMORE_P(r)) {
                // logic from fill_buf, which transcodes while buffering from IO
                bytes = readconv.econvStrConvert(context, bytes, false);
            
                if (bytes.length() == 0) continue;
                
                break;
            }
            // Missing: logic for too-long character
        }
        
        // done with reading, check what we have
        if (StringSupport.MBCLEN_INVALID_P(r)) {
            r = StringSupport.length(read, bytes.getUnsafeBytes(), 0, bytes.getRealSize());
            // put back bytes we don't want to keep
            for (int i = bytes.getRealSize(); i > r; i--) {
                stream.ungetc(bytes.get(i));
            }
            bytes.setRealSize(r);
            cr = StringSupport.CR_BROKEN;
        } else {
            cr = StringSupport.CR_VALID;
            if (StringSupport.MBCLEN_CHARFOUND_LEN(r) == 1 && read.isAsciiCompatible() && Encoding.isAscii(bytes.get(0))) {
                cr = StringSupport.CR_7BIT;
            }
        }
        
        str = context.runtime.newString(bytes);
        str = ioEncStr(str);
        ((RubyString)str).setCodeRange(cr);
        
        return str;
    }
    
    // io_enc_str
    private IRubyObject ioEncStr(IRubyObject str) {
        str.setTaint(true);
        ((EncodingCapable)str).setEncoding(getReadEncoding());
        return str;
    }
    
    // get a char directly without needing to transcode
    // io_getc, untranscoded logic
    private IRubyObject getcDirect(ThreadContext context, Stream stream, Encoding enc) throws InvalidValueException, 
            BadDescriptorException, IOException {
        ByteList bytes = null;
        boolean shared = false;
        int cr = 0;
        
        int firstByte = stream.fgetc();

        if (firstByte == -1) {
            // CRuby checks ferror(f) and retry getc for non-blocking IO
            // read. We checks readability first if possible so retry should
            // not be needed I believe.
            return context.runtime.getNil();
        }

        if (enc.isAsciiCompatible() && Encoding.isAscii((byte) firstByte)) {
            if (enc == ASCIIEncoding.INSTANCE) {
                bytes = RubyInteger.SINGLE_CHAR_BYTELISTS[(int) firstByte];
                shared = true;
            } else {
                bytes = new ByteList(new byte[]{(byte) firstByte}, enc, false);
                shared = false;
                cr = StringSupport.CR_7BIT;
            }
        } else {
            // potential MBC
            int len = enc.length((byte) firstByte);
            byte[] byteAry = new byte[len];

            byteAry[0] = (byte) firstByte;
            for (int i = 1; i < len; i++) {
                int c = (byte) stream.fgetc();
                if (c == -1) {
                    bytes = new ByteList(byteAry, 0, i - 1, enc, false);
                    cr = StringSupport.CR_BROKEN;
                }
                byteAry[i] = (byte) c;
            }

            if (bytes == null) {
                cr = StringSupport.CR_VALID;
                bytes = new ByteList(byteAry, enc, false);
            }
        }

        if (shared) return RubyString.newStringShared(context.runtime, bytes, cr);

        return RubyString.newStringNoCopy(context.runtime, bytes, enc, cr);
    }    
    
    @JRubyMethod(name = "getc")
    public IRubyObject getc19(ThreadContext context) {
        try {
            OpenFile myOpenFile = getOpenFileChecked();

            myOpenFile.checkReadable(context.runtime);
            myOpenFile.setReadBuffered();

            Stream stream = myOpenFile.getMainStreamSafe();
            
            readCheck(stream);
            waitReadable(stream);
            stream.clearerr();
            
            return ioGetc(context, stream);
        } catch (InvalidValueException ex) {
            throw context.runtime.newErrnoEINVALError();
        } catch (BadDescriptorException e) {
            throw context.runtime.newErrnoEBADFError();
        } catch (EOFException e) {
            throw context.runtime.newEOFError();
        } catch (IOException e) {
            throw context.runtime.newIOErrorFromException(e);
        }
    }
    
    // io_getc
    private IRubyObject ioGetc(ThreadContext context, Stream stream) throws IOException, BadDescriptorException, InvalidValueException {
        if (needsReadConversion()) {
            return getcTranscoded(context, stream);
        }
        
        return getcDirect(context, stream, getInputEncoding());
    }
    
    private void SET_BINARY_MODE() {
        openFile.getMainStream().setBinmode();
    }

    public int getcCommon() {
        try {
            OpenFile myOpenFile = getOpenFileChecked();

            myOpenFile.checkReadable(getRuntime());
            myOpenFile.setReadBuffered();

            Stream stream = myOpenFile.getMainStreamSafe();
            
            readCheck(stream);
            waitReadable(stream);
            stream.clearerr();
            
            return myOpenFile.getMainStreamSafe().fgetc();
        } catch (InvalidValueException ex) {
            throw getRuntime().newErrnoEINVALError();
        } catch (BadDescriptorException e) {
            throw getRuntime().newErrnoEBADFError();
        } catch (EOFException e) {
            throw getRuntime().newEOFError();
        } catch (IOException e) {
            throw getRuntime().newIOErrorFromException(e);
        }
    }
    
    // MRI: NEED_NEWLINE_DECORATOR_ON_READ_CHECK
    private void readCheck(Stream stream) {
        if (!stream.readDataBuffered()) {
            openFile.checkClosed(getRuntime());
        }
    }
    
    /** 
     * <p>Pushes char represented by int back onto IOS.</p>
     * 
     * @param number to push back
     */
    @JRubyMethod(name = "ungetc", required = 1, compat = CompatVersion.RUBY1_8)
    public IRubyObject ungetc(IRubyObject number) {
        OpenFile myOpenFile = getOpenFileChecked();
        
        if (!myOpenFile.isReadBuffered()) {
            throw getRuntime().newIOError("unread stream");
        }

        ungetcCommon((int)number.convertToInteger().getLongValue());

        return getRuntime().getNil();
    }

    @JRubyMethod(name = {"ungetc", "ungetbyte"}, required = 1, compat = CompatVersion.RUBY1_9)
    public IRubyObject ungetc19(IRubyObject character) {
        Ruby runtime = getRuntime();

        if(character.isNil()) {
            return runtime.getNil();
        }

        if (character instanceof RubyFixnum) {
            int c = (int)character.convertToInteger().getLongValue();
            ungetcCommon(c);
        } else if (character instanceof RubyString || character.respondsTo("to_str")) {
            RubyString str = (RubyString) character.callMethod(runtime.getCurrentContext(), "to_str");
            if (str.isEmpty()) return runtime.getNil();

            byte[] bytes = str.getBytes();
            for(int i = bytes.length - 1; i >= 0; i-- ) {
                int c =  bytes[i];
                ungetcCommon(c);
            }

        } else {
            throw runtime.newTypeError(character, runtime.getFixnum());
        }

        return runtime.getNil();
    }

    public void ungetcCommon(int ch) {
        try {
            OpenFile myOpenFile = getOpenFileChecked();
            myOpenFile.checkReadable(getRuntime());
            myOpenFile.setReadBuffered();

            if (myOpenFile.getMainStreamSafe().ungetc(ch) == -1 && ch != -1) {
                throw getRuntime().newIOError("ungetc failed");
            }
        } catch (InvalidValueException ex) {
            throw getRuntime().newErrnoEINVALError();
        } catch (BadDescriptorException e) {
            throw getRuntime().newErrnoEBADFError();
        } catch (EOFException e) {
            throw getRuntime().newEOFError();
        } catch (IOException e) {
            throw getRuntime().newIOErrorFromException(e);
        }
    }

    @JRubyMethod(name = "read_nonblock", required = 1, optional = 1)
    public IRubyObject read_nonblock(ThreadContext context, IRubyObject[] args) {
        return doReadNonblock(context, args, true);
    }
    
    public IRubyObject doReadNonblock(ThreadContext context, IRubyObject[] args, boolean useException) {
        IRubyObject value = getPartial(context, args, true);

        if (value.isNil()) {
            throw context.runtime.newEOFError();
        }

        if (value instanceof RubyString) {
            RubyString str = (RubyString) value;
            if (str.isEmpty()) {
                Ruby ruby = context.runtime;

                if (useException) {
                    throw ruby.newErrnoEAGAINReadableError("");
                } else {
                    return ruby.fastNewSymbol("wait_readable");
                }
            }
        }

        return value;
    }

    @JRubyMethod(name = "readpartial", required = 1, optional = 1)
    public IRubyObject readpartial(ThreadContext context, IRubyObject[] args) {
        IRubyObject value = getPartial(context, args, false);

        if (value.isNil()) {
            throw context.runtime.newEOFError();
        }

        return value;
    }

    // implements io_getpartial in io.c
    private IRubyObject getPartial(ThreadContext context, IRubyObject[] args, boolean isNonblocking) {
        Ruby runtime = context.runtime;

        // Length to read
        int length = RubyNumeric.fix2int(args[0]);
        if (length < 0) throw runtime.newArgumentError("negative length " + length + " given");

        // String/Buffer to read it into
        IRubyObject stringArg = args.length > 1 ? args[1] : runtime.getNil();
        RubyString string = stringArg.isNil() ? RubyString.newEmptyString(runtime) : stringArg.convertToString();
        string.empty();
        string.setTaint(true);
        
        try {
            OpenFile myOpenFile = getOpenFileChecked();
            myOpenFile.checkReadable(runtime);
            
            if (length == 0) {
                return string;
            }

            if (!(myOpenFile.getMainStreamSafe() instanceof ChannelStream)) { // cryptic for the uninitiated...
                throw runtime.newNotImplementedError("readpartial only works with Nio based handlers");
            }
            ChannelStream stream = (ChannelStream) myOpenFile.getMainStreamSafe();

            // We don't check RubyString modification since JRuby doesn't have
            // GIL. Other threads are free to change anytime.

            ByteList buf = null;
            if (isNonblocking) {
                buf = stream.readnonblock(length);
            } else {
                while ((buf == null || buf.length() == 0) && !stream.feof()) {
                    waitReadable(stream);
                    buf = stream.readpartial(length);
                }
            }
            boolean empty = buf == null || buf.length() == 0;
            ByteList newBuf = empty ? ByteList.EMPTY_BYTELIST.dup() : buf;
            
            string.view(newBuf);

            if (stream.feof() && empty) return runtime.getNil();

            return string;
        } catch (BadDescriptorException e) {
            throw runtime.newErrnoEBADFError();
        } catch (InvalidValueException e) {
            throw getRuntime().newErrnoEINVALError();
        } catch (EOFException e) {
            throw runtime.newEOFError(e.getMessage());
        } catch (IOException e) {
            throw runtime.newIOErrorFromException(e);
        }
    }

    @JRubyMethod(name = "sysread", required = 1, optional = 1)
    public IRubyObject sysread(ThreadContext context, IRubyObject[] args) {
        int len = (int)RubyNumeric.num2long(args[0]);
        if (len < 0) throw getRuntime().newArgumentError("Negative size");

        try {
            RubyString str;
            ByteList buffer;
            if (args.length == 1 || args[1].isNil()) {
                if (len == 0) {
                    return RubyString.newEmptyString(getRuntime());
                }
                
                buffer = new ByteList(len);
                str = RubyString.newString(getRuntime(), buffer);
            } else {
                str = args[1].convertToString();
                str.modify(len);
                
                if (len == 0) {
                    return str;
                }
                
                buffer = str.getByteList();
                buffer.length(0);
            }
            
            OpenFile myOpenFile = getOpenFileChecked();
            
            myOpenFile.checkReadable(getRuntime());
            
            if (myOpenFile.getMainStreamSafe().readDataBuffered()) {
                throw getRuntime().newIOError("sysread for buffered IO");
            }
            
            // TODO: Ruby locks the string here
            
            waitReadable(myOpenFile.getMainStreamSafe());
            myOpenFile.checkClosed(getRuntime());

            // We don't check RubyString modification since JRuby doesn't have
            // GIL. Other threads are free to change anytime.

            int bytesRead = myOpenFile.getMainStreamSafe().getDescriptor().read(len, str.getByteList());
            
            // TODO: Ruby unlocks the string here

            if (bytesRead == -1 || (bytesRead == 0 && len > 0)) {
                throw getRuntime().newEOFError();
            }
            
            str.setTaint(true);
            
            return str;
        } catch (BadDescriptorException e) {
            throw getRuntime().newErrnoEBADFError();
        } catch (InvalidValueException e) {
            throw getRuntime().newErrnoEINVALError();
        } catch (EOFException e) {
            throw getRuntime().newEOFError();
    	} catch (IOException e) {
            synthesizeSystemCallError(e);
            return null;
        }
    }

    /**
     * Java does not give us enough information for specific error conditions
     * so we are reduced to divining them through string matches...
     */
    // TODO: Should ECONNABORTED get thrown earlier in the descriptor itself or is it ok to handle this late?
    // TODO: Should we include this into Errno code somewhere do we can use this from other places as well?
    private void synthesizeSystemCallError(IOException e) {
        String errorMessage = e.getMessage();
        // All errors to sysread should be SystemCallErrors, but on a closed stream
        // Ruby returns an IOError.  Java throws same exception for all errors so
        // we resort to this hack...
        if ("File not open".equals(errorMessage)) {
            throw getRuntime().newIOError(e.getMessage());
        } else if ("An established connection was aborted by the software in your host machine".equals(errorMessage)) {
            throw getRuntime().newErrnoECONNABORTEDError();
        } else if ("Connection reset by peer".equals(e.getMessage())
                || "An existing connection was forcibly closed by the remote host".equals(e.getMessage())) {
            throw getRuntime().newErrnoECONNRESETError();
        }

        throw getRuntime().newSystemCallError(e.getMessage());
    }
    
    public IRubyObject read(IRubyObject[] args) {
        ThreadContext context = getRuntime().getCurrentContext();
        
        switch (args.length) {
        case 0: return read(context);
        case 1: return read(context, args[0]);
        case 2: return read(context, args[0], args[1]);
        default: throw getRuntime().newArgumentError(args.length, 2);
        }
    }
    
    @JRubyMethod(name = "read")
    public IRubyObject read(ThreadContext context) {
        Ruby runtime = context.runtime;
        OpenFile myOpenFile = getOpenFileChecked();
        
        try {
            myOpenFile.checkReadable(runtime);
            myOpenFile.setReadBuffered();
            return readAll(context);
        } catch (InvalidValueException ex) {
            throw getRuntime().newErrnoEINVALError();
        } catch (EOFException ex) {
            throw getRuntime().newEOFError();
        } catch (IOException ex) {
            throw getRuntime().newIOErrorFromException(ex);
        } catch (BadDescriptorException ex) {
            throw getRuntime().newErrnoEBADFError();
        }
    }
    
    @JRubyMethod(name = "read")
    public IRubyObject read(ThreadContext context, IRubyObject arg0) {
        if (arg0.isNil()) {
            return read(context);
        }
        
        OpenFile myOpenFile = getOpenFileChecked();
        
        int length = RubyNumeric.num2int(arg0);
        
        if (length < 0) {
            throw getRuntime().newArgumentError("negative length " + length + " given");
        }
        
        RubyString str = RubyString.newEmptyString(getRuntime());

        return readNotAll(context, myOpenFile, length, str);
    }
    
    @JRubyMethod(name = "read")
    public IRubyObject read(ThreadContext context, IRubyObject arg0, IRubyObject arg1) {
        OpenFile myOpenFile = getOpenFileChecked();
        
        if (arg0.isNil()) {
            try {
                myOpenFile.checkReadable(getRuntime());
                myOpenFile.setReadBuffered();
                if (arg1.isNil()) {
                    return readAll(context);
                } else {
                    return readAll(arg1.convertToString());
                }
            } catch (InvalidValueException ex) {
                throw getRuntime().newErrnoEINVALError();
            } catch (EOFException ex) {
                throw getRuntime().newEOFError();
            } catch (IOException ex) {
                throw getRuntime().newIOErrorFromException(ex);
            } catch (BadDescriptorException ex) {
                throw getRuntime().newErrnoEBADFError();
            }
        }
        
        int length = RubyNumeric.num2int(arg0);
        
        if (length < 0) {
            throw getRuntime().newArgumentError("negative length " + length + " given");
        }

        if (arg1.isNil()) {
            return readNotAll(context, myOpenFile, length);
        } else {
            // this readNotAll empties the string for us
            return readNotAll(context, myOpenFile, length, arg1.convertToString());
        }
    }
    
    // implements latter part of io_read in io.c
    private IRubyObject readNotAll(ThreadContext context, OpenFile myOpenFile, int length, RubyString str) {
        Ruby runtime = context.runtime;
        str.empty();

        try {
            ByteList newBuffer = readNotAllCommon(context, myOpenFile, length);

            if (emptyBufferOrEOF(newBuffer, myOpenFile)) {
                return runtime.getNil();
            }

            str.setValue(newBuffer);
            str.setTaint(true);

            return str;
        } catch (EOFException ex) {
            throw runtime.newEOFError();
        } catch (IOException ex) {
            throw runtime.newIOErrorFromException(ex);
        } catch (BadDescriptorException ex) {
            throw runtime.newErrnoEBADFError();
        }
    }

    // implements latter part of io_read in io.c
    private IRubyObject readNotAll(ThreadContext context, OpenFile myOpenFile, int length) {
        Ruby runtime = context.runtime;

        try {
            ByteList newBuffer = readNotAllCommon(context, myOpenFile, length);

            if (emptyBufferOrEOF(newBuffer, myOpenFile)) {
                return runtime.getNil();
            }

            RubyString str = RubyString.newString(runtime, newBuffer);
            str.setTaint(true);

            return str;
        } catch (EOFException ex) {
            throw runtime.newEOFError();
        } catch (IOException ex) {
            throw runtime.newIOErrorFromException(ex);
        } catch (BadDescriptorException ex) {
            throw runtime.newErrnoEBADFError();
        }
    }

    private ByteList readNotAllCommon(ThreadContext context, OpenFile myOpenFile, int length) {
        Ruby runtime = context.runtime;

        try {
            myOpenFile.checkReadable(runtime);
            myOpenFile.setReadBuffered();

            if (myOpenFile.getMainStreamSafe().feof()) {
                return null;
            }

            // READ_CHECK from MRI io.c
            readCheck(myOpenFile.getMainStreamSafe());

            ByteList newBuffer = fread(context.getThread(), length);

            return newBuffer;
        } catch (EOFException ex) {
            throw runtime.newEOFError();
        } catch (InvalidValueException ex) {
            throw runtime.newErrnoEINVALError();
        } catch (IOException ex) {
            throw runtime.newIOErrorFromException(ex);
        } catch (BadDescriptorException ex) {
            throw runtime.newErrnoEBADFError();
        }
    }

    protected static boolean emptyBufferOrEOF(ByteList buffer, OpenFile myOpenFile) throws BadDescriptorException, IOException {
        if (buffer == null) {
            return true;
        } else if (buffer.length() == 0) {
            if (myOpenFile.getMainStreamSafe() == null) {
                return true;
            }

            if (myOpenFile.getMainStreamSafe().feof()) {
                return true;
            }
        }
        return false;
    }
    
    // implements read_all() in io.c
    protected RubyString readAll(RubyString str) throws BadDescriptorException, EOFException, IOException {
        Ruby runtime = getRuntime();

        // TODO: handle writing into original buffer better
        ByteList buf = readAllCommon(runtime);
        
        if (buf == null) {
            str.empty();
        } else {
            str.setValue(buf);
        }
        str.setTaint(true);
        return str;
    }

    protected IRubyObject readAll(ThreadContext context) throws BadDescriptorException, EOFException, IOException {
        Ruby runtime = getRuntime();
        
        if (needsReadConversion()) {
            openFile.setBinmode();
            
            makeReadConversion(context);

            // TODO: handle writing into original buffer better
            ByteList buf = readAllCommon(runtime);

            if (readconv != null) buf = readconv.transcode(runtime.getCurrentContext(), buf);
            
            clearReadConversion();
            return ioEncStr(runtime.newString(buf));
        }

        // TODO: handle writing into original buffer better
        
        ByteList buf = readAllCommon(runtime);

        RubyString str;
        if (buf == null) {
            str = RubyString.newEmptyString(runtime);
        } else {
            str = makeString(runtime, buf, false);
        }
        str.setTaint(true);
        return str;
    }

    // mri: read_all
    protected ByteList readAllCommon(Ruby runtime) throws BadDescriptorException, EOFException, IOException {
        ByteList buf = null;
        ChannelDescriptor descriptor = openFile.getMainStreamSafe().getDescriptor();
        try {
            // ChannelStream#readall knows what size should be allocated at first. Just use it.
            if (descriptor.isSeekable() && descriptor.getChannel() instanceof FileChannel) {
                buf = openFile.getMainStreamSafe().readall();
            } else {
                RubyThread thread = runtime.getCurrentContext().getThread();
                try {
                    while (true) {
                        // TODO: ruby locks the string here
                        Stream stream = openFile.getMainStreamSafe();
                        readCheck(stream);
                        openFile.checkReadable(runtime);
                        ByteList read = fread(thread, ChannelStream.BUFSIZE);
                            
                        // TODO: Ruby unlocks the string here
                        if (read.length() == 0) {
                            break;
                        }
                        if (buf == null) {
                            buf = read;
                        } else {
                            buf.append(read);
                        }
                    }
                } catch (InvalidValueException ex) {
                    throw runtime.newErrnoEINVALError();
                }
            }
        } catch (NonReadableChannelException ex) {
            throw runtime.newIOError("not opened for reading");
        }

        return buf;
    }

    // implements io_fread in io.c
    private ByteList fread(RubyThread thread, int length) throws IOException, BadDescriptorException {
        Stream stream = openFile.getMainStreamSafe();
        int rest = length;
        waitReadable(stream);
        ByteList buf = blockingFRead(stream, thread, length);
        if (buf != null) {
            rest -= buf.length();
        }
        while (rest > 0) {
            waitReadable(stream);
            openFile.checkClosed(getRuntime());
            stream.clearerr();
            ByteList newBuffer = blockingFRead(stream, thread, rest);
            if (newBuffer == null) {
                // means EOF
                break;
            }
            int len = newBuffer.length();
            if (len == 0) {
                // TODO: warn?
                // rb_warning("nonblocking IO#read is obsolete; use IO#readpartial or IO#sysread")
                continue;
            }
            if (buf == null) {
                buf = newBuffer;
            } else {
                buf.append(newBuffer);
            }
            rest -= len;
        }
        if (buf == null) {
            return ByteList.EMPTY_BYTELIST.dup();
        } else {
            return buf;
        }
    }

    private ByteList blockingFRead(Stream stream, RubyThread thread, int length) throws IOException, BadDescriptorException {
        try {
            thread.beforeBlockingCall();
            return stream.fread(length);
        } finally {
            thread.afterBlockingCall();
        }
    }
    
    /** Read a byte. On EOF throw EOFError.
     * 
     */
    public IRubyObject readchar() {
        return readchar19(getRuntime().getCurrentContext());
    }
    
    @JRubyMethod
    public IRubyObject stat(ThreadContext context) {
        openFile.checkClosed(context.runtime);
        try {
            return context.runtime.newFileStat(getOpenFileChecked().getMainStreamSafe().getDescriptor().getFileDescriptor());
        } catch (BadDescriptorException e) {
            throw context.runtime.newErrnoEBADFError();
        }
    }

    /** 
     * <p>Invoke a block for each byte.</p>
     */
    public IRubyObject each_byteInternal(ThreadContext context, Block block) {
        Ruby runtime = context.runtime;
        
    	try {
            OpenFile myOpenFile = getOpenFileChecked();
            
            while (true) {
                myOpenFile.checkReadable(runtime);
                myOpenFile.setReadBuffered();
                waitReadable(myOpenFile.getMainStream());
                
                int c = myOpenFile.getMainStreamSafe().fgetc();
                
                // CRuby checks ferror(f) and retry getc for
                // non-blocking IO.
                if (c == -1) {
                    break;
                }
                
                assert c < 256;
                block.yield(context, getRuntime().newFixnum(c));
            }

            return this;
        } catch (InvalidValueException ex) {
            throw runtime.newErrnoEINVALError();
        } catch (BadDescriptorException e) {
            throw runtime.newErrnoEBADFError();
        } catch (EOFException e) {
            return runtime.getNil();
    	} catch (IOException e) {
    	    throw runtime.newIOErrorFromException(e);
        }
    }

    @JRubyMethod
    public IRubyObject each_byte(final ThreadContext context, final Block block) {
        return block.isGiven() ? each_byteInternal(context, block) : enumeratorize(context.runtime, this, "each_byte");
    }

    @JRubyMethod(name = "bytes")
    public IRubyObject bytes(final ThreadContext context) {
        return enumeratorize(context.runtime, this, "each_byte");
    }

    @JRubyMethod(name = "lines", compat = CompatVersion.RUBY1_8)
    public IRubyObject lines(final ThreadContext context, Block block) {
        return enumeratorize(context.runtime, this, "each_line");
    }

    @JRubyMethod(name = "lines", compat = CompatVersion.RUBY1_9)
    public IRubyObject lines19(final ThreadContext context, Block block) {
        if (!block.isGiven()) {
            return enumeratorize(context.runtime, this, "each_line");
        }
        return each_lineInternal(context, NULL_ARRAY, block);
    }

    public IRubyObject each_charInternal(final ThreadContext context, final Block block) {
        Ruby runtime = context.runtime;
        IRubyObject ch;

        while(!(ch = getc()).isNil()) {
            byte c = (byte)RubyNumeric.fix2int(ch);
            int n = runtime.getKCode().getEncoding().length(c);
            RubyString str = runtime.newString();
            str.setEncoding(getReadEncoding());
            str.setTaint(true);
            str.cat(c);

            while(--n > 0) {
                if((ch = getc()).isNil()) {
                    block.yield(context, str);
                    return this;
                }
                c = (byte)RubyNumeric.fix2int(ch);
                str.cat(c);
            }
            block.yield(context, str);
        }
        return this;
    }

    public IRubyObject each_charInternal19(final ThreadContext context, final Block block) {
        IRubyObject ch;

        while(!(ch = getc19(context)).isNil()) {
            block.yield(context, ch);
        }
        return this;
    }

    public IRubyObject each_char(final ThreadContext context, final Block block) {
        return each_char19(context, block);
    }

    @JRubyMethod(name = "each_char")
    public IRubyObject each_char19(final ThreadContext context, final Block block) {
        return block.isGiven() ? each_charInternal19(context, block) : enumeratorize(context.runtime, this, "each_char");
    }

    public IRubyObject chars(final ThreadContext context, final Block block) {
        return chars19(context, block);
    }

    @JRubyMethod(name = "chars")
    public IRubyObject chars19(final ThreadContext context, final Block block) {
        return block.isGiven() ? each_charInternal19(context, block) : enumeratorize(context.runtime, this, "chars");
    }

    @JRubyMethod
    public IRubyObject codepoints(final ThreadContext context, final Block block) {
        return eachCodePointCommon(context, block, "codepoints");
    }

    @JRubyMethod
    public IRubyObject each_codepoint(final ThreadContext context, final Block block) {
        return eachCodePointCommon(context, block, "each_codepoint");
    }

    private IRubyObject eachCodePointCommon(final ThreadContext context, final Block block, final String methodName) {
        Ruby runtime = context.runtime;
        if (!block.isGiven()) return enumeratorize(runtime, this, methodName);
        IRubyObject ch;

        while(!(ch = getc()).isNil()) {
            block.yield(context, ch);
        }
        return this;
    }

    /** 
     * <p>Invoke a block for each line.</p>
     */
    public RubyIO each_lineInternal(ThreadContext context, IRubyObject[] args, Block block) {
        Ruby runtime = context.runtime;
        ByteList separator = getSeparatorForGets(runtime, args);

        ByteListCache cache = new ByteListCache();
        for (IRubyObject line = getline(context, separator); !line.isNil(); 
		line = getline(context, separator, cache)) {
            block.yield(context, line);
        }
        
        return this;
    }

    @JRubyMethod(optional = 1)
    public IRubyObject each(final ThreadContext context, IRubyObject[]args, final Block block) {
        return block.isGiven() ? each_lineInternal(context, args, block) : enumeratorize(context.runtime, this, "each", args);
    }

    @JRubyMethod(optional = 1)
    public IRubyObject each_line(final ThreadContext context, IRubyObject[]args, final Block block) {
        return block.isGiven() ? each_lineInternal(context, args, block) : enumeratorize(context.runtime, this, "each_line", args);
    }

    public RubyArray readlines(ThreadContext context, IRubyObject[] args) {
        return readlines19(context, args);
    }
    
    @JRubyMethod(name = "readlines", optional = 2)
    public RubyArray readlines19(ThreadContext context, IRubyObject[] args) {
        return readlinesCommon(context, args);
    }
    
    private RubyArray readlinesCommon(ThreadContext context, IRubyObject[] args) {
        Ruby runtime = context.runtime;
        
        long limit = getLimitFromArgs(args);
        ByteList separator = getSeparatorFromArgs(runtime, args, 0);
        RubyArray result = runtime.newArray();
        IRubyObject line;

        while (! (line = getline(context, separator, limit, null)).isNil()) {
            result.append(line);
        }
        return result;
    }
    
    private long getLimitFromArgs(IRubyObject[] args) {
        long limit = -1;

        if (args.length > 1) {
            limit = RubyNumeric.num2long(args[1]);
        } else if (args.length > 0 && args[0] instanceof RubyFixnum) {
            limit = RubyNumeric.num2long(args[0]);
        }

        return limit;
    }

    @JRubyMethod(name = "to_io")
    public RubyIO to_io() {
    	return this;
    }

    @Override
    public String toString() {
        try {
            return "RubyIO(" + openFile.getMode() + ", " + getRuntime().getFileno(openFile.getMainStreamSafe().getDescriptor()) + ")";
        } catch (BadDescriptorException e) {
            throw getRuntime().newErrnoEBADFError();
        }
    }
    
    /* class methods for IO */

    /** rb_io_s_foreach
    *
    */
    private static IRubyObject foreachInternal19(ThreadContext context, IRubyObject recv, IRubyObject[] args, Block block) {
        Ruby runtime = context.runtime;
       
        IRubyObject opt = ArgsUtil.getOptionsArg(context.runtime, args);
        IRubyObject io = openKeyArgs(context, recv, args, opt);
        if (io.isNil()) return io;
        
        IRubyObject[] methodArguments = processReadlinesMethodArguments(args);

        ByteListCache cache = new ByteListCache();
        if (!io.isNil()) {
            try {

                long limit = ((RubyIO)io).getLimitFromArgs(methodArguments);
                ByteList separator = ((RubyIO)io).getSeparatorFromArgs(runtime, methodArguments, 0);
                
                IRubyObject str = ((RubyIO)io).getline(context, separator, limit ,cache);
                while (!str.isNil()) {
                    block.yield(context, str);
                    str = ((RubyIO)io).getline(context, separator, limit ,cache);
                }
            } finally {
                ((RubyIO)io).close();
                runtime.getGlobalVariables().clear("$_");
            }
        }

        return runtime.getNil();
    }
    
    public static IRubyObject foreach(final ThreadContext context, IRubyObject recv, IRubyObject[] args, final Block block) {
        return foreach19(context, recv, args, block);
    }

    @JRubyMethod(name = "foreach", required = 1, optional = 3, meta = true)
    public static IRubyObject foreach19(final ThreadContext context, IRubyObject recv, IRubyObject[] args, final Block block) {
        if (!block.isGiven()) return enumeratorize(context.runtime, recv, "foreach", args);

        return foreachInternal19(context, recv, args, block);
    }

    public static RubyIO convertToIO(ThreadContext context, IRubyObject obj) {
        if (obj instanceof RubyIO) return (RubyIO)obj;
        return (RubyIO)TypeConverter.convertToType(obj, context.runtime.getIO(), "to_io");
    }
   
    @JRubyMethod(name = "select", required = 1, optional = 3, meta = true)
    public static IRubyObject select(ThreadContext context, IRubyObject recv, IRubyObject[] args) {
        return select_static(context, context.runtime, args);
    }

    public static IRubyObject select_static(ThreadContext context, Ruby runtime, IRubyObject[] args) {
        return new SelectBlob().goForIt(context, runtime, args);
    }
   
    public static IRubyObject read(ThreadContext context, IRubyObject recv, IRubyObject[] args) {
        return read19(context, recv, args, Block.NULL_BLOCK);
   }

    public static void failIfDirectory(Ruby runtime, RubyString pathStr) {
        if (RubyFileTest.directory_p(runtime, pathStr).isTrue()) {
            if (Platform.IS_WINDOWS) {
                throw runtime.newErrnoEACCESError(pathStr.asJavaString());
            } else {
                throw runtime.newErrnoEISDirError(pathStr.asJavaString());
            }
        }
    }

    /**
     *  options is a hash which can contain:
     *    encoding: string or encoding
     *    mode: string
     *    open_args: array of string
     */
    private static IRubyObject read19(ThreadContext context, IRubyObject recv, IRubyObject path, IRubyObject length, IRubyObject offset, IRubyObject options) {
        RubyIO file = (RubyIO)openKeyArgs(context, recv, new IRubyObject[]{path, length, offset}, options);

        try {
            if (!offset.isNil()) file.seek(context, offset);
            return !length.isNil() ? file.read(context, length) : file.read(context);
        } finally  {
            file.close();
        }
    }
    
    // open_key_args
    private static IRubyObject openKeyArgs(ThreadContext context, IRubyObject recv, IRubyObject[] argv, IRubyObject opt) {
        Ruby runtime = context.runtime;
        IRubyObject path, v;
        
        path = RubyFile.get_path(context, argv[0]);
        failIfDirectory(runtime, (RubyString)path); // only in JRuby
        // MRI increments args past 0 now, so remaining uses of args only see non-path args
        
        if (opt.isNil()) {
            return ioOpen(context, path, runtime.newFixnum(ModeFlags.RDONLY), runtime.newFixnum(0666), opt);
        }
        
        v = ((RubyHash)opt).op_aref(context, runtime.newSymbol("open_args"));
        if (!v.isNil()) {
            IRubyObject args;
            int n;
            
            v = v.convertToArray();
            n = ((RubyArray)v).size() + 1;
            
            args = runtime.newArray(n);
            ((RubyArray)args).push_m19(new IRubyObject[]{path});
            ((RubyArray)args).concat19(v);
            
            return RubyKernel.open19(context, recv, ((RubyArray)args).toJavaArray(), Block.NULL_BLOCK);
        }
        
        return ioOpen(context, path, context.nil, context.nil, opt);
    }
    
    // rb_io_open
    public static IRubyObject ioOpen(ThreadContext context, IRubyObject filename, IRubyObject vmode, IRubyObject vperm, IRubyObject opt) {
        int[] oflags_p = {0}, fmode_p = {0};
        int perm;
        IRubyObject cmd;
        
        IRubyObject[] pm = {vperm, vmode};
        
        RubyFile file = (RubyFile)context.runtime.getFile().allocate();
        EncodingUtils.extractModeEncoding(context, file, pm, opt, oflags_p, fmode_p);
        perm = (pm[EncodingUtils.PERM] == null || pm[EncodingUtils.PERM].isNil()) ? 0666 : RubyNumeric.num2int(pm[EncodingUtils.PERM]);
    
        if (!(cmd = checkPipeCommand(context, filename)).isNil()) {
            return (RubyIO) RubyKernel.open19(context, context.runtime.getIO(), new IRubyObject[]{filename, vmode, opt}, Block.NULL_BLOCK);
            // TODO: lots of missing logic for pipe opening
        } else {
            return file.fileOpenGeneric(context, filename, oflags_p[0], fmode_p[0], file, perm);
        }
    }
    
    public static IRubyObject checkPipeCommand(ThreadContext context, IRubyObject filenameOrCommand) {
        RubyString filenameStr = filenameOrCommand.convertToString();
        ByteList filenameByteList = filenameStr.getByteList();
        
        if (EncodingUtils.encAscget(
                filenameByteList.getUnsafeBytes(),
                filenameByteList.getBegin(),
                filenameByteList.getBegin() + filenameByteList.getRealSize(),
                null,
                filenameByteList.getEncoding()) == '|') {
            return filenameStr.makeShared19(context.runtime, 0, 1).infectBy(filenameOrCommand);
        }
        return context.nil;
    }

    /**
     *  options is a hash which can contain:
     *    encoding: string or encoding
     *    mode: string
     *    open_args: array of string
     */
    private static IRubyObject write19(ThreadContext context, IRubyObject recv, IRubyObject path, IRubyObject str, IRubyObject offset, RubyHash options) {
        RubyString pathStr = RubyFile.get_path(context, path);
        Ruby runtime = context.runtime;
        failIfDirectory(runtime, pathStr);

        RubyIO file = null;

        long mode = ModeFlags.CREAT;

        if (options == null || (options != null && options.isEmpty())) {
            if (offset.isNil()) {
                mode |= ModeFlags.WRONLY;
            } else {
                mode |= ModeFlags.RDWR;
            }

            file = (RubyIO) Helpers.invoke(context, runtime.getFile(), "new", path, RubyFixnum.newFixnum(runtime, mode));
        } else if (!options.containsKey(runtime.newSymbol("mode"))) {
            mode |= ModeFlags.WRONLY;
            file = (RubyIO) Helpers.invoke(context, runtime.getFile(), "new", path, RubyFixnum.newFixnum(runtime, mode), options); 
        } else {
            file = (RubyIO) Helpers.invoke(context, runtime.getFile(), "new", path, options);
        }

        try {
            if (!offset.isNil()) file.seek(context, offset);
            return file.write(context, str);
        } finally  {
            file.close();
        }
    }

    /**
     * binread is just like read, except it doesn't take options and it forces
     * mode to be "rb:ASCII-8BIT"
     *
     * @param context the current ThreadContext
     * @param recv the target of the call (IO or a subclass)
     * @param args arguments; path [, length [, offset]]
     * @return the binary contents of the given file, at specified length and offset
     */
    @JRubyMethod(meta = true, required = 1, optional = 2)
    public static IRubyObject binread(ThreadContext context, IRubyObject recv, IRubyObject[] args) {
        IRubyObject nil = context.runtime.getNil();
        IRubyObject path = RubyFile.get_path(context, args[0]);
        IRubyObject length = nil;
        IRubyObject offset = nil;
        Ruby runtime = context.runtime;

        if (args.length > 2) {
            offset = args[2];
            length = args[1];
        } else if (args.length > 1) {
            length = args[1];
        }
        RubyIO file = (RubyIO) Helpers.invoke(context, runtime.getFile(), "new", path, runtime.newString("rb:ASCII-8BIT"));

        try {
            if (!offset.isNil()) file.seek(context, offset);
            return !length.isNil() ? file.read(context, length) : file.read(context);
        } finally  {
            file.close();
        }
    }

    // Enebo: annotation processing forced me to do pangea method here...
    @JRubyMethod(name = "read", meta = true, required = 1, optional = 3)
    public static IRubyObject read19(ThreadContext context, IRubyObject recv, IRubyObject[] args, Block unusedBlock) {
        Ruby runtime = context.runtime;
        IRubyObject nil = runtime.getNil();
        IRubyObject path = args[0];
        IRubyObject length = nil;
        IRubyObject offset = nil;
        IRubyObject options = nil;
        if (args.length > 3) {
            if (!(args[3] instanceof RubyHash)) throw runtime.newTypeError("Must be a hash");
            options = (RubyHash) args[3];
            offset = args[2];
            length = args[1];
        } else if (args.length > 2) {
            if (args[2] instanceof RubyHash) {
                options = (RubyHash) args[2];
            } else {
                offset = args[2];
            }
            length = args[1];
        } else if (args.length > 1) {
            if (args[1] instanceof RubyHash) {
                options = (RubyHash) args[1];
            } else {
                length = args[1];
            }
        }
        if (options == null) {
            options = RubyHash.newHash(runtime);
        }

        return read19(context, recv, path, length, offset, options);
    }

    @JRubyMethod(meta = true, required = 2, optional = 2)
    public static IRubyObject binwrite(ThreadContext context, IRubyObject recv, IRubyObject[] args) {
        IRubyObject path = args[0];
        IRubyObject str = args[1];
        RubyInteger offset = null;
        RubyHash options = null;
        Ruby runtime = context.runtime;

        if (args.length > 2) {
            if (args[2] instanceof RubyHash) {
                options = args[2].convertToHash();
            } else {
                offset = args[2].convertToInteger();
            }
        }

        if (args.length > 3) {
            options = args[3].convertToHash();
        }

        RubyIO file;

        long mode = ModeFlags.CREAT | ModeFlags.BINARY;
        if (options == null || options.isEmpty()) {

            if (offset == null) {
                mode |= ModeFlags.WRONLY;
            } else {
                mode |= ModeFlags.RDWR;
            }

            file = (RubyIO) Helpers.invoke(context, runtime.getFile(), "new", path, RubyFixnum.newFixnum(runtime, mode));
        } else if (!options.containsKey(runtime.newSymbol("mode"))) {
            mode |= ModeFlags.WRONLY;
            file = (RubyIO) Helpers.invoke(context, runtime.getFile(), "new", path, RubyFixnum.newFixnum(runtime, mode), options);
        } else {
            file = (RubyIO) Helpers.invoke(context, runtime.getFile(), "new", path, options);
        }

        try {
            if (offset != null) file.seek(context, offset);
            return file.write(context, str);
        } finally  {
            file.close();
        }
    }

    @JRubyMethod(name = "write", meta = true, required = 2, optional = 2)
    public static IRubyObject writeStatic(ThreadContext context, IRubyObject recv, IRubyObject[] args, Block unusedBlock) {
        IRubyObject nil = context.nil;
        IRubyObject path = args[0];
        IRubyObject str = args[1];
        IRubyObject offset = nil;
        RubyHash options = null;
        if (args.length > 3) {
            if (!(args[3] instanceof RubyHash)) {
                throw context.runtime.newTypeError("Must be a hash");
            }
            options = (RubyHash) args[3];
            offset = args[2];
        } else if (args.length > 2) {
            if (args[2] instanceof RubyHash) {
                options = (RubyHash) args[2];
            } else {
                offset = args[2];
            }
        }

        return write19(context, recv, path, str, offset, (RubyHash) options);
    }
    

    public static IRubyObject readlines(ThreadContext context, IRubyObject recv, IRubyObject[] args, Block unusedBlock) {
        return readlines19(context, recv, args, unusedBlock);
    }

    // rb_io_s_readlines
    @JRubyMethod(name = "readlines", required = 1, optional = 3, meta = true)
    public static IRubyObject readlines19(ThreadContext context, IRubyObject recv, IRubyObject[] args, Block unusedBlock) {
        int argc = args.length;
        IRubyObject opt = ArgsUtil.getOptionsArg(context.runtime, args);
        IRubyObject io = openKeyArgs(context, recv, args, opt);
        if (io.isNil()) return io;
        
        IRubyObject[] methodArguments = processReadlinesMethodArguments(args);

        return readlinesCommon19(context, (RubyIO)io, methodArguments);
    }

    private static IRubyObject[] processReadlinesMethodArguments(IRubyObject[] args) {
        int count = args.length;
        IRubyObject[] methodArguments = IRubyObject.NULL_ARRAY;
        
        if(count >= 3 && (args[2] instanceof RubyFixnum || args[2].respondsTo("to_int"))) {
            methodArguments = new IRubyObject[]{args[1], args[2]};   
        } else if (count >= 2 && (args[1] instanceof RubyFixnum || args[1].respondsTo("to_int"))) {
            methodArguments = new IRubyObject[]{args[1]};  
        } else if (count >= 2 && !(args[1] instanceof RubyHash))  {
            methodArguments = new IRubyObject[]{args[1]};  
        }
        
        return methodArguments;
    }
    
    private static RubyArray readlinesCommon19(ThreadContext context, RubyIO file, IRubyObject[] newArguments) {
        try {
            return (RubyArray) file.callMethod(context, "readlines", newArguments);
        } finally {
            file.close();
        }
    }
   
    public static IRubyObject popen(ThreadContext context, IRubyObject recv, IRubyObject[] args, Block block) {
        return popen19(context, recv, args, block);
    }

    private void setupPopen(ModeFlags modes, POpenProcess process) throws RaiseException {
        openFile.setMode(modes.getOpenFileFlags() | OpenFile.SYNC);
        openFile.setProcess(process);

        try {
            if (openFile.isReadable()) {
                Channel inChannel;
                if (process.getInput() != null) {
                    // NIO-based
                    inChannel = process.getInput();
                } else {
                    // Stream-based
                    inChannel = Channels.newChannel(process.getInputStream());
                }
                
                ChannelDescriptor main = new ChannelDescriptor(
                        inChannel);
                main.setCanBeSeekable(false);
                
                openFile.setMainStream(ChannelStream.open(getRuntime(), main));
            }
            
            if (openFile.isWritable() && process.hasOutput()) {
                Channel outChannel;
                if (process.getOutput() != null) {
                    // NIO-based
                    outChannel = process.getOutput();
                } else {
                    outChannel = Channels.newChannel(process.getOutputStream());
                }

                ChannelDescriptor pipe = new ChannelDescriptor(
                        outChannel);
                pipe.setCanBeSeekable(false);
                
                if (openFile.getMainStream() != null) {
                    openFile.setPipeStream(ChannelStream.open(getRuntime(), pipe));
                } else {
                    openFile.setMainStream(ChannelStream.open(getRuntime(), pipe));
                }
            }
        } catch (InvalidValueException e) {
            throw getRuntime().newErrnoEINVALError();
        }
    }

    private static class Ruby19POpen {
        public final RubyString cmd;
        public final IRubyObject[] cmdPlusArgs;
        public final RubyHash env;
        
        public Ruby19POpen(Ruby runtime, IRubyObject[] args) {
            IRubyObject[] _cmdPlusArgs = null;
            RubyHash _env = null;
            IRubyObject _cmd;
            IRubyObject arg0 = args[0].checkArrayType();

            if (args[0] instanceof RubyHash) {
                // use leading hash as env
                if (args.length > 1) {
                    _env = (RubyHash)args[0];
                } else {
                    Arity.raiseArgumentError(runtime, 0, 1, 2);
                }

                if (Platform.IS_WINDOWS) {
                    String[] tokens = args[1].convertToString().toString().split(" ", 2);
                    String commandString = tokens[0].replace('/', '\\') +
                            (tokens.length > 1 ? ' ' + tokens[1] : "");
                    _cmd = runtime.newString(commandString);
                } else {
                    _cmd = args[1].convertToString();
                }
            } else if (args[0] instanceof RubyArray) {
                RubyArray arg0Ary = (RubyArray)arg0;
                if (arg0Ary.isEmpty()) throw runtime.newArgumentError("wrong number of arguments");
                if (arg0Ary.eltOk(0) instanceof RubyHash) {
                    // leading hash, use for env
                    _env = (RubyHash)arg0Ary.delete_at(0);
                }
                if (arg0Ary.isEmpty()) throw runtime.newArgumentError("wrong number of arguments");
                if (arg0Ary.size() > 1 && arg0Ary.eltOk(arg0Ary.size() - 1) instanceof RubyHash) {
                    // trailing hash, use for opts
                    _env = (RubyHash)arg0Ary.eltOk(arg0Ary.size() - 1);
                }
                _cmdPlusArgs = (IRubyObject[])arg0Ary.toJavaArray();

                if (Platform.IS_WINDOWS) {
                    String commandString = _cmdPlusArgs[0].convertToString().toString().replace('/', '\\');
                    _cmdPlusArgs[0] = runtime.newString(commandString);
                } else {
                    _cmdPlusArgs[0] = _cmdPlusArgs[0].convertToString();
                }
                _cmd = _cmdPlusArgs[0];
            } else {
                if (Platform.IS_WINDOWS) {
                    String[] tokens = args[0].convertToString().toString().split(" ", 2);
                    String commandString = tokens[0].replace('/', '\\') +
                            (tokens.length > 1 ? ' ' + tokens[1] : "");
                    _cmd = runtime.newString(commandString);
                } else {
                    _cmd = args[0].convertToString();
                }
            }

            this.cmd = (RubyString)_cmd;
            this.cmdPlusArgs = _cmdPlusArgs;
            this.env = _env;
        }
    }

    @JRubyMethod(name = "popen", required = 1, optional = 2, meta = true)
    public static IRubyObject popen19(ThreadContext context, IRubyObject recv, IRubyObject[] args, Block block) {
        Ruby runtime = context.runtime;

        IRubyObject pmode = null;
        RubyHash options = null;
        
        switch(args.length) {
            case 1:
                break;
            case 2:
                if (args[1] instanceof RubyHash) {
                    options = (RubyHash) args[1];
                } else {
                    pmode = args[1];
                }
                break;
            case 3:
                options = args[2].convertToHash();
                pmode = args[1];
                break;
        }
        
        RubyIO io = new RubyIO(runtime, (RubyClass) recv);
        
        io.MakeOpenFile();
        
        IRubyObject[] pm = new IRubyObject[] { runtime.newFixnum(0), pmode };
        int[] oflags_p = {0}, fmode_p = {0};
        EncodingUtils.extractModeEncoding(context, io, pm, options, oflags_p, fmode_p);
        ModeFlags modes = ModeFlags.createModeFlags(oflags_p[0]);
        
        // FIXME: Reprocessing logic twice for now...
        // for 1.9 mode, strip off the trailing options hash, if there
        if (args.length > 1 && args[args.length - 1] instanceof RubyHash) {
            options = (RubyHash)args[args.length - 1];
            IRubyObject[] newArgs = new IRubyObject[args.length - 1];
            System.arraycopy(args, 0, newArgs, 0, args.length - 1);
            args = newArgs;
        }
        
        Ruby19POpen r19Popen = new Ruby19POpen(runtime, args);
        
        if ("-".equals(r19Popen.cmd.toString())) {
            throw runtime.newNotImplementedError("popen(\"-\") is unimplemented");
        }

        try {
            ShellLauncher.POpenProcess process;
            if (r19Popen.cmdPlusArgs == null) {
                process = ShellLauncher.popen(runtime, r19Popen.cmd, modes);
            } else {
                process = ShellLauncher.popen(runtime, r19Popen.cmdPlusArgs, r19Popen.env, modes);
            }

            // Yes, this is gross. java.lang.Process does not appear to be guaranteed
            // "ready" when we get it back from Runtime#exec, so we try to give it a
            // chance by waiting for 10ms before we proceed. Only doing this on 1.5
            // since Hotspot 1.6+ does not seem to exhibit the problem.
            if (System.getProperty("java.specification.version", "").equals("1.5")) {
                synchronized (process) {
                    try {
                        process.wait(100);
                    } catch (InterruptedException ie) {}
                }
            }

            checkPopenOptions(options);

            io.setupPopen(modes, process);

            if (block.isGiven()) {
                try {
                    return block.yield(context, io);
                } finally {
                    if (io.openFile.isOpen()) {
                        io.close();
                    }
                    context.setLastExitStatus(RubyProcess.RubyStatus.newProcessStatus(runtime, process.waitFor(), ShellLauncher.getPidFromProcess(process)));
                }
            }
            return io;
        } catch (IOException e) {
            throw runtime.newIOErrorFromException(e);
        } catch (InterruptedException e) {
            throw runtime.newThreadError("unexpected interrupt");
        }
    }
   
    public static IRubyObject popen3(ThreadContext context, IRubyObject recv, IRubyObject[] args, Block block) {
        return popen3_19(context, recv, args, block);
    }
   
    @JRubyMethod(name = "popen3", rest = true, meta = true)
    public static IRubyObject popen3_19(ThreadContext context, IRubyObject recv, IRubyObject[] args, Block block) {
        final Ruby runtime = context.runtime;

        final POpenTuple tuple = popenSpecial(context, args);
        final long pid = ShellLauncher.getPidFromProcess(tuple.process);

        // array trick to be able to reference enclosing RubyThread
        final RubyThread[] waitThread = new RubyThread[1];
        waitThread[0] = new RubyThread(
                runtime,
                (RubyClass) runtime.getClassFromPath("Process::WaitThread"),
                new ThreadedRunnable() {

            volatile Thread javaThread;

            @Override
            public Thread getJavaThread() {
                return javaThread;
            }

            @Override
            public void run() {
                javaThread = Thread.currentThread();
                RubyThread rubyThread;
                // spin a bit until this happens; should almost never spin
                while ((rubyThread = waitThread[0]) == null) {
                    Thread.yield();
                }
                
                ThreadContext context = runtime.getThreadService().registerNewThread(rubyThread);

                rubyThread.op_aset(
                        runtime.newSymbol("pid"),
                        runtime.newFixnum(pid));

                try {
                    int exitValue = tuple.process.waitFor();
                    
                    RubyProcess.RubyStatus status = RubyProcess.RubyStatus.newProcessStatus(
                            runtime,
                            exitValue,
                            pid);
                    
                    rubyThread.cleanTerminate(status);
                } catch (Throwable t) {
                    rubyThread.exceptionRaised(t);
                } finally {
                    rubyThread.dispose();
                }
            }

        });

        RubyArray yieldArgs = RubyArray.newArrayLight(runtime,
                tuple.output,
                tuple.input,
                tuple.error,
                waitThread[0]);

        if (block.isGiven()) {
            try {
                return block.yield(context, yieldArgs);
            } finally {
                cleanupPOpen(tuple);
                
                IRubyObject status = waitThread[0].join(IRubyObject.NULL_ARRAY);
                context.setLastExitStatus(status);
            }
        }
        
        return yieldArgs;
    }

    @JRubyMethod(rest = true, meta = true)
    public static IRubyObject popen4(ThreadContext context, IRubyObject recv, IRubyObject[] args, Block block) {
        Ruby runtime = context.runtime;

        try {
            POpenTuple tuple = popenSpecial(context, args);

            RubyArray yieldArgs = RubyArray.newArrayLight(runtime,
                    runtime.newFixnum(ShellLauncher.getPidFromProcess(tuple.process)),
                    tuple.output,
                    tuple.input,
                    tuple.error);

            if (block.isGiven()) {
                try {
                    return block.yield(context, yieldArgs);
                } finally {
                    cleanupPOpen(tuple);
                    context.setLastExitStatus(RubyProcess.RubyStatus.newProcessStatus(runtime, tuple.process.waitFor(), ShellLauncher.getPidFromProcess(tuple.process)));
                }
            }
            return yieldArgs;
        } catch (InterruptedException e) {
            throw runtime.newThreadError("unexpected interrupt");
        }
    }

    private static void cleanupPOpen(POpenTuple tuple) {
        if (tuple.input.openFile.isOpen()) {
            tuple.input.close();
        }
        if (tuple.output.openFile.isOpen()) {
            tuple.output.close();
        }
        if (tuple.error.openFile.isOpen()) {
            tuple.error.close();
        }
    }

    private static class POpenTuple {
        public POpenTuple(RubyIO i, RubyIO o, RubyIO e, Process p) {
            input = i; output = o; error = e; process = p;
        }
        public final RubyIO input;
        public final RubyIO output;
        public final RubyIO error;
        public final Process process;
    }

    public static POpenTuple popenSpecial(ThreadContext context, IRubyObject[] args) {
        Ruby runtime = context.runtime;

        try {
            ShellLauncher.POpenProcess process = ShellLauncher.popen3(runtime, args, false);
            RubyIO input = process.getInput() != null ?
                new RubyIO(runtime, process.getInput()) :
                new RubyIO(runtime, process.getInputStream());
            RubyIO output = process.getOutput() != null ?
                new RubyIO(runtime, process.getOutput()) :
                new RubyIO(runtime, process.getOutputStream());
            RubyIO error = process.getError() != null ?
                new RubyIO(runtime, process.getError()) :
                new RubyIO(runtime, process.getErrorStream());

            // ensure the OpenFile knows it's a process; see OpenFile#finalize
            input.getOpenFile().setProcess(process);
            output.getOpenFile().setProcess(process);
            error.getOpenFile().setProcess(process);

            // set all streams as popenSpecial streams, so we don't shut down process prematurely
            input.popenSpecial = true;
            output.popenSpecial = true;
            error.popenSpecial = true;
            
            // process streams are not seekable
            input.getOpenFile().getMainStreamSafe().getDescriptor().
              setCanBeSeekable(false);
            output.getOpenFile().getMainStreamSafe().getDescriptor().
              setCanBeSeekable(false);
            error.getOpenFile().getMainStreamSafe().getDescriptor().
              setCanBeSeekable(false);

            return new POpenTuple(input, output, error, process);
        } catch (BadDescriptorException e) {
            throw runtime.newErrnoEBADFError();
        } catch (IOException e) {
            throw runtime.newIOErrorFromException(e);
        }
    }

    public static IRubyObject pipe(ThreadContext context, IRubyObject recv) {
        return pipe19(context, recv);
    }

    @JRubyMethod(name = "pipe", meta = true)
    public static IRubyObject pipe19(ThreadContext context, IRubyObject recv) {
        return pipe19(context, recv, context.nil, context.nil);
    }

    @JRubyMethod(name = "pipe", meta = true)
    public static IRubyObject pipe19(ThreadContext context, IRubyObject recv, IRubyObject modes) {
        return pipe19(context, recv, modes, context.nil);
    }

    @JRubyMethod(name = "pipe", meta = true)
    public static IRubyObject pipe19(ThreadContext context, IRubyObject recv, IRubyObject modes, IRubyObject options) {
        Ruby runtime = context.runtime;
        try {
            Pipe pipe = Pipe.open();

            RubyIO source = new RubyIO(runtime, pipe.source());
            source.setEncoding(context, modes, context.nil, options);
            RubyIO sink = new RubyIO(runtime, pipe.sink());

            sink.openFile.getMainStreamSafe().setSync(true);
            return runtime.newArrayNoCopy(new IRubyObject[]{source, sink});
        } catch (BadDescriptorException e) {
            throw runtime.newErrnoEBADFError();
        } catch (IOException ioe) {
            throw runtime.newIOErrorFromException(ioe);
        }
    }
    
    @JRubyMethod(name = "copy_stream", required = 2, optional = 2, meta = true)
    public static IRubyObject copy_stream(ThreadContext context, IRubyObject recv, 
            IRubyObject[] args) {
        Ruby runtime = context.runtime;

        IRubyObject arg1 = args[0];
        IRubyObject arg2 = args[1];

        RubyInteger length = null;
        RubyInteger offset = null;

        RubyIO io1 = null;
        RubyIO io2 = null;

        RubyString read = null;

        if (args.length >= 3) {
            length = args[2].convertToInteger();
            if (args.length == 4) {
                offset = args[3].convertToInteger();
            }
        }

        try {
            if (arg1 instanceof RubyString) {
                io1 = (RubyIO) RubyFile.open(context, runtime.getFile(), new IRubyObject[] {arg1}, Block.NULL_BLOCK);
            } else if (arg1 instanceof RubyIO) {
                io1 = (RubyIO) arg1;
            } else if (arg1.respondsTo("to_path")) {
                RubyString path = (RubyString) TypeConverter.convertToType19(arg1, runtime.getString(), "to_path");
                io1 = (RubyIO) RubyFile.open(context, runtime.getFile(), new IRubyObject[] {path}, Block.NULL_BLOCK);
            } else if (arg1.respondsTo("read")) {
                if (length == null) {
                    read = arg1.callMethod(context, "read", runtime.getNil()).convertToString();
                } else {
                    read = arg1.callMethod(context, "read", length).convertToString();
                }
            } else {
                throw runtime.newArgumentError("Should be String or IO");
            }

            if (arg2 instanceof RubyString) {
                io2 = (RubyIO) RubyFile.open(context, runtime.getFile(), new IRubyObject[] {arg2, runtime.newString("w")}, Block.NULL_BLOCK);
            } else if (arg2 instanceof RubyIO) {
                io2 = (RubyIO) arg2;
            } else if (arg2.respondsTo("to_path")) {
                RubyString path = (RubyString) TypeConverter.convertToType19(arg2, runtime.getString(), "to_path");
                io2 = (RubyIO) RubyFile.open(context, runtime.getFile(), new IRubyObject[] {path, runtime.newString("w")}, Block.NULL_BLOCK);
            } else if (arg2.respondsTo("write")) {
                if (read == null) {
                    if (length == null) {
                        read = io1.read(context, runtime.getNil()).convertToString();
                    } else {
                        read = io1.read(context, length).convertToString();
                    }
                }
                return arg2.callMethod(context, "write", read);
            } else {
                throw runtime.newArgumentError("Should be String or IO");
            }

            if (io1 == null) {
                IRubyObject size = io2.write(context, read);
                io2.flush();
                return size;
            }

            if (!io1.openFile.isReadable()) throw runtime.newIOError("from IO is not readable");
            if (!io2.openFile.isWritable()) throw runtime.newIOError("to IO is not writable");

            ChannelDescriptor d1 = io1.openFile.getMainStreamSafe().getDescriptor();
            ChannelDescriptor d2 = io2.openFile.getWriteStreamSafe().getDescriptor();

            try {
                long size = 0;
                if (!d1.isSeekable()) {
                    if (!d2.isSeekable()) {
                        ReadableByteChannel from = (ReadableByteChannel) d1.getChannel();
                        WritableByteChannel to = (WritableByteChannel) d2.getChannel();

                        size = transfer(context, from, to);
                    } else {
                        ReadableByteChannel from = (ReadableByteChannel) d1.getChannel();
                        FileChannel to = (FileChannel) d2.getChannel();

                        size = transfer(from, to);
                    }
                } else {
                    FileChannel from = (FileChannel) d1.getChannel();
                    WritableByteChannel to = (WritableByteChannel) d2.getChannel();
                    long remaining = length == null ? from.size() : length.getLongValue();
                    long position = offset == null? from.position() : offset.getLongValue();                    

                    size = transfer(from, to, remaining, position);
                    
                    if (offset == null) from.position(from.position() + size);
                }

                return context.runtime.newFixnum(size);
            } catch (IOException ioe) {
                throw runtime.newIOErrorFromException(ioe);
            }
        } catch (BadDescriptorException e) {
            throw runtime.newErrnoEBADFError();
        }
    }

    private static long transfer(ReadableByteChannel from, FileChannel to) throws IOException {
        long transferred = 0;
        long bytes;
        long startPosition = to.position();
        while ((bytes = to.transferFrom(from, startPosition+transferred, 4196)) > 0) {
            transferred += bytes;
        }

        return transferred;
    }

    private static long transfer(FileChannel from, WritableByteChannel to, long remaining, long position) throws IOException {
        // handle large files on 32-bit JVMs
        long chunkSize = 128 * 1024 * 1024;
        long transferred = 0;
        
        while (remaining > 0) {
            long count = Math.min(remaining, chunkSize);
            long n = from.transferTo(position, count, to);
            if (n == 0) {
                break;
            }
            
            position += n;
            remaining -= n;
            transferred += n;
        }

        return transferred;
    }

<<<<<<< HEAD
    @JRubyMethod(name = "try_convert", meta = true)
=======
    private static long transfer(ThreadContext context, ReadableByteChannel from, WritableByteChannel to) throws IOException {
        ByteBuffer buffer = ByteBuffer.allocateDirect(8 * 1024);
        long transferred = 0;

        while (from.isOpen()) {
            context.pollThreadEvents();

            long n = from.read(buffer);

            if (n == -1) break;

            buffer.flip();
            to.write(buffer);
            buffer.clear();

            transferred += n;
        }

        return transferred;
    }

    @JRubyMethod(name = "try_convert", meta = true, compat = RUBY1_9)
>>>>>>> 728fd533
    public static IRubyObject tryConvert(ThreadContext context, IRubyObject recv, IRubyObject arg) {
        return arg.respondsTo("to_io") ? convertToIO(context, arg) : context.runtime.getNil();
    }

    private static ByteList getNilByteList(Ruby runtime) {
        return ByteList.EMPTY_BYTELIST;
    }
    
    /**
     * Add a thread to the list of blocking threads for this IO.
     * 
     * @param thread A thread blocking on this IO
     */
    public synchronized void addBlockingThread(RubyThread thread) {
        if (blockingThreads == null) {
            blockingThreads = new ArrayList<RubyThread>(1);
        }
        blockingThreads.add(thread);
    }
    
    /**
     * Remove a thread from the list of blocking threads for this IO.
     * 
     * @param thread A thread blocking on this IO
     */
    public synchronized void removeBlockingThread(RubyThread thread) {
        if (blockingThreads == null) {
            return;
        }
        for (int i = 0; i < blockingThreads.size(); i++) {
            if (blockingThreads.get(i) == thread) {
                // not using remove(Object) here to avoid the equals() call
                blockingThreads.remove(i);
            }
        }
    }
    
    /**
     * Fire an IOError in all threads blocking on this IO object
     */
    protected synchronized void interruptBlockingThreads() {
        if (blockingThreads == null) {
            return;
        }
        for (int i = 0; i < blockingThreads.size(); i++) {
            RubyThread thread = blockingThreads.get(i);
            
            // raise will also wake the thread from selection
            thread.raise(new IRubyObject[] {getRuntime().newIOError("stream closed").getException()}, Block.NULL_BLOCK);
        }
    }

    /**
     * Caching reference to allocated byte-lists, allowing for internal byte[] to be
     * reused, rather than reallocated.
     *
     * Predominately used on {@link RubyIO#getline(Ruby, ByteList)} and variants.
     *
     * @author realjenius
     */
    private static class ByteListCache {
        private byte[] buffer = EMPTY_BYTE_ARRAY;
        public void release(ByteList l) {
            buffer = l.getUnsafeBytes();
        }

        public ByteList allocate(int size) {
            ByteList l = new ByteList(buffer, 0, size, false);
            return l;
        }
    }

    /**
     * See http://ruby-doc.org/core-1.9.3/IO.html#method-c-new for the format of modes in options
     */
    protected IOOptions updateIOOptionsFromOptions(ThreadContext context, RubyHash options, IOOptions ioOptions) {
        if (options == null || options.isNil()) return ioOptions;

        Ruby runtime = context.runtime;

        if (options.containsKey(runtime.newSymbol("mode"))) {
            ioOptions = parseIOOptions19(options.fastARef(runtime.newSymbol("mode")));
        }

        // This duplicates the non-error behavior of MRI 1.9: the
        // :binmode option is ORed in with other options. It does
        // not obliterate what came before.

        if (options.containsKey(runtime.newSymbol("binmode")) &&
                options.fastARef(runtime.newSymbol("binmode")).isTrue()) {

            ioOptions = newIOOptions(runtime, ioOptions, ModeFlags.BINARY);
        }

        // This duplicates the non-error behavior of MRI 1.9: the
        // :binmode option is ORed in with other options. It does
        // not obliterate what came before.

        if (options.containsKey(runtime.newSymbol("binmode")) &&
                options.fastARef(runtime.newSymbol("binmode")).isTrue()) {

            ioOptions = newIOOptions(runtime, ioOptions, ModeFlags.BINARY);
        }

        if (options.containsKey(runtime.newSymbol("textmode")) &&
                options.fastARef(runtime.newSymbol("textmode")).isTrue()) {

            ioOptions = newIOOptions(runtime, ioOptions, ModeFlags.TEXT);
        }
        
        // TODO: Waaaay different than MRI.  They uniformly have all opening logic
        // do a scan of args before anything opens.  We do this logic in a less
        // consistent way.  We should consider re-impling all IO/File construction
        // logic.
        if (options.containsKey(runtime.newSymbol("open_args"))) {
            IRubyObject args = options.fastARef(runtime.newSymbol("open_args"));
            
            RubyArray openArgs = args.convertToArray();
            
            for (int i = 0; i < openArgs.size(); i++) {
                IRubyObject arg = openArgs.eltInternal(i);
                
                if (arg instanceof RubyString) { // Overrides all?
                    ioOptions = newIOOptions(runtime, arg.asJavaString());
                } else if (arg instanceof RubyFixnum) {
                    ioOptions = newIOOptions(runtime, ((RubyFixnum) arg).getLongValue());
                } else if (arg instanceof RubyHash) {
                    ioOptions = updateIOOptionsFromOptions(context, (RubyHash) arg, ioOptions);
                }
            }
        }

        EncodingUtils.ioExtractEncodingOption(context, this, options, null);

        return ioOptions;
    }

    // mri: io_strip_bom
    public Encoding encodingFromBOM() {
        return EncodingUtils.ioStripBOM(this);
    }

    private static final Set<String> UNSUPPORTED_SPAWN_OPTIONS = new HashSet<String>(Arrays.asList(new String[] {
            "unsetenv_others",
            "prgroup",
            "rlimit_resourcename",
            "chdir",
            "umask",
            "in",
            "out",
            "err",
            "close_others"
    }));

    private static final Set<String> ALL_SPAWN_OPTIONS = new HashSet<String>(Arrays.asList(new String[] {
            "unsetenv_others",
            "prgroup",
            "rlimit_resourcename",
            "chdir",
            "umask",
            "in",
            "out",
            "err",
            "close_others"
    }));

    /**
     * Warn when using exec with unsupported options.
     *
     * @param options
     */
    public static void checkExecOptions(IRubyObject options) {
        checkUnsupportedOptions(options, UNSUPPORTED_SPAWN_OPTIONS, "unsupported exec option");
        checkValidOptions(options, ALL_SPAWN_OPTIONS);
    }

    /**
     * Warn when using spawn with unsupported options.
     *
     * @param options
     */
    public static void checkSpawnOptions(IRubyObject options) {
        checkUnsupportedOptions(options, UNSUPPORTED_SPAWN_OPTIONS, "unsupported spawn option");
        checkValidOptions(options, ALL_SPAWN_OPTIONS);
    }

    /**
     * Warn when using spawn with unsupported options.
     *
     * @param options
     */
    public static void checkPopenOptions(IRubyObject options) {
        checkUnsupportedOptions(options, UNSUPPORTED_SPAWN_OPTIONS, "unsupported popen option");
    }

    /**
     * Warn when using unsupported options.
     *
     * @param options
     */
    private static void checkUnsupportedOptions(IRubyObject options, Set<String> unsupported, String error) {
        if (options == null || options.isNil() || !(options instanceof RubyHash)) return;

        RubyHash optsHash = (RubyHash)options;
        Ruby runtime = optsHash.getRuntime();

        for (String key : unsupported) {
            if (optsHash.containsKey(runtime.newSymbol(key))) {
                runtime.getWarnings().warn(error + ": " + key);
            }
        }
    }

    /**
     * Error when using unknown option.
     *
     * @param options
     */
    private static void checkValidOptions(IRubyObject options, Set<String> valid) {
        if (options == null || options.isNil() || !(options instanceof RubyHash)) return;

        RubyHash optsHash = (RubyHash)options;
        Ruby runtime = optsHash.getRuntime();

        for (Object opt : optsHash.keySet()) {
            if (opt instanceof RubySymbol || opt instanceof RubyFixnum || valid.contains(opt.toString())) {
                continue;
            }

            throw runtime.newTypeError("wrong exec option: " + opt);
        }
    }
    
    /**
     * Try for around 1s to destroy the child process. This is to work around
     * issues on some JVMs where if you try to destroy the process too quickly
     * it may not be ready and may ignore the destroy. A subsequent waitFor
     * will then hang. This version tries to destroy and call exitValue
     * repeatedly for up to 1000 calls with 1ms delay between iterations, with
     * the intent that the target process ought to be "ready to die" fairly
     * quickly and we don't get stuck in a blocking waitFor call.
     *
     * @param process The process to obliterate
     */
    public static void obliterateProcess(Process process) {
        int i = 0;
        Object waitLock = new Object();
        while (true) {
            // only try 1000 times with a 1ms sleep between, so we don't hang
            // forever on processes that ignore SIGTERM. After that, not much
            // we can do...
            if (i >= 1000) {
                return;
            }

            // attempt to destroy (SIGTERM on UNIX, TerminateProcess on Windows)
            process.destroy();
            
            try {
                // get the exit value; succeeds if it has terminated, throws
                // IllegalThreadStateException if not.
                process.exitValue();
            } catch (IllegalThreadStateException itse) {
                // increment count and try again after a 1ms sleep
                i += 1;
                synchronized (waitLock) {
                    try {waitLock.wait(1);} catch (InterruptedException ie) {}
                }
                continue;
            }
            // success!
            break;
        }
    }

    public static ModeFlags newModeFlags(Ruby runtime, long mode) {
        return newModeFlags(runtime, (int) mode);
    }

    public static ModeFlags newModeFlags(Ruby runtime, int mode) {
        try {
            return new ModeFlags(mode);
        } catch (InvalidValueException ive) {
            throw runtime.newErrnoEINVALError();
        }
    }

    @Deprecated
    public static ModeFlags newModeFlags(Ruby runtime, String mode) {
        try {
            return new ModeFlags(mode);
        } catch (InvalidValueException ive) {
            // This is used by File and StringIO, which seem to want an ArgumentError instead of EINVAL
            throw runtime.newArgumentError("illegal access mode " + mode);       
        }
    }

    public static IOOptions newIOOptions(Ruby runtime, ModeFlags modeFlags) {
        return new IOOptions(modeFlags);
    }

    public static IOOptions newIOOptions(Ruby runtime, long mode) {
        return newIOOptions(runtime, (int) mode);
    }

    public static IOOptions newIOOptions(Ruby runtime, int mode) {
        try {
            ModeFlags modeFlags = new ModeFlags(mode);
            return new IOOptions(modeFlags);
        } catch (InvalidValueException ive) {
            throw runtime.newErrnoEINVALError();
        }
    }

    public static IOOptions newIOOptions(Ruby runtime, String mode) {
        try {
            return new IOOptions(runtime, mode);
        } catch (InvalidValueException ive) {
            // This is used by File and StringIO, which seem to want an ArgumentError instead of EINVAL
            throw runtime.newArgumentError("illegal access mode " + mode);
        }
    }

    public static IOOptions newIOOptions(Ruby runtime, IOOptions oldFlags, int orOflags) {
        try {
            return new IOOptions(new ModeFlags(oldFlags.getModeFlags().getFlags() | orOflags));
        } catch (InvalidValueException ive) {
            throw runtime.newErrnoEINVALError();
        }
    }

    public boolean writeDataBuffered() {
        return openFile.getMainStream().writeDataBuffered();
    }

    @Deprecated
    public void registerDescriptor(ChannelDescriptor descriptor, boolean isRetained) {
    }

    @Deprecated
    public void registerDescriptor(ChannelDescriptor descriptor) {
    }

    @Deprecated
    public void unregisterDescriptor(int aFileno) {
    }

    @Deprecated
    public ChannelDescriptor getDescriptorByFileno(int aFileno) {
        return ChannelDescriptor.getDescriptorByFileno(aFileno);
    }

    @Deprecated
    public static int getNewFileno() {
        return ChannelDescriptor.getNewFileno();
    }

    @Deprecated
    public IRubyObject gets(ThreadContext context, IRubyObject[] args) {
        return args.length == 0 ? gets(context) : gets(context, args[0]);
    }

    @Deprecated
    public IRubyObject readline(ThreadContext context, IRubyObject[] args) {
        return args.length == 0 ? readline(context) : readline(context, args[0]);
    }
    
    // MRI: do_writeconv
    private IRubyObject doWriteConversion(ThreadContext context, IRubyObject str) {
        Ruby runtime = context.runtime;
        if (!needsWriteConversion(context)) return str;
        
        IRubyObject commonEncoding = context.nil;
        openFile.setBinmode(); // In MRI this does not affect flags like we do in OpenFile
        makeWriteConversion(context);
        
        if (writeconv != null) {
            if (!writeconvAsciicompat.isNil()) {
                commonEncoding = writeconvAsciicompat;
//            } else if (/*MODE_BTMODE(DEFAULT_TEXTMODE,0,1) && */ EncodingUtils.econvAsciicompatEncoding(enc) == null) {
//                throw runtime.newArgumentError("ASCII incompatible string written for text mode IO without encoding conversion:" + str.getEncoding());
            }
        } else {
            if (enc2 != null) {
                commonEncoding = runtime.getEncodingService().convertEncodingToRubyEncoding(enc2);
            } else if (enc != runtime.getEncodingService().getAscii8bitEncoding()) {
                commonEncoding = runtime.getEncodingService().convertEncodingToRubyEncoding(enc);
            }
        }
        
        if (!commonEncoding.isNil()) {
            str = EncodingUtils.rbStrEncode(context, str, commonEncoding, writeconvPreEcflags, writeconvPreEcopts);
        }
        
        if (writeconv != null) {
            str = runtime.newString(writeconv.econvStrConvert(context, ((RubyString)str).getByteList(), false));
        }
        
        // TODO: win32 logic
        
        return str;
    }
    
    // MRI: NEED_READCONV (FIXME: Windows has slightly different version)
    private boolean needsReadConversion() {
        return (enc2 != null || (ecflags & ~EncodingUtils.ECONV_CRLF_NEWLINE_DECORATOR) != 0);
    }
    
    // MRI: NEED_WRITECONV (FIXME: Windows has slightly different version)
    private boolean needsWriteConversion(ThreadContext context) {
        Encoding ascii8bit = context.runtime.getEncodingService().getAscii8bitEncoding();
        
        return (enc != null && enc != ascii8bit) || openFile.isTextMode() || 
                (ecflags & ((EncodingUtils.ECONV_DECORATOR_MASK & ~EncodingUtils.ECONV_CRLF_NEWLINE_DECORATOR)|EncodingUtils.ECONV_STATEFUL_DECORATOR_MASK)) != 0;
    }
    
    // MRI: make_readconv
    // Missing flags and doubling readTranscoder as transcoder and whether transcoder has been initializer (ick).
    private void makeReadConversion(ThreadContext context) {
        if (readconv != null) return;
        
        int ecflags;
        IRubyObject ecopts;
        byte[] sname, dname;
        ecflags = this.ecflags & ~EncodingUtils.ECONV_NEWLINE_DECORATOR_WRITE_MASK;
        ecopts = this.ecopts;
        
        if (enc2 != null) {
            sname = enc2.getName();
            dname = enc.getName();
        } else {
            sname = dname = EMPTY_BYTE_ARRAY;
        }
        
        readconv = EncodingUtils.econvOpenOpts(context, sname, dname, ecflags, ecopts);
        
        if (readconv == null) {
            throw EncodingUtils.econvOpenExc(context, sname, dname, ecflags);
        }
        
        // rest of MRI code sets up read/write buffers
    }
    
    // MRI: make_writeconv
    private void makeWriteConversion(ThreadContext context) {
        if (writeconvInitialized) return;
        
        byte[] senc;
        byte[] denc;
        Encoding enc;
        int ecflags;
        IRubyObject ecopts;
        
        writeconvInitialized = true;
        
        ecflags = this.ecflags & ~EncodingUtils.ECONV_NEWLINE_DECORATOR_READ_MASK;
        ecopts = this.ecopts;

        Encoding ascii8bit = context.runtime.getEncodingService().getAscii8bitEncoding();
        if (this.enc == null || (this.enc == ascii8bit && enc2 == null)) {
            /* no encoding conversion */
            writeconvPreEcflags = 0;
            writeconvPreEcopts = context.nil;
            writeconv = EncodingUtils.econvOpenOpts(context, EMPTY_BYTE_ARRAY, EMPTY_BYTE_ARRAY, ecflags, ecopts);
            if (writeconv == null) {
                throw EncodingUtils.econvOpenExc(context, EMPTY_BYTE_ARRAY, EMPTY_BYTE_ARRAY, ecflags);
            }
            writeconvAsciicompat = context.nil;
        }
        else {
            enc = this.enc2 != null ? this.enc2 : this.enc;
            Encoding tmpEnc = EncodingUtils.econvAsciicompatEncoding(enc);
            senc = tmpEnc == null ? null : tmpEnc.getName();
            if (senc == null && (this.ecflags & EncodingUtils.ECONV_STATEFUL_DECORATOR_MASK) == 0) {
                /* single conversion */
                writeconvPreEcflags = ecflags;
                writeconvPreEcopts = ecopts;
                writeconv = null;
                writeconvAsciicompat = context.nil;
            }
            else {
                /* double conversion */
                writeconvPreEcflags = ecflags & ~EncodingUtils.ECONV_STATEFUL_DECORATOR_MASK;
                writeconvPreEcopts = ecopts;
                if (senc != null) {
                    denc = enc.getName();
                    writeconvAsciicompat = RubyString.newString(context.runtime, senc);
                }
                else {
                    senc = denc = EMPTY_BYTE_ARRAY;
                    writeconvAsciicompat = RubyString.newString(context.runtime, enc.getName());
                }
                ecflags = this.ecflags & (EncodingUtils.ECONV_ERROR_HANDLER_MASK|EncodingUtils.ECONV_STATEFUL_DECORATOR_MASK);
                ecopts = this.ecopts;
                writeconv = EncodingUtils.econvOpenOpts(context, senc, denc, ecflags, ecopts);
                if (writeconv == null) {
                    throw EncodingUtils.econvOpenExc(context, senc, denc, ecflags);
                }
            }
        }
    }
    
    private void clearReadConversion() {
        readconv = null;
    }
    
    private void clearCodeConversion() {
        readconv = null;
        writeconv = null;
    }
    
    @Override
    public void setEnc2(Encoding enc2) {
        this.enc2 = enc2;
    }
    
    @Override
    public void setEnc(Encoding enc) {
        this.enc = enc;
    }
    
    @Override
    public void setEcflags(int ecflags) {
        this.ecflags = ecflags;
    }
    
    @Override
    public int getEcflags() {
        return ecflags;
    }
    
    @Override
    public void setEcopts(IRubyObject ecopts) {
        this.ecopts = ecopts;
    }
    
    @Override
    public IRubyObject getEcopts() {
        return ecopts;
    }
    
    @Override
    public void setBOM(boolean bom) {
        this.hasBom = bom;
    }
    
    @Override
    public boolean getBOM() {
        return hasBom;
    }

    // MRI: rb_io_ascii8bit_binmode
    protected void setAscii8bitBinmode() {
        Encoding ascii8bit = getRuntime().getEncodingService().getAscii8bitEncoding();

        if (readconv != null) {
            readconv = null;
        }
        if (writeconv != null) {
            writeconv = null;
        }
        openFile.setBinmode();
        openFile.clearTextMode();
        enc = ascii8bit;
        enc2 = null;
        ecflags = 0;
        ecopts = getRuntime().getNil();
        clearCodeConversion();
    }
    
    protected void MakeOpenFile() {
        if (openFile != null) {
            Ruby runtime = getRuntime();
            ioClose(runtime);
            openFile.finalize(runtime, false);
            openFile = null;
        }
        openFile = new OpenFile();
    }

    @Deprecated
    public IRubyObject getline(Ruby runtime, ByteList separator) {
        return getline(runtime.getCurrentContext(), separator, -1, null);
    }
    
    @Deprecated
    public IRubyObject getline(Ruby runtime, ByteList separator, long limit) {
        return getline(runtime.getCurrentContext(), separator, limit, null);
    }
    
    protected Transcoder readconv = null;
    protected boolean writeconvInitialized = false;
    protected Transcoder writeconv = null;
    protected OpenFile openFile;
    protected List<RubyThread> blockingThreads;
    
    /**
     * readEncoding/writeEncoding deserve a paragraph explanation.  In spite
     * of appearing to be a better name than enc/enc as is used in MRI, it is
     * probably a wash.  readEncoding represents the encoding we want the string
     * to be.  If writeEncoding is not null this represents the source encoding
     * to use.
     * 
     * Reading:
     * So if we are reading and there is no writeEncoding then we assume that
     * the io is already readEncoding and read it as such.  If both are set
     * then we assume readEncoding is external encoding and we transcode to
     * writeEncoding (internal).
     * 
     * Writing:
     * If writeEncoding is null then we write the bytes as readEncoding.  If
     * writeEncoding is set then we convert from writeEncoding to readEncoding.
     * 
     * Note: This naming is clearly wrong, but it is no worse then enc/enc2 so
     * I did not feel the need to fix it.
     */
    protected Encoding enc; // MRI:enc
    protected Encoding enc2; // MRI:enc2
    protected int ecflags;
    protected IRubyObject ecopts = getRuntime().getNil();
    protected int writeconvPreEcflags;
    protected IRubyObject writeconvPreEcopts = ecopts;
    protected IRubyObject writeconvAsciicompat = ecopts;
    
    /**
     * If the stream is being used for popen, we don't want to destroy the process
     * when we close the stream.
     */
    protected boolean popenSpecial;
    protected boolean hasBom = false;
}<|MERGE_RESOLUTION|>--- conflicted
+++ resolved
@@ -4373,9 +4373,6 @@
         return transferred;
     }
 
-<<<<<<< HEAD
-    @JRubyMethod(name = "try_convert", meta = true)
-=======
     private static long transfer(ThreadContext context, ReadableByteChannel from, WritableByteChannel to) throws IOException {
         ByteBuffer buffer = ByteBuffer.allocateDirect(8 * 1024);
         long transferred = 0;
@@ -4397,8 +4394,7 @@
         return transferred;
     }
 
-    @JRubyMethod(name = "try_convert", meta = true, compat = RUBY1_9)
->>>>>>> 728fd533
+    @JRubyMethod(name = "try_convert", meta = true)
     public static IRubyObject tryConvert(ThreadContext context, IRubyObject recv, IRubyObject arg) {
         return arg.respondsTo("to_io") ? convertToIO(context, arg) : context.runtime.getNil();
     }
