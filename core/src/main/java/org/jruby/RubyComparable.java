--- conflicted
+++ resolved
@@ -140,22 +140,12 @@
         return callCmpMethod(context, recv, other, context.runtime.getFalse());
     }
 
-<<<<<<< HEAD
     private static IRubyObject callCmpMethod(final ThreadContext context, final IRubyObject recv, final IRubyObject other, IRubyObject returnValueOnError) {
         final Ruby runtime = context.runtime;
-        
+
         if (recv == other) return runtime.getTrue();
 
-        IRubyObject savedError = runtime.getGlobalVariables().get("$!");
-
-=======
-    private static IRubyObject callCmpMethod(ThreadContext context, IRubyObject recv, IRubyObject other, IRubyObject returnValueOnError) {
-        final Ruby runtime = context.runtime;
-
-        if (recv == other) return runtime.getTrue();
-
         final IRubyObject $ex = context.getErrorInfo();
->>>>>>> e92030e4
         try {
             IRubyObject result = runtime.execRecursiveOuter(new Ruby.RecursiveFunction() {
                 @Override
@@ -174,11 +164,7 @@
             if (e.getException().kind_of_p(context, runtime.getStandardError()).isTrue()) {
                 cmpFailed(context);
                 // clear error info resulting from failure to compare (JRUBY-3292)
-<<<<<<< HEAD
-                runtime.getGlobalVariables().set("$!", savedError);
-=======
                 context.setErrorInfo($ex); // restore previous $! error (if any)
->>>>>>> e92030e4
                 return returnValueOnError;
             }
             throw e;
