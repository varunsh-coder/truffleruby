--- conflicted
+++ resolved
@@ -1251,47 +1251,25 @@
             time.nsec += nanos;
         }
 
-<<<<<<< HEAD
         int offset = 0;
         if (offsetVar != null && offsetVar.respondsTo("to_int")) {
-            IRubyObject oldExc = runtime.getGlobalVariables().get("$!"); // Save $!
+            final IRubyObject $ex = runtime.getCurrentContext().getErrorInfo();
             try {
                 offset = offsetVar.convertToInteger().getIntValue() * 1000;
-            } catch (RaiseException typeError) {
-                runtime.getGlobalVariables().set("$!", oldExc); // Restore $!
-=======
-            int offset = 0;
-            if (offsetVar != null && offsetVar.respondsTo("to_int")) {
-                final IRubyObject $ex = runtime.getCurrentContext().getErrorInfo();
-                try {
-                    offset = ((int) offsetVar.convertToInteger().getLongValue()) * 1000;
-                }
-                catch (RaiseException typeError) {
-                    runtime.getCurrentContext().setErrorInfo($ex); // restore $!
-                }
->>>>>>> e92030e4
-            }
-        }
-
-<<<<<<< HEAD
+            }
+            catch (RaiseException typeError) {
+                runtime.getCurrentContext().setErrorInfo($ex); // restore $!
+            }
+        }
+
         String zone = "";
         if (zoneVar != null && zoneVar.respondsTo("to_str")) {
-            IRubyObject oldExc = runtime.getGlobalVariables().get("$!"); // Save $!
+            final IRubyObject $ex = runtime.getCurrentContext().getErrorInfo();
             try {
                 zone = zoneVar.convertToString().toString();
-            } catch (RaiseException typeError) {
-                runtime.getGlobalVariables().set("$!", oldExc); // Restore $!
-=======
-            String zone = "";
-            if (zoneVar != null && zoneVar.respondsTo("to_str")) {
-                final IRubyObject $ex = runtime.getCurrentContext().getErrorInfo();
-                try {
-                    zone = zoneVar.convertToString().toString();
-                }
-                catch (RaiseException typeError) {
-                    runtime.getCurrentContext().setErrorInfo($ex); // restore $!
-                }
->>>>>>> e92030e4
+            }
+            catch (RaiseException typeError) {
+                runtime.getCurrentContext().setErrorInfo($ex); // restore $!
             }
         }
 
