--- conflicted
+++ resolved
@@ -88,20 +88,17 @@
     }
 
     @Override
-<<<<<<< HEAD
     public InputStream getInputStream() {
       return null;
     }
 
     @Override
-=======
     public Channel openChannel(ModeFlags flags, POSIX posix, int perm) throws ResourceException {
         throw new ResourceException.NotFound(absolutePath());
     }
 
     @Override
     @Deprecated
->>>>>>> 913a4c47
     public ChannelDescriptor openDescriptor(ModeFlags flags, POSIX posix, int perm) throws ResourceException {
         throw new ResourceException.NotFound(absolutePath());
     }
