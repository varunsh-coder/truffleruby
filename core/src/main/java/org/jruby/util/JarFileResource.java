package org.jruby.util;

import jnr.posix.POSIX;
import org.jruby.util.io.ModeFlags;

import java.io.InputStream;
import java.nio.channels.Channel;
import java.nio.channels.Channels;
import java.util.jar.JarEntry;

/**
 * Represents a file in a jar.
 *
 * <p>
 * Note: while directories can be contained within a jar, they're still represented by
 * JarDirectoryResource, since Ruby expects a directory to exist as long as any files in that
 * directory do, or Dir.glob would break.
 * </p>
 */
class JarFileResource extends JarResource {
  private final JarCache.JarIndex index;
  private final JarEntry entry;

  JarFileResource(String jarPath, boolean rootSlashPrefix, JarCache.JarIndex index, JarEntry entry) {
    super(jarPath, rootSlashPrefix);
    this.index = index;
    this.entry = entry;
  }

  @Override
  public String entryName() {
    return entry.getName();
  }

  @Override
  public boolean isDirectory() {
    return false;
  }

  @Override
  public boolean isFile() {
    return true;
  }

  @Override
  public long length() {
    return entry.getSize();
  }

  @Override
  public long lastModified() {
    return entry.getTime();
  }

  @Override
  public String[] list() {
    // Files cannot be listed
    return null;
  }

  @Override
  public InputStream openInputStream() {
    return index.getInputStream(entry);
  }

  @Override
<<<<<<< HEAD
  public Channel openChannel(ModeFlags flags, POSIX posix, int perm) throws ResourceException {
    return Channels.newChannel(openInputStream());
=======
  public ChannelDescriptor openDescriptor(ModeFlags flags, int perm) throws ResourceException {
    return new ChannelDescriptor(Channels.newChannel(openInputStream()), flags);
>>>>>>> b4edc3f4
  }
}<|MERGE_RESOLUTION|>--- conflicted
+++ resolved
@@ -64,12 +64,7 @@
   }
 
   @Override
-<<<<<<< HEAD
-  public Channel openChannel(ModeFlags flags, POSIX posix, int perm) throws ResourceException {
+  public Channel openChannel(ModeFlags flags, int perm) throws ResourceException {
     return Channels.newChannel(openInputStream());
-=======
-  public ChannelDescriptor openDescriptor(ModeFlags flags, int perm) throws ResourceException {
-    return new ChannelDescriptor(Channels.newChannel(openInputStream()), flags);
->>>>>>> b4edc3f4
   }
 }