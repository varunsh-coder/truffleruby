/**
 * **** BEGIN LICENSE BLOCK *****
 * Version: EPL 1.0/GPL 2.0/LGPL 2.1
 *
 * The contents of this file are subject to the Eclipse Public
 * License Version 1.0 (the "License"); you may not use this file
 * except in compliance with the License. You may obtain a copy of
 * the License at http://www.eclipse.org/legal/epl-v10.html
 *
 * Software distributed under the License is distributed on an "AS
 * IS" basis, WITHOUT WARRANTY OF ANY KIND, either express or
 * implied. See the License for the specific language governing
 * rights and limitations under the License.
 *
 * Copyright (C) 2009-2012 Yoko Harada <yokolet@gmail.com>
 *
 * Alternatively, the contents of this file may be used under the terms of
 * either of the GNU General Public License Version 2 or later (the "GPL"),
 * or the GNU Lesser General Public License Version 2.1 or later (the "LGPL"),
 * in which case the provisions of the GPL or the LGPL are applicable instead
 * of those above. If you wish to allow use of your version of this file only
 * under the terms of either the GPL or the LGPL, and not to allow others to
 * use your version of this file under the terms of the EPL, indicate your
 * decision by deleting the provisions above and replace them with the notice
 * and other provisions required by the GPL or the LGPL. If you do not delete
 * the provisions above, a recipient may use your version of this file under
 * the terms of any one of the EPL, the GPL or the LGPL.
 * **** END LICENSE BLOCK *****
 */
package org.jruby.embed.variable;

import java.util.Collection;
import java.util.Map;
import org.jruby.Ruby;
import org.jruby.RubyClass;
import org.jruby.RubyModule;
import org.jruby.RubyObject;
import org.jruby.embed.internal.BiVariableMap;
import org.jruby.javasupport.JavaUtil;
import org.jruby.runtime.builtin.IRubyObject;

/**
 * An implementation of BiVariable for a Ruby constant.
 *
 * @author Yoko Harada <yokolet@gmail.com>
 */
public class Constant extends AbstractVariable {

    private static final String VALID_NAME = "[A-Z]([a-zA-Z]|_)([a-zA-Z]|_|\\d)*";

    //private boolean initialized = false;

    /**
     * Returns an instance of this class. This factory method is used when a constant
     * is put in {@link BiVariableMap}.
     *
     * @param runtime
     * @param name a variable name
     * @param javaObject Java object that should be assigned to.
     * @return the instance of Constant
     */
    public static BiVariable getInstance(RubyObject receiver, String name, Object... javaObject) {
        if (name.matches(VALID_NAME)) {
            return new Constant(receiver, name, javaObject);
        }
        return null;
    }

    private Constant(RubyObject receiver, String name, Object... javaObjects) {
        super(receiver, name, false);
        updateByJavaObject(receiver.getRuntime(), javaObjects);
    }

    /**
     * A constructor used when constants are retrieved from Ruby.
     *
     * @param receiver a receiver object that this variable/constant is originally in. When
     *        the variable/constant is originated from Ruby, receiver may not be null.
     * @param name the constant name
     * @param irubyObject Ruby constant object
     */
    Constant(RubyObject receiver, String name, IRubyObject irubyObject) {
        super(receiver, name, true, irubyObject);
    }

    //Constant markInitialized() { this.initialized = true; return this; }

    /**
     * Retrieves constants from Ruby after the evaluation or method invocation.
     *
     * @param runtime Ruby runtime
     * @param receiver receiver object returned when a script is evaluated.
     * @param vars map to save retrieved constants.
     */
    public static void retrieve(RubyObject receiver, BiVariableMap vars) {
        if (vars.isLazy()) return;
        // user defined constants of top level go to a super class
        updateConstantsOfSuperClass(receiver, vars);
        // Constants might have the same names but different receivers.
        updateConstants(receiver, vars);
        updateConstants(getTopSelf(receiver), vars);
    }

    private static void updateConstantsOfSuperClass(RubyObject receiver, BiVariableMap vars) {
        // Super class has many many constants, so this method updates only
        // constans in BiVariableMap.
        final Map<String, RubyModule.ConstantEntry> constantMap =
            getTopSelf(receiver).getMetaClass().getSuperClass().getConstantMap();
        @SuppressWarnings("deprecation")
        final Collection<BiVariable> variables = vars.getVariables();
        // Need to check that this constant has been stored in BiVariableMap.
        for ( final BiVariable variable : variables ) {
            if ( variable.getType() == Type.Constant ) {
                if ( constantMap.containsKey( variable.getName() ) ) {
                    IRubyObject value = constantMap.get( variable.getName() ).value;
                    variable.setRubyObject(value);
                }
            }
        }
    }

    private static void updateConstants(final RubyObject receiver, final BiVariableMap vars) {
        final RubyClass klazz = receiver.getMetaClass();
        final Collection<String> constantNames = klazz.getConstantNames();
        for ( final String name : constantNames ) {
            final IRubyObject value = klazz.getConstant(name);

            final BiVariable var = vars.getVariable(receiver, name);
            if (var == null) {
                vars.update(name, new Constant(receiver, name, value));
            }
            else {
                var.setRubyObject(value);
            }
        }
    }

    /**
     * Retrieves a constant by key from Ruby runtime after the evaluation.
     * This method is used when eager retrieval is off.
     *
     * @param receiver receiver object returned when a script is evaluated.
     * @param vars map to save retrieved instance variables.
     * @param key instace varible name
     */
    public static void retrieveByKey(final RubyObject receiver,
        final BiVariableMap vars, final String key) {
        // if the specified key doesn't exist, this method is called before the
        // evaluation. Don't update value in this case.
        IRubyObject value = null;

        final RubyClass klazz = receiver.getMetaClass();
        if ( klazz.getConstantNames().contains(key) ) {
            value = klazz.getConstant(key);
        }
        else if (getTopSelf(receiver).getMetaClass().getConstantNames().contains(key)) {
            value = getTopSelf(receiver).getMetaClass().getConstant(key);
        }
        else if (getTopSelf(receiver).getMetaClass().getSuperClass().getConstantNames().contains(key)) {
            value = getTopSelf(receiver).getMetaClass().getSuperClass().getConstant(key);
        }

        if ( value == null ) return;

        // the specified key is found, so let's update
        BiVariable var = vars.getVariable(receiver, key);
        if (var != null) {
            var.setRubyObject(value);
        } else {
            var = new Constant(receiver, key, value);
            vars.update(key, var);
        }
    }

    /**
     * Returns enum type of this variable defined in {@link BiVariable}.
     *
     * @return this enum type, BiVariable.Type.Constant.
     */
    @Override
    public Type getType() {
        return Type.Constant;
    }

    /**
     * Returns true if the given name is a decent Ruby constant. Unless
     * returns false.
     *
     * @param name is a name to be checked.
     * @return true if the given name is of a Ruby constant.
     */
    public static boolean isValidName(Object name) {
        return isValidName(VALID_NAME, name);
    }

    /**
     * Injects a constant value to a parsed Ruby script. This method is
     * invoked during EvalUnit#run() is executed.
     */
    @Override
    public void inject() {
<<<<<<< HEAD
        if (receiver == receiver.getRuntime().getTopSelf()) {
            RubyModule rubyModule = getRubyClass(receiver.getRuntime());
            // SSS FIXME: With rubyclass stack gone, this needs a replacement
            if (rubyModule == null) rubyModule = null; // receiver.getRuntime().getCurrentContext().getRubyClass();
=======
        final Ruby runtime = getRuntime();
        if (receiver == runtime.getTopSelf()) {
            RubyModule rubyModule = getRubyClass(runtime);
            if (rubyModule == null) rubyModule = runtime.getCurrentContext().getRubyClass();
>>>>>>> 6a454ef5
            if (rubyModule == null) return;
            rubyModule.storeConstant(name, irubyObject);
        }
        else {
            receiver.getMetaClass().storeConstant(name, irubyObject);
        }
        runtime.getConstantInvalidator(name).invalidate();
        //initialized = true;
    }

    /**
     * Attempts to remove this constant from top self or receiver.
     *
     */
    @Override
    public void remove() {
        final Ruby runtime = getRuntime();
        final IRubyObject rubyName = JavaUtil.convertJavaToRuby(runtime, name);
        final RubyClass metaClass = receiver.getMetaClass();
        if (metaClass.getConstantNames().contains(name)) {
            metaClass.remove_const(runtime.getCurrentContext(), rubyName);
        }
        else if (getTopSelf().getMetaClass().getConstantNames().contains(name)) {
            getTopSelf().getMetaClass().remove_const(runtime.getCurrentContext(), rubyName);
        }
        else if (getTopSelf().getMetaClass().getSuperClass().getConstantNames().contains(name)) {
            getTopSelf().getMetaClass().getSuperClass().remove_const(runtime.getCurrentContext(), rubyName);
        }
    }
}<|MERGE_RESOLUTION|>--- conflicted
+++ resolved
@@ -199,17 +199,11 @@
      */
     @Override
     public void inject() {
-<<<<<<< HEAD
-        if (receiver == receiver.getRuntime().getTopSelf()) {
-            RubyModule rubyModule = getRubyClass(receiver.getRuntime());
-            // SSS FIXME: With rubyclass stack gone, this needs a replacement
-            if (rubyModule == null) rubyModule = null; // receiver.getRuntime().getCurrentContext().getRubyClass();
-=======
         final Ruby runtime = getRuntime();
         if (receiver == runtime.getTopSelf()) {
             RubyModule rubyModule = getRubyClass(runtime);
-            if (rubyModule == null) rubyModule = runtime.getCurrentContext().getRubyClass();
->>>>>>> 6a454ef5
+            // SSS FIXME: With rubyclass stack gone, this needs a replacement
+            if (rubyModule == null) rubyModule = null; // receiver.getRuntime().getCurrentContext().getRubyClass();
             if (rubyModule == null) return;
             rubyModule.storeConstant(name, irubyObject);
         }
