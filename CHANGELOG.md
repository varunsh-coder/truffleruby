--- conflicted
+++ resolved
@@ -1,14 +1,11 @@
 # 1.0
 
-<<<<<<< HEAD
 Changes:
 
 * Random seeds now use Java's `NativePRNGNonBlocking`.
-=======
 New features:
 
 * macOS 10.14 (Mojave) is now supported.
->>>>>>> 2e3813f5
 
 # 1.0 RC 7
 
