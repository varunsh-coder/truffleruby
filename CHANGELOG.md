--- conflicted
+++ resolved
@@ -26,14 +26,11 @@
   autoload the constant if needed.
 * Loaded files are read as raw bytes, rather than as a UTF-8 string and then
   converted back into bytes.
-<<<<<<< HEAD
 * Return 'DEFAULT' for `Signal.trap(:INT) {}`. Avoids a backtrace when quitting
   a Sinatra server with Ctrl+C.
 * Support `Signal.trap('PIPE', 'SYSTEM_DEFAULT')`, used by the gem `rouge`
   (#1411).
-=======
 * Fix arity checks and handling of arity `-2` for `rb_define_method()`.
->>>>>>> a3ea615d
 
 Performance:
 
