--- conflicted
+++ resolved
@@ -9,11 +9,8 @@
 * `rb_protect` now returns `Qnil` when an error occurs.
 * Fixed a race condition when using the interpolate-once (`/o`) modifier in
   regular expressions.
-<<<<<<< HEAD
 * Calling `StringIO#close` multiple times no longer raises an exception (#1640).
-=======
 * Fixed a bug in include file resolution when compiling C extensions.
->>>>>>> 4a1a78b1
 
 New features:
 
