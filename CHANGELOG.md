--- conflicted
+++ resolved
@@ -12,12 +12,9 @@
 
 * Implement `ruby_native_thread_p` for compatibility (#2556, @aardvark179).
 * Add `rb_argv0` for the `tk` gem. (#2556, @aardvark179).
-<<<<<<< HEAD
 * Implement more correct conversion of array elements by `Array#pack`(#2503, #2504, @aardvark179).
 * Implement `Pathname#{empty?, glob}` (#2559, @bjfish)
-=======
 * Fixed `Rational('')` to raise error like MRI (#2566, @aardvark179).
->>>>>>> 39d9b76c
 
 Performance:
 
