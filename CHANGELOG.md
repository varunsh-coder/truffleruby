--- conflicted
+++ resolved
@@ -34,7 +34,6 @@
 * Resolving constants in prepended modules failed, this has now been fixed (#1391).
 * Send and `Symbol#to_proc` now take account of refinements at their call sites (#1391).
 * Better warning when the timezone cannot be found on WSL (#1393).
-<<<<<<< HEAD
 * Allow special encoding names in `String#force_encoding` and raise an exception on bad encoding names (#1397).
 * Fix `Socket.getifaddrs` which would wrongly return an empty array (#1375).
 * `Binding` now remembers the file and line at which it was created for `#eval`.
@@ -47,10 +46,8 @@
   now does not taint the return array if the format was tainted.
 * Lots of fixes to `Array#pack` and `String#unpack` tainting, and a better
   implementation of `P` and `p`.
-=======
 * Array literals could evaluate an element twice under some
   circumstances. This has now been fixed.
->>>>>>> 1afb0092
 
 Performance:
 
