--- conflicted
+++ resolved
@@ -33,13 +33,10 @@
 * Update `String` methods to return `String` instances when called on a subclass (#2453).
 * Update `String#encode` to support the `:fallback` option (#1391).
 * `Module#alias_method` now returns the defined alias as a symbol(#2499, @gogainda).
-<<<<<<< HEAD
 * Implement `Symbol#name` (#2453).
 * Update `Module#{public, protected, private, public_class_method, private_class_method}` and top-level `private` and `public` methods to accept single array argument with a list of method names (#2453).
 * Constants deprecated by `Module#deprecate_constant` only warn if `Warning[:deprecated]` is `true`.
-=======
 * All Array methods now return Array instances and not subclasses (#2510, @Strech).
->>>>>>> 5d290f73
 
 Performance:
 
