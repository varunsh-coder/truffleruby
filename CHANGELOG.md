--- conflicted
+++ resolved
@@ -1,14 +1,11 @@
 # 20.0.0
 
-<<<<<<< HEAD
 Compatibility:
 
 * Implemented `String#start_with?(Regexp)` (#1771).
-=======
 Bug fixes:
 
 * Dump and load instance variables in subclasses of `Exception` (#1766).
->>>>>>> ada83c9f
 
 # 19.3.0
 
