# 22.2.0

New features:


Bug fixes:

* Fix `rb_id2name` to ensure the native string will have the same lifetime as the id (#2630, @aardvark179).
* Fix `MatchData#[]` exception when passing a length argument larger than the number of match values (#2636, @nirvdrum).
* Fix `MatchData#[]` exception when supplying a large negative index along with a length argument (@nirvdrum).
* Fix capacity computation for huge `Hash` (#2635, @eregon).
* Fix aliased methods to return the correct owner when method is from a superclass (@bjfish).
* Fix `String#[Regexp, Integer]` when the capture group exists but is not matched (@eregon).
<<<<<<< HEAD
* Fix `File.open` mode string parsing when binary option is the third character (@bjfish).
=======
* Fix `rb_scan_args_kw` macro to avoid shadowing variables (#2649, @aardvark179).
>>>>>>> 8245fefe

Compatibility:

* Updated to Ruby 3.0.3. The 3 CVEs did not affect TruffleRuby, this is to bring the stdlib and gem updates (@eregon).
* Fix `Marshal.dump` to raise an error when an object has singleton methods (@bjfish).
* `Exception#full_message` now defaults the order to `:top` like CRuby 3+ (@eregon).
* Fix `Process.wait2` to return `nil` when the `WNOHANG` flag is given and the child process is still running (@bjfish).
* Disable most `nokogiri` C extension patches when system libraries are not being used (#2693, @aardvark179).
* Implement `rb_gc_mark_maybe` and `rb_global_variable` to ensure `VALUE` stay live in C extensions (@aardvark179).
* Implement `rb_imemo_tmpbuf` allocation for `ripper` (@aardvark179).

Performance:

* Reimplement `Float#to_s` for better performance (#1584, @aardvark179).
* Improve reference processing by making C object free functions and other finalizers more lightweight (@aardvark179).
* Improve performance of `RSTRING_PTR` for interned strings (@aardvark179).
* Cache constant argument formats used with `rb_scan_args_kw` (@aardvark179).

Changes:

* `-Werror=implicit-function-declaration` is now used for compiling C extensions to fail more clearly and earlier if a function is missing, like CRuby 3.2 (#2618, @eregon).

# 22.1.0

New features:

* Foreign exceptions are now fully integrated and have most methods of `Exception` (@eregon).
* Foreign exceptions can now be rescued with `rescue Polyglot::ForeignException` or `rescue foreign_meta_object` (#2544, @eregon).

Bug fixes:

* Guard against unterminated ranges in file matching patterns (#2556, @aardvark179).
* Fixed `rb_proc_new` to return a proc that will pass all required arguments to C (#2556, @aardvark179).
* Fixed `String#split` to return empty array when splitting all whitespace on whitespace (#2565, @bjfish).
* Raise `RangeError` for `Time.at(bignum)` (#2580, @eregon).
* Fix `Integer#{<<,>>}` with RHS bignum and long (@eregon).
* Fix a resource leak from allocators defined in C extensions (@aardvark179).
* `SIGINT`/`Interrupt`/`Ctrl+C` now shows the backtrace and exits as signaled, like CRuby (@eregon).
* Update patch feature finding to prefer the longest matching load path (#2605, @bjfish).
* Fix `Hash#{to_s,inspect}` for keys whose `#inspect` return a frozen String (#2613, @eregon).
* Fix `Array#pack` with `x*` to not output null characters (#2614, @bjfish).
* Fix `Random#rand` not returning random floats when given float ranges (#2612, @bjfish).
* Fix `Array#sample` for `[]` when called without `n` and a `Random` is given (#2612, @bjfish).
* Fix `Module#const_get` to raise a `NameError` when nested modules do not exist (#2610, @bjfish).
* Ensure native `VALUE`s returned from C are unwrapped before the objects can be collected (@aardvark179).
* Fix `Enumerator::Lazy#with_index` to start with new index for multiple enumerations (@bjfish).
* Fix `rb_id2name` to ensure the native string will have the same lifetime as the id (#2630, @aardvark179).
* Fix `Integer#fdiv` and `Rational#to_f` for large `Integer` values (#2631, @bjfish).

Compatibility:

* Implement full Ruby 3 keyword arguments semantics (#2453, @eregon, @chrisseaton).
* Implement `ruby_native_thread_p` for compatibility (#2556, @aardvark179).
* Add `rb_argv0` for the `tk` gem. (#2556, @aardvark179).
* Implement more correct conversion of array elements by `Array#pack`(#2503, #2504, @aardvark179).
* Implement `Pathname#{empty?, glob}` (#2559, @bjfish)
* Fixed `Rational('')` to raise error like MRI (#2566, @aardvark179).
* Freeze instances of `Range` but not subclasses, like CRuby (#2570, @MattAlp).
* When writing to STDOUT redirected to a closed pipe, no broken pipe error message will be shown now. (#2532, @gogainda).
* Use `#to_a` for converting `list` in `rescue *list` (#2572, @eregon).
* Implement 'rb_str_buf_append' (@bjfish).
* Add patch for `digest` so that TruffleRuby implementation is not overridden (@bjfish).
* Handle encoding conversion errors when reading directory entries (@aardvark179).
* Follow symlinks when processing `*/` directory glob patterns. (#2589, @aardvark179).
* Set `@gem_prelude_index` variable on the default load paths (#2586 , @bjfish)
* Do not call `IO#flush` dynamically from `IO#close` (#2594, @gogainda).
* Implement `rb_str_new_static` for C extensions that use it (@aardvark179).
* Rewrote `ArrayEachIteratorNode` and re-introduced `each` specs for MRI parity when mutating arrays whilst iterating, rather than crashing (#2587, @MattAlp)
* Update `String#rindex` to only accept `Regexp` or objects convertable to `String` as the first parameter (#2608, @bjfish).
* Update `String#<<` to require one argument (#2609, @bjfish).
* Update `String#split` to raise `TypeError` when false is given (#2606, @bjfish).
* Update `String#lstrip!` to remove leading null characters (#2607, @bjfish).
* Update `File.utime` to return the number of file names in the arguments (#2616, @bjfish).
* Update `Dir.foreach` to accept an `encoding` parameter (#2627, @bjfish).
* Update `IO.readlines` to ignore negative limit parameters (#2625 , @bjfish).
* Update `Math.sqrt` to raise a `Math::DomainError` for negative numbers (#2621, @bjfish).
* Update `Enumerable#inject` to raise an `ArgumentError` if no block or symbol are given (#2626, @bjfish).

Performance:

* Increase dispatch limit for string library to handle mutable, immutable and non-strings (@aardvark179)
* Switch to `Arrays.mismatch()` in string comparison for better performance (@aardvark179).
* Removed extra array allocations for method calls in the interpreter to improve warmup performance (@aardvark179).
* Optimize `Dir[]` by sorting entries as they are found and grouping syscalls (#2092, @aardvark179).
* Reduce memory footprint by tracking `VALUE`s created during C extension init separately (@aardvark179).
* Rewrote `ArrayEachIteratorNode` to optimize performance for a constant-sized array and reduce specializations to 1 general case (#2587, @MattAlp)
* Reduce conversion of `VALUE`s to native handle during common operations in C extensions (@aardvark179).
* Improved performance of regex boolean matches (e.g., `Regexp#match?`) by avoiding match data allocation in TRegex (#2588, @nirvdrum).
* Remove overhead when getting using `RDATA_PTR` (@aardvark179).
* Additional copy operations have been reduced when performing IO (#2536, @aardvark179).

Changes:

* Foreign exceptions are no longer translated to `RuntimeError` but instead remain as foreign exceptions, see the [documentation](doc/user/polyglot.md) for how to rescue them (@eregon).

# 22.0.0

New features:

* Updated to Ruby 3.0.2 (#2453, @eregon).

Bug fixes:

* Fix `File.utime` to use nanoseconds (#2448, @bjfish).
* Capture the intercepted feature path during patching to reuse during patch require (#2441, @bjfish).
* Update `Module#constants` to filter invalid constant identifiers (#2452, @bjfish).
* Fixed `-0.0 <=> 0.0` and `-0.0 <=> 0` to return `0` like on CRuby (#1391, @eregon).
* Fixed `Range#step` to return correct class with begin-less range (@ccocchi, #2516).
* Fixed exception creation when an `Errno` is sub-classed (@bjfish, #2521).
* Fixed `String#[]=` to use the negotiated encoding (@bjfish, #2545).

Compatibility:

* Implement `rb_sprintf` in our format compiler to provide consistent formatting across C standard libraries (@eregon).
* Update `defined?` to return frozen strings (#2450, @bjfish).
* Use compensated summation for `{Array,Enumerable}#sum` when floating point values are included (@eregon).
* `Module#attr_*` methods now return an array of method names (#2498, @gogainda).
* Fixed `Socket#(local|remote)_address` to retrieve family and type from the file descriptor (#2444, @larskanis).
* Add `Thread.ignore_deadlock` accessor (#2453, @bjfish).
* Allow `Hash#transform_keys` to take a hash argument (@ccocchi, #2464).
* Add `Enumerable#grep{_v}` optimization for `Regexp` (#2453, @bjfish).
* Update `IO#write` to accept multiple arguments (#2501, @bjfish).
* Do not warn when uninitialized instance variable is accessed (#2502, @andrykonchin).
* Remove `TRUE`, `FALSE`, and `NIL` constants like CRuby 3.0 (#2505, @andrykonchin).
* `Symbol#to_proc` now returns a lambda like in Ruby 3 (#2508, @andrykonchin).
* `Kernel#lambda` now warns if called without a literal block (#2500, @andrykonchin).
* Implement Hash#except (#2463, @wildmaples).
* Remove special `$SAFE` global and related C API methods (#2453, @bjfish).
* Assigning to a numbered parameter raises `SyntaxError` (#2506, @andrykonchin).
* Implement `--backtrace-limit` option (#2453, @bjfish).
* Update `String` methods to return `String` instances when called on a subclass (#2453, @bjfish).
* Update `String#encode` to support the `:fallback` option (#1391, @aardvark179).
* `Module#alias_method` now returns the defined alias as a symbol(#2499, @gogainda).
* Implement `Symbol#name` (#2453, @bjfish).
* Update `Module#{public, protected, private, public_class_method, private_class_method}` and top-level `private` and `public` methods to accept single array argument with a list of method names (#2453, @bjfish).
* Constants deprecated by `Module#deprecate_constant` only warn if `Warning[:deprecated]` is `true` (@eregon).
* All Array methods now return Array instances and not subclasses (#2510, @Strech).
* Integer#zero? overrides Numeric#zero? for optimization (#2453, @bjfish).
* Default `Kernel#eval` source file and line to `(eval):1` like CRuby 3 (#2453, @aardvark179).
* Add `GC.auto_compact` accessors for compatibility (#2453, @bjfish).
* Update accessing a class variable from the top-level scope to be a `RuntimeError` (#2453, @bjfish).
* Update interpolated strings to not be frozen (#2453, @bjfish).
* Add `WERRORFLAG` to `RbConfig` (#2519, @bjfish).
* Update `MatchData` methods to return `String` instances when called on a subclass (#2453, @bjfish).
* Implement `Proc#{==,eql?}` (#2453, @bjfish).
* Implement all `StringScanner` methods (#2520, @eregon).
* Handle `Kernel#clone(freeze: true)` (#2512, @andrykonchin).
* Relax `Fiber#transfer` limitations (#2453, @bjfish).
* Implement `Fiber#blocking?` like CRuby 3 (#2453, @aardvark179).
* Sort by default for `Dir.{glob,[]}` and add `sort:` keyword argument (#2523, @Strech).
* Implement `rb_str_locktmp` and `rb_str_unlocktmp` (#2524, @bjfish).
* Update `Kernel#instance_variables` to return insertion order (@bjfish).
* Fixed `rb_path2class()` to not error for a module (#2511, @eregon).
* Update `Kernel#print` to print `$_` when no arguments are given (#2531, @bjfish).
* Add category kwarg to Kernel.warn and Warning.warn (#2533, @Strech).
* Implement `GC.{measure_total_time, total_time}` and update `GC.stat` to update provided hash (#2535, @bjfish).
* Implement `Array#slice` with `ArithmeticSequence` (#2526, @ccocchi).
* Update `Hash#each` to consistently yield a 2-element array (#2453, @bjfish).
* Remove `Hash#{__store__, index}` methods for compatibility (#2546, @bjfish).
* Implement more correct conversion of array elements by `Array#pack` (#2503, #2504, @aardvark179).
* Update `String#split` to raise a `RangeError` when `limit` is larger than `int` (@bjfish).

Performance:

* Regexp objects are now interned in a similar way to symbols (@aardvark179).
* Improve performance of regexps using POSIX bracket expressions (e.g., `[[:lower:]]`) matching against ASCII-only strings (#2447, @nirvdrum).
* `String#sub`, `sub!`, `gsub`, and `gsub!` have been refactored for better performance (@aardvark179).
* Don't allocate a `MatchData` object when `Regexp#match?` or `String#match?` is used (#2509, @nirvdrum).
* Add `ENV.except` (#2507, @Strech).
* Fully inline the `Integer#+` and `Integer#-` logic for interpreter speed (#2518, @smarr).
* Remove unnecessary work in negotiating the encoding to use in a Regexp match (#2522, @nirvdrum).
* Add new fast paths for encoding negotiation between strings with different encodings, but which match common default cases (#2522, @nirvdrum).
* Reduce footprint by removing unnecessary nodes for accessing the `FrameOnStackMarker` (#2530, @smarr).

Changes:

* TruffleRuby now requires Java 11+ and no longer supports Java 8 (@eregon).

# 21.3.0

New features:

* [TRegex](https://github.com/oracle/graal/tree/master/regex) is now used by default, which provides large speedups for matching regular expressions.
* Add `Polyglot.languages` to expose the list of available languages.
* Add `Polyglot::InnerContext` to eval code in any available language in an inner isolated context (#2169).
* Foreign objects now have a dynamically-generated class based on their interop traits like `ForeignArray` and are better integrated with Ruby objects (#2149).
* Foreign arrays now have all methods of Ruby `Enumerable` and many methods of `Array` (#2149).
* Foreign hashes now have all methods of Ruby `Enumerable` and many methods of `Hash` (#2149).
* Foreign iterables (`InteropLibrary#hasIterator`) now have all methods of Ruby `Enumerable` (#2149).
* Foreign objects now implement `#instance_variables` (readable non-invocable members) and `#methods` (invocable members + Ruby methods).

Bug fixes:

* Fix `Marshal.load` of multiple `Symbols` with an explicit encoding (#1624).
* Fix `rb_str_modify_expand` to preserve existing bytes (#2392).
* Fix `String#scrub` when replacement is frozen (#2398, @LillianZ).
* Fix `Dir.mkdir` error handling for `Pathname` paths (#2397).
* `BasicSocket#*_nonblock(exception: false)` now only return `:wait_readable/:wait_writable` for `EAGAIN`/`EWOULDBLOCK` like MRI (#2400).
* Fix issue with `strspn` used in the `date` C extension compiled as a macro on older glibc and then missing the `__strspn_c1` symbol on newer glibc (#2406).
* Fix constant lookup when loading the same file multiple times (#2408).
* Fix handling of `break`, `next` and `redo` in `define_method(name, &block)` methods (#2418).
* Fix handling of incompatible types in `Float#<=>` (#2432, @chrisseaton).
* Fix issue with escaping curly braces for `Dir.glob` (#2425).
* Fix `base64` decoding issue with missing output (#2435).
* Fix `StringIO#ungetbyte` to treat a byte as a byte, not a code point (#2436). 
* Fix `defined?(yield)` when used inside a block (#2446).
* Fix a couple issues related to native memory allocation and release.

Compatibility:

* Implement `Process::Status.wait` (#2378).
* Update `rb_str_modify` and `rb_str_modify_expand` to raise a `FrozenError` when given a frozen string (#2392).
* Implement `rb_fiber_*` functions (#2402).
* Implement `rb_str_vcatf`.
* Add support for tracing allocations from C functions (#2403, @chrisseaton).
* Implement `rb_str_catf`.
* Search the executable in the passed env `PATH` for subprocesses (#2419).
* Accept a string as the pattern argument to `StringScanner#scan` and `StringScanner#check` (#2423).

Performance:

* Moved most of `MonitorMixin` to primitives to deal with interrupts more efficiently (#2375).
* Improved the performance of `rb_enc_from_index` by adding cached lookups (#2379, @nirvdrum).
* Improved the performance of many `MatchData` operations (#2384, @nirvdrum).
* Significantly improved performance of TRegex calls by allowing Truffle splitting (#2389, @nirvdrum).
* Improved `String#gsub` performance by adding a fast path for the `string_byte_index` primitive (#2380, @nirvdrum).
* Improved `String#index` performance by adding a fast path for the `string_character_index` primitive (#2383, @LillianZ).
* Optimized conversion of strings to integers if the string contained a numeric value (#2401, @nirvdrum).
* Use Truffle's `ContextThreadLocal` to speedup access to thread-local data.
* Provide a new fast path for `rb_backref*` and `rb_lastline*`functions from C extensions.

Changes:

* `foreign_object.class` on foreign objects is no longer special and uses `Kernel#class` (it used to return the `java.lang.Class` object for a Java type or `getMetaObject()`, but that is too incompatible with Ruby code).
* `Java.import name` imports a Java class in the enclosing module instead of always as a top-level constant.
* `foreign_object.keys` no longer returns members, use `foreign_object.instance_variables` or `foreign_object.methods` instead.
* `foreign_object.respond_to?(:class)` is now always true (before it was only for Java classes), since the method is always defined.

Security:

* Updated to Ruby 2.7.4 to fix CVE-2021-31810, CVE-2021-32066 and CVE-2021-31799.

# 21.2.0

New features:

* New `TruffleRuby::ConcurrentMap` data structure for use in [`concurrent-ruby`](https://github.com/ruby-concurrency/concurrent-ruby) (#2339, @wildmaples).

Bug fixes:

* Fix of different values of self in different scopes.
* `Truffle::POSIX.select` was being redefined repeatedly (#2332).
* Fix the `--backtraces-raise` and `--backtraces-rescue` options in JVM mode (#2335).
* Fix `File.{atime, mtime, ctime}` to include nanoseconds (#2337).
* Fix `Array#[a, b] = "frozen string literal".freeze` (#2355).
* `rb_funcall()` now releases the C-extension lock (similar to MRI).

Compatibility:

* Updated to Ruby 2.7.3. The `resolv` stdlib was not updated (`resolv` in 2.7.3 has [bugs](https://bugs.ruby-lang.org/issues/17748)).
* Make interpolated strings frozen for compatibility with Ruby 2.7 (#2304, @kirs).
* `require 'socket'` now also requires `'io/wait'` like CRuby (#2326).
* Support precision when formatting strings (#2281, @kirs).
* Make rpartition compatible with Ruby 2.7 (#2320, @gogainda).
* Include the type name in exception messages from `rb_check_type` (#2307).
* Fix `Hash#rehash` to remove duplicate keys after modifications (#2266, @MattAlp)
* Only fail `rb_check_type` for typed data, not wrapped untyped structs (#2331).
* Decide the visibility in `Module#define_method` based on `self` and the default definee (#2334).
* Configure `mandir` value in `RbConfig::CONFIG` and `RbConfig::MAKEFILE_CONFIG` (#2315).
* TruffleRuby now supports the Truffle polyglot Hash interop API.
* Implement `Fiber#raise` (#2338).
* Update `File.basename` to return new `String` instances (#2343).
* Allow `Fiber#raise` after `Fiber#transfer` like Ruby 3.0 (#2342).
* Fix `ObjectSpace._id2ref` for Symbols and frozen String literals (#2358).
* Implemented `Enumerator::Lazy#filter_map` (#2356).
* Fix LLVM toolchain issue on macOS 11.3 (#2352, [oracle/graal#3383](https://github.com/oracle/graal/issues/3383)).
* Implement `IO#set_encoding_by_bom` (#2372, pawandubey).
* Implemented `Enumerator::Lazy#with_index` (#2356).
* Implement `rb_backref_set`.
* Fix `Float#<=>` when comparing `Infinity` to other `#infinite?` values.
* Implement `date` library as a C extension to improve compatibility (#2344).

Performance:

* Make `#dig` iterative to make it faster and compile better for calls with 3+ arguments (#2301, @chrisseaton, @jantnovi).
* Make `Struct#dig` faster in interpreter by avoiding exceptions (#2306, @kirs).
* Reduce the number of AST nodes created for methods and blocks (#2261).
* Fiber-local variables are much faster now by using less synchronization.
* Improved the performance of the exceptional case of `String#chr` (#2318, @chrisseaton).
* Improved the performance of `IO#read_nonblock` when no data is available to be read.
* `TruffleSafepoint` is now used instead of custom logic, which no longer invalidates JITed code for guest safepoints (e.g., `Thread#{backtrace,raise,kill}`, `ObjectSpace`, etc)
* Significantly improved performance of `Time#strftime` for common formats (#2361, @wildmaples, @chrisseaton).
* Faster solution for lazy integer length (#2365, @lemire, @chrisseaton).
* Speedup `rb_funcallv*()` by directly unwrapping the C arguments array instead of going through a Ruby `Array` (#2089).
* Improved the performance of several `Truffle::RegexOperations` methods (#2374, @wildmapes, @nirvdrum).

Changes:

* `rb_iterate()` (deprecated since 1.9) no longer magically passes the block to `rb_funcall()`, use `rb_block_call()` instead.

Security:

* Updated to Ruby 2.7.3 to fix CVE-2021-28965 and CVE-2021-28966.

# 21.1.0

New features:

* Access to local variables of the interactive Binding via language bindings is now supported: `context.getBindings("ruby").putMember("my_var", 42);` (#2030).
* `VALUE`s in C extensions now expose the Ruby object when viewed in the debugger, as long as they have not been converted to native values.
* Signal handlers can now be run without triggering multi-threading.
* Fibers no longer trigger Truffle multi-threading.

Bug fixes:

* `Range#to_a` wasn't working for `long` ranges (#2198, @tomstuart and @LillianZ).
* Show the interleaved host and guest stacktrace for host exceptions (#2226).
* Fix the label of the first location reported by `Thread#backtrace_locations` (#2229).
* Fix `Thread.handle_interrupt` to defer non-pure interrupts until the end of the `handle_interrupt` block (#2219).
* Clear and restore errinfo on entry and normal return from methods in C extensions (#2227).
* Fix extra whitespace in squiggly heredoc with escaped newline (#2238, @wildmaples and @norswap).
* Fix handling of signals with `--single-threaded` (#2265).
* Fix `Enumerator::Lazy#{chunk_while, slice_before, slice_after, slice_when}` to return instances of `Enumerator::Lazy` (#2273).
* Fix `Truffle::Interop.source_location` to return unavailable source sections for modules instead of null (#2257).
* Fix usage of `Thread.handle_interrupt` in `MonitorMixin#mon_synchronize`.
* Fixed `TruffleRuby.synchronized` to handle guest safepoints (#2277).
* Fix control flow bug when assigning constants using ||= (#1489).
* Fix `Kernel#raise` argument handling for hashes (#2298).
* Set errinfo when `rb_protect` captures a Ruby exception (#2245).
* Fixed handling of multiple optional arguments and keywords when passed a positional `Hash` (#2302).

Compatibility:

* Prepend the GraalVM LLVM Toolchain to `PATH` when installing gems (#1974, #1088, #1343, #1400, #1947, #1931, #1588).
* Installing the `nokogiri` gem now defaults to use the vendored `libxml2` and `libxslt`, similar to CRuby, which means the corresponding system packages are no longer needed (#62).
* Implemented `$LOAD_PATH.resolve_feature_path`.
* Add `Pathname#/` alias to `Pathname#+` (#2178).
* Fixed issue with large `Integer`s in `Math.log` (#2184).
* Updated `Regexp.last_match` to support `Symbol` and `String` parameter (#2179).
* Added support for numbered block parameters (`_1` etc).
* Fixed `String#upto` issue with non-ascii strings (#2183).
* Implemented partial support for pattern matching (#2186).
* Make `File.extname` return `'.'` if the path ends with one (#2192, @tomstuart).
* Include fractional seconds in `Time#inspect` output (#2194, @tomstuart).
* Add support for `Integer#[Range]` and `Integer#[start, length]` (#2182, @gogainda).
* Allow private calls with `self` as an explicit receiver (#2196, @wildmaples).
* Fixed `:perm` parameter for `File.write`.
* Implemented `Time#floor` and `#ceil` (#2201, @wildmaples).
* Allow `Range#include?` and `#member?` with `Time` (#2202, @wildmaples).
* Implemented `Comparable#clamp(Range)` (#2200, @wildmaples).
* Added a `Array#minmax` to override `Enumerable#minmax` (#2199, @wildmaples).
* Implemented `chomp` parameter for `IO.{readlines, foreach}` (#2205).
* Implemented the Debug Inspector C API.
* Added beginless range support for `Range#{new, bsearch, count, each, equal_value, first, inspect, max, min, size, cover?, include?, ===}`.
* Added beginless range support for `Array#{[], []=, slice, slice!, to_a, fill, values_at}` (#2155, @LillianZ).
* Added beginless range support for `String#{byteslice, slice, slice!}` and `Symbol#slice` (#2211, @LillianZ).
* Added beginless range support for `Kernel#{caller, caller_locations}` and `Thread#backtrace_locations` (#2211, @LillianZ).
* Make rand work with exclusive range with Float (#1506, @gogainda)
* Fixed `String#dump`'s formatting of escaped unicode characters (#2217, @meganniu).
* Switched to the io-console C extension from C ruby for better performance and compatibility in `irb`.
* Coerce the message to a `String` for `BasicSocket#send` (#2209, @HoneyryderChuck).
* Support buffer argument for `UDPSocket#recvfrom_nonblock` (#2209, @HoneyryderChuck).
* Fixed `Integer#digits` implementation to handle more bases (#2224, #2225).
* Support the `inherit` parameter for `Module#{private, protected, public}_method_defined?`.
* Implement `Thread.pending_interrupt?` and `Thread#pending_interrupt?` (#2219).
* Implement `rb_lastline_set` (#2170).
* Implemented `Module#const_source_location` (#2212, @tomstuart and @wildmaples).
* Do not call `File.exist?` in `Dir.glob` as `File.exist?` is often mocked (#2236, @gogainda).
* Coerce the inherit argument to a boolean in `Module#const_defined?` and `Module#const_get` (#2240).
* Refinements take place at `Object#method` and `Module#instance_method` (#2004, @ssnickolay).
* Add support for `rb_scan_args_kw` in C API (#2244, @LillianZ).
* Update random implementation layout to be more compatible (#2234).
* Set `RbConfig::CONFIG['LIBPATHFLAG'/'RPATHFLAG']` like MRI to let `$LIBPATH` changes in `extconf.rb` work.
* Access to path and mode via `rb_io_t` from C has been changed to improve compatibility for io-console.
* Implemented the `Time.at` `in:` parameter.
* Implemented `Kernel#raise` `cause` parameter.
* Improved compatibility of `Signal.trap` and `Kernel#trap` (#2287, @chrisseaton).
* Implemented `GC.stat(:total_allocated_objects)` as `0` (#2292, @chrisseaton).
* `ObjectSpace::WeakMap` now supports immediate and frozen values as both keys and values (#2267).
* Call `divmod` when coercion to `Float` fails for `#sleep` (#2289, @LillianZ).

Performance:

* Multi-Tier compilation is now enabled by default, which improves warmup significantly.
* Improve the performance of checks for recursion (#2189, @LillianZ).
* Improve random number generation performance by avoiding synchronization (#2190, @ivoanjo).
* We now create a single call target per block by default instead of two.
* Some uses of class variables are now much better optimized (#2259, @chrisseaton).
* Several methods that need the caller frame are now always inlined in their caller, which speeds up the interpreter and reduces footprint.
* Pasting code in IRB should be reasonably fast, by updating to `irb` 1.3.3 and `reline` 0.2.3 (#2233).

Changes:

* Standalone builds of TruffleRuby are now based on JDK11 (they used JDK8 previously). There should be no user-visible changes. Similarly, JDK11 is now used by default in development instead of JDK8.
* The deprecated `Truffle::System.synchronized` has been removed.
* `Java.synchronized` has been removed, it did not work on host objects.

# 21.0.0

Release notes:

* The new IRB is quite slow when copy/pasting code into it. This is due to an inefficient `io/console` implementation which will be addressed in the next release. A workaround is to use `irb --readline`, which disables some IRB features but is much faster for copy/pasting code.

New features:

* Updated to Ruby 2.7.2 (#2004).

Bug fixes:

* Fix error message when the method name is not a Symbol or String for `Kernel#respond_to?` (#2132, @ssnickolay)
* Fixed setting of special variables in enumerators and enumerables (#1484).
* Fixed return value of `Enumerable#count` and `Enumerable#uniq` with multiple yielded arguments (#2145, @LillianZ).
* Fixed `String#unpack` for `w*` format (#2143).
* Fixed issue with ``Kernel#` `` when invalid UTF-8 given (#2118).
* Fixed issue with `Method#to_proc` and special variable storage (#2156).
* Add missing `offset` parameter for `FFI::Pointer#put_array_of_*` (#1525).
* Fixed issue with different `Struct`s having the same hash values (#2214).

Compatibility:

* Implement `String#undump` (#2131, @kustosz)
* `Errno` constants with the same `errno` number are now the same class.
* Implement `Enumerable#tally` and `Enumerable#filter_map` (#2144 and #2152, @LillianZ).
* Implement `Range#minmax`.
* Pass more `Enumerator::Lazy#uniq` and `Enumerator::Lazy#chunk` specs (#2146, @LillianZ).
* Implement `Enumerator#produce` (#2160, @zverok)
* Implement `Complex#<=>` (#2004, @ssnickolay).
* Add warning for `proc` without block (#2004, @ssnickolay).
* Implemented `FrozenError#receiver`.
* `Proc#<<` and `Proc#>>` raises TypeError if passed not callable object (#2004, @ssnickolay).
* Support time and date related messages for `Time` (#2166).
* Updated `Dir.{glob,[]}` to raise `ArgumentError` for nul-separated strings.
* `Kernel#lambda` with no block in a method called with a block raises an exception (#2004, @ssnickolay).
* Implemented `BigDecimal` as C extension to improve compatibility.
* Comment lines can be placed between fluent dot now (#2004, @ssnickolay).
* Implemented `rb_make_exception`.
* `**kwargs` now accept non-Symbol keys like Ruby 2.7.
* Updated the Unicode Emoji version (#2173, @wildmaples).
* Added `Enumerator::Yielder#to_proc`.
* Implemented `Enumerator::Lazy#eager`.
* Updated `Method#inspect` to include paremeter information.
* Update `Module#name` to return the same frozen string.
* Implemented `inherit` argument for `Module#autoload?`.

Performance:

* Refactor and implement more performant `MatchData#length` (#2147, @LillianZ).
* Refactor and implement more performant `Array#sample` (#2148, @LillianZ).
* `String#inspect` is now more efficient.

Changes:

* All `InteropLibrary` messages are now exposed consistently as methods on `Truffle::Interop` (#2139). Some methods were renamed to match the scheme described in the documentation.

# 20.3.0

Bug fixes:

* Handle foreign null object as falsy value (#1902, @ssnickolay)
* Fixed return value of `Enumerable#first` with multiple yielded arguments (#2056, @LillianZ).
* Improve reliability of the post install hook by disabling RubyGems (#2075).
* Fixed top level exception handler to print exception cause (#2013).
* Fixed issue when extending FFI from File (#2094).
* Fixed issue with `Kernel#freeze` not freezing singleton class (#2093).
* Fixed `String#encode` with options issue (#2091, #2095, @LillianZ)
* Fixed issue with `spawn` when `:close` redirect is used (#2097).
* Fixed `coverage` issue when `*eval` is used (#2078).
* Use expanded load paths for feature matching (#1501).
* Fixed handling of post arguments for `super()` (#2111).
* Fixed `SystemStackError` sometimes replaced by an internal Java `NoClassDefFoundError` on JVM (#1743).
* Fixed constant/identifier detection in lexer for non-ASCII encodings (#2079, #2102, @ivoanjo).
* Fixed parsing of `--jvm` as an application argument (#2108).
* Fix `rb_rescue2` to ignore the end marker `(VALUE)0` (#2127, #2130).
* Fix status and output when SystemExit is subclassed and raised (#2128)
* Fix `String#{chomp, chomp!}` issue with invalid encoded strings (#2133).

Compatibility:

* Run `at_exit` handlers even if parsing the main script fails (#2047).
* Load required libraries (`-r`) before parsing the main script (#2047).
* `String#split` supports block (#2052, @ssnickolay)
* Implemented `String#{grapheme_clusters, each_grapheme_cluster}`.
* Fix the caller location for `#method_added` (#2059).
* Fix issue with `Float#round` when `self` is `-0.0`.
* Fix `String#unpack` issue with `m0` format (#2065).
* Fix issue with `File.absolute_path` returning a path to current directory (#2062).
* Update `Range#cover?` to handle `Range` parameter.
* Fix `String#{casecmp, casecmp?}` parameter conversion.
* Fix `Regexp` issue which raised syntax error instead of `RegexpError` (#2066).
* Handle `Object#autoload` when autoload itself (#1616, @ssnickolay)
* Skip upgraded default gems while loading RubyGems (#2075).
* Verify that gem paths are correct before loading RubyGems (#2075).
* Implement `rb_ivar_count`.
* Implemented `rb_yield_values2`.
* Implemented `Digest::Base#{update, <<}` (#2100).
* Pass the final `super` specs (#2104, @chrisseaton).
* Fix arity for arguments with optional kwargs (#1669, @ssnickolay)
* Fix arity for `Proc` (#2098, @ssnickolay)
* Check bounds for `FFI::Pointer` accesses when the size of the memory behind is known.
* Implement negative line numbers for eval (#1482).
* Support refinements for `#to_s` called by string interpolation (#2110, @ssnickolay)
* Module#using raises error in method scope (#2112, @ssnickolay)
* `File#path` now returns a new mutable String on every call like MRI (#2115).
* Avoid infinite recursion when redefining `Warning#warn` and calling `Kernel#warn` (#2109).
* Convert objects with `#to_path` in `$LOAD_PATH` (#2119).
* Handle the functions being native for `rb_thread_call_without_gvl()` (#2090).
* Support refinements for Kernel#respond_to? (#2120, @ssnickolay)
* JCodings has been updated from 1.0.45 to 1.0.55.
* Joni has been updated from 2.1.30 to 2.1.40.

Performance:

* Calls with a literal block are no longer always split but instead the decision is made by the Truffle splitting heuristic.
* `Symbol#to_proc` is now AST-inlined in order to not rely on splitting and to avoid needing the caller frame to find refinements which apply.
* `Symbol#to_proc` is now globally cached per Symbol and refinements, to avoid creating many redundant `CallTargets`.
* Setting and access to the special variables `$~` and `$_` has been refactored to require less splitting.

Changes:

* Migrated from JLine 2 to JLine 3 for the `readline` standard library.

# 20.2.0

New features:

* Updated to Ruby 2.6.6.
* Use `InteropLibrary#toDisplayString()` to better display objects from other languages.
* Implement writing to the top scope for global variables (#2024).
* `foreign_object.to_s` now uses `InteropLibrary#toDisplayString()` (and still `asString()` if `isString()`).
* `foreign_object.inspect` has been improved to be more useful (include the language and meta object).
* `foreign_object.class` now calls `getMetaObject()` (except for Java classes, same as before).
* Add basic support for Linux ARM64.
* `foreign_object.name = value` will now call `Interoplibrary#writeMember("name", value)` instead of `invokeMember("name=", value)`.
* Always show the Ruby core library files in backtraces (#1414).
* The Java stacktrace is now shown when sending SIGQUIT to the process, also on TruffleRuby Native, see [Debugging](doc/user/debugging.md) for details (#2041).
* Calls to foreign objects with a block argument will now pass the block as the last argument.
* `foreign.name` will now use `invokeMember` if invocable and if not use `readMember`, see `doc/contrib/interop_implicit_api.md` for details.
* `foreign.to_f` and `foreign.to_i` will now attempt to convert to Ruby `Float` and `Integer` (#2038).
* `foreign.equal?(other)` now uses `InteropLibrary#isIdentical(other)` and `foreign.object_id/__id__` now uses `InteropLibrary#identityHashCode()`.

Bug fixes:

* Fix `#class_exec`, `#module_exec`, `#instance_eval`, and `instance_exec` to use activated refinements (#1988, @ssnickolay).
* Fixed missing method error for FFI calls with `blocking: true` when interrupted.
* Use upgraded default gems when installed (#1956).
* Fixed `NameError` when requiring an autoload path that does not define the autoload constant (#1905).
* Thread local IO buffers are now allocated using a stack to ensure safe operating if a signal handler uses one during an IO operation.
* Fixed `TracePoint` thread-safety by storing the state on the Ruby `Thread` (like MRI) instead of inside the `TracePoint` instance.
* Make `require 'rubygems/package'` succeed and define `Gem::Deprecate` correctly (#2014).
* Fix `MBCLEN_CHARFOUND_P` error.
* Fix `rb_enc_str_new` when `NULL` encoding is given with a constant string.
* Fixed `rb_enc_precise_mbclen` to handle more inputs.
* The output for `--engine.TraceCompilation` is now significantly easier to read, by having shorter method names and source names (oracle/graal#2052).
* Fix indentation for squiggly heredoc with single quotes (#1564).
* Only print members which are readable for foreign `#inspect` (#2027).
* Fixed the return value of the first call to `Kernel#srand` in a Thread (#2028).
* Fix missing flushing when printing an exception at top-level with a custom backtrace, which caused no output being shown (#1750, #1895).
* Use the mode of the given `IO` for `IO#reopen(IO)` which is important for the 3 standard IOs (#2034).
* Fix potential deadlock when running finalizers (#2041).
* Let `require 'rubygems/specification'` work before `require 'rubygems'`.

Compatibility:

* Implement `UnboundMethod#bind_call`.
* Implemented `ObjectSpace::WeakMap` (#1385, #1958).
* Implemented `strtod` and `ruby_strtod` (#2007).
* Fix detection of `#find_type` in FFI to ignore `MakeMakefile#find_type` from `mkmf` (#1896, #2010).
* Implemented `rb_uv_to_utf8` (#1998, @skateman).
* Implemented `rb_str_cat_cstr`.
* Implemented `rb_fstring`.
* Support `#refine` for Module (#2021, @ssnickolay).
* Implemented `rb_ident_hash_new`.
* Improved the compatibility of `Symbol.all_symbols` (#2022, @chrisseaton).
* Implemented `rb_enc_str_buf_cat`.
* Implemented `rb_int_positive_pow`.
* Implemented `rb_usascii_str_new_lit`.
* Define `#getch` and `#getpass` on `StringIO` when `io/console` is required.
* Implemented `rb_uv_to_utf8` (#1998).
* Single character IDs now behave more like those in MRI to improve C extension compatibility, so `rb_funcall(a, '+', b)` will now do the same thing as in MRI.
* Removed extra public methods on `String`.
* Implemented `rb_array_sort` and `rb_array_sort_bang`.
* Do not create a finalizers `Thread` if there are other public languages, which is helpful for polyglot cases (#2035).
* Implemented `rb_enc_isalnum` and `rb_enc_isspace`.
* `RUBY_REVISION` is now the full commit hash used to build TruffleRuby, similar to MRI 2.7+.
* Implemented `rb_enc_mbc_to_codepoint`.
* Changed the lookup methods to achieve Refinements specification (#2033, @ssnickolay)
* Implemented `Digest::Instance#new` (#2040).
* Implemented `ONIGENC_MBC_CASE_FOLD`.
* Fixed `Thread#raise` to call the exception class' constructor with no arguments when given no message (#2045).
* Fixed `refine + super` compatibility (#2039, #2048, @ssnickolay)
* Make the top-level exception handler more compatible with MRI (#2047).
* Implemented `rb_enc_codelen`.
* Implemented `Ripper` by using the C extension (#1585).

Changes:

* RubyGems gem commands updated to use the `--no-document` option by default.

Performance:

* Enable lazy translation from the parser AST to the Truffle AST for user code by default. This should improve application startup time (#1992).
* `instance variable ... not initialized` and similar warnings are now optimized to have no peak performance impact if they are not printed (depends on `$VERBOSE`).
* Implement integer modular exponentiation using `BigInteger#mod_pow` (#1999, @skateman)
* Fixed a performance issue when computing many substrings of a given non-leaf `String` with non-US-ASCII characters.
* Speedup native handle to Ruby object lookup for C extensions.

# 20.1.0

New features:

* Nightly builds of TruffleRuby are now available, see the README for details (#1483).
* `||=` will not compile the right-hand-side if it's only executed once, to match the idiomatic lazy-initialisation use-case ([blog post](https://engineering.shopify.com/blogs/engineering/optimizing-ruby-lazy-initialization-in-truffleruby-with-deoptimization), #1887, @kipply).
* Added `--metrics-profile-require` option to profile searching, parsing, translating and loading files.
* Added support for captured variables for the Truffle instruments (e.g. Chrome debugger).

Bug fixes:

* Fixed `Exception#dup` to copy the `Exception#backtrace` string array.
* Fixed `rb_warn` and `rb_warning` when used as statements (#1886, @chrisseaton).
* Fixed `NameError.new` and `NoMethodError.new` `:receiver` argument.
* Correctly handle large numbers of arguments to `rb_funcall` (#1882).
* Added arity check to `Module#{include, prepend}`.
* Fix `OpenSSL::Digest.{digest,hexdigest,base64digest}` to handle `algorithm, data` arguments (#1889, @bdewater).
* Fixed `SystemCallError.new` parameter conversion.
* Fixed `File#{chmod, umask}` argument conversion check.
* Added warning in `Hash.[]` for non-array elements.
* Fixed `File.lchmod` to raise `NotImplementedError` when not available.
* `RSTRING_PTR()` now always returns a native pointer, resolving two bugs `memcpy`ing to (#1822) and from (#1772) Ruby Strings.
* Fixed issue with duping during splat (#1883).
* Fixed `Dir#children` implementation.
* Fixed `SignalException.new` error when bad parameter given.
* Added deprecation warning to `Kernel#=~`.
* Fixed `puts` for a foreign objects, e.g. `puts Polyglot.eval('js', '[]')` (#1881).
* Fixed `Exception#full_message` implementation.
* Updated `Kernel.Complex()` to handle the `exception: false` parameter.
* Fixed `Kernel#dup` to return self for `Complex` and `Rational` objects.
* Updated `Kernel.Float()` to handle the `exception: false` parameter.
* Fixed `String#unpack` `M` format (#1901).
* Fixed error when `SystemCallError` message contained non-ASCII characters.
* Fixed `rb_rescue` to allow null rescue methods. (#1909, @kipply).
* Fixed incorrect comparisons between bignums and doubles.
* Prevented some internal uses of `Kernel#caller_locations` to be overridden by user code (#1934).
* Fixed an issue caused by recursing inlining within `Regexp#quote` (#1927).
* Updated `Kernel.Float()` to return given string in error message (#1945).
* Parameters and arity of methods derived from `method_missing` should now match MRI (#1921).
* Fixed compile error in `RB_FLOAT_TYPE_P` macro (#1928).
* Fixed `Symbol#match` to call the block with the `MatchData` (#1933).
* Fixed `Digest::SHA2.hexdigest` error with long messages (#1922).
* Fixed `Date.parse` to dup the coerced string to not modify original (#1946).
* Update `Comparable` error messages for special constant values (#1941).
* Fixed `File.ftype` parameter conversion (#1961).
* Fixed `Digest::Instance#file` to not modify string literals (#1964).
* Make sure that string interpolation returns a `String`, and not a subclass (#1950).
* `alias_method` and `instance_methods` should now work correctly inside a refinement (#1942).
* Fixed `Regexp.union` parameter conversion (#1963).
* `IO#read(n)` no longer buffers more than needed, which could cause hanging if detecting readability via a native call such as `select(2)` (#1951).
* Fixed `Random::DEFAULT.seed` to be different on boot (#1965, @kipply)
* `rb_encoding->name` can now be read even if the `rb_encoding` is stored in native memory.
* Detect and cut off recursion when inspecting a foreign object, substituting an ellipsis instead.
* Fixed feature lookup order to check every `$LOAD_PATH` path entry for `.rb`, then every entry for native extension when `require` is called with no extension.
* Define the `_DARWIN_C_SOURCE` macro in extension makefiles (#1592).
* Change handling of var args in `rb_rescue2` to handle usage in C extensions (#1823).
* Fixed incorrect `Encoding::CompatibilityError` raised for some interpolated Regexps (#1967).
* Actually unset environment variables with a `nil` value for `Process.spawn` instead of setting them to an empty String.
* Core library methods part of the Native Image heap are no longer added in the compilation queue on the first call, but after they reach the thresholds like other methods.
* Fix `RbConfig::CONFIG['LIBRUBY_SO']` file extension.
* Fix `char`, `short`, `unsigned char`,  `unsigned int`, and `unsigned short` types in `Fiddle` (#1971).
* Fix `IO#select` to reallocate its buffer if it is interrupted by a signal.
* Fix issue where interpolated string matched `#` within string as being a variable (#1495).
* Fix `File.join` to raise error on strings with null bytes.
* Fix initialization of Ruby Thread for foreign thread created in Java.
* Fix registration of default specs in RubyGems (#1987).

Compatibility:

* The C API type `VALUE` is now defined as `unsigned long` as on MRI. This enables `switch (VALUE)` and other expressions which rely on `VALUE` being an integer type (#1409, #1541, #1675, #1917, #1954).
* Implemented `Float#{floor, ceil}` with `ndigits` argument.
* Implemented `Thread#fetch`.
* Implemented `Float#truncate` with `ndigits` argument.
* Made `String#{byteslice, slice, slice!}` and `Symbol#slice` compatible with endless ranges.
* Implemented "instance variable not initialized" warning.
* Make `Kernel#{caller, caller_locations}` and `Thread#backtrace_locations` compatible with endless ranges.
* Implemented `Dir#each_child`.
* Implemented `Kernel.{chomp, chop}` and `Kernel#{chomp, chop}`.
* Implemented `-p` and `-a`, and `-l` CLI options.
* Convert the argument to `File.realpath` with `#to_path` (#1894).
* `StringIO#binmode` now sets the external encoding to BINARY like MRI (#1898).
* `StringIO#inspect` should not include the contents of the `StringIO` (#1898).
* Implemented `rb_fd_*` functions (#1623).
* Fixed uninitialized variable warnings in core and lib (#1897).
* Make `Thread#backtrace` support omit, length and range arguments.
* Implemented `Range#%`.
* Fixed the type of the `flags` field of `rb_data_type_t` (#1911).
* Implemented `rb_obj_is_proc` (#1908, @kipply, @XrXr).
* Implemented C API macro `RARRAY_ASET()`.
* Implemented `num2short` (#1910, @kipply).
* `RSTRING_END()` now always returns a native pointer.
* Removed `register` specifier for `rb_mem_clear()` (#1924).
* Implemented `Thread::Backtrace::Locations#base_label` (#1920).
* Implemented `rb_mProcess` (#1936).
* Implemented `rb_gc_latest_gc_info` (#1937).
* Implemented `RBASIC_CLASS` (#1935).
* Yield 2 arguments for `Hash#map` if the arity of the block is > 1 (#1944).
* Add all `Errno` constants to match MRI, needed by recent RubyGems.
* Silence `ruby_dep` warnings since that gem is unmaintained.
* Clarify error message for not implemented `Process.daemon` (#1962).
* Allow multiple assignments in conditionals (#1513).
* Update `NoMethodError#message` to match MRI (#1957).
* Make `StringIO` work with `--enable-frozen-string-literal` (#1969).
* Support `NULL` for the status of `rb_protect()`.
* Ensure `BigDecimal#inspect` does not call `BigDecimal#to_s` to avoid behaviour change on `to_s` override (#1960).
* Define all C-API `rb_{c,m,e}*` constants as C global variables (#1541).
* Raise `ArgumentError` for `Socket.unpack_sockaddr_un` if the socket family is incorrect.
* Implemented `RTYPEDDATA_*()` macros and `rb_str_tmp_new()` (#1975).
* Implemented `rb_set_end_proc` (#1959).
* Implemented `rb_to_symbol`.
* Implemented `rb_class_instance_methods`, `rb_class_public_instance_methods`, `rb_class_protected_instance_methods`, and `rb_class_private_instance_methods`.
* Implemented `rb_tracepoint_new`, `rb_tracepoint_disable`, `rb_tracepoint_enable`, and `rb_tracepoint_enabled_p` (#1450).
* Implemented `RbConfig::CONFIG['AR']` and `RbConfig::CONFIG['STRIP']` (#1973).
* Not yet implemented C API functions are now correctly detected as missing via `mkmf`'s `have_func` (#1980).
* Accept `RUBY_INTERNAL_EVENT_{NEWOBJ,FREEOBJ}` events but warn they are not triggered (#1978, #1983).
* `IO.copy_stream(in, STDOUT)` now writes to `STDOUT` without buffering like MRI.
* Implemented `RbConfig['vendordir']`.
* Implemented `Enumerator::ArithmeticSequence`.
* Support `(struct RBasic *)->flags` and `->klass` from `ruby.h` (#1891, #1884, #1978).

Changes:

* `TRUFFLERUBY_RESILIENT_GEM_HOME` has been removed. Unset `GEM_HOME` and `GEM_PATH` instead if you need to.
* The deprecated `Truffle::System.full_memory_barrier`, `Truffle::Primitive.logical_processors`, and  `Truffle::AtomicReference` have been removed.
* The implicit interface for allowing Ruby objects to behave as polyglot arrays with `#size`, `#[]` methods has been removed and replaced with an explicit interface where each method starts with `polyglot_*`.
* Hash keys are no longer reported as polyglot members.
* All remaining implicit polyglot behaviour for `#[]` method was replaced with `polyglot_*` methods.
* Rename dynamic API to match InteropLibrary. All the methods keep the name as it is in InteropLibrary with the following changes: use snake_case, add `polyglot_` prefix, drop `get` and `is` prefix, append `?` on all predicates.
* Split `Truffle::Interop.write` into `.write_array_element` and `.write_member` methods.
* Rename `Truffle::Interop.size` to `.array_size`.
* Rename `Truffle::Interop.is_boolean?` to `.boolean?`.
* Split `Truffle::Interop.read` into `.read_member` and `.read_array_element`.
* Drop `is_` prefix in `Truffle::Interop.is_array_element_*` predicates.
* `Truffle::Interop.hash_keys_as_members` has been added to treat a Ruby Hash as a polyglot object with the Hash keys as members.

Performance:

* Optimized `RSTRING_PTR()` accesses by going to native directly, optimized various core methods, use Mode=latency and tune GC heap size for Bundler. This speeds up `bundle install` from 84s to 19s for a small Gemfile with 6 gems (#1398).
* Fixed memory footprint issue due to large compilation on Native Image, notably during `bundle install` (#1893).
* `ArrayBuilderNode` now uses a new Truffle library for manipulating array stores.
* Ruby objects passed to C extensions are now converted less often to native handles.
* Calling blocking system calls and running C code with unblocking actions has been refactored to remove some optimisation boundaries.
* `return` expressions are now rewritten as implicit return expressions where control flow allows this to be safely done as a tail optimisation. This can improve interpreter performance by up to 50% in some benchmarks, and can be applied to approximately 80% of return nodes seen in Rails and its dependencies (#1977).
* The old array strategy code has been removed and all remaining nodes converted to the new `ArrayStoreLibrary`.
* Updated `nil` to be a global immutable singleton (#1835).

# 20.0.0

New features:

* Enable and document `--coverage` option (#1840, @chrisseaton).
* Update the internal LLVM toolchain to LLVM 9 and reduce its download size.
* Updated to Ruby 2.6.5 (#1749).
* Automatically set `PKG_CONFIG_PATH` as needed for compiling OpenSSL on macOS (#1830).

Bug fixes:

* Fix `Tempfile#{size,length}` when the IO is not flushed (#1765, @rafaelfranca).
* Dump and load instance variables in subclasses of `Exception` (#1766, @rafaelfranca).
* Fix `Date._iso8601` and `Date._rfc3339` when the string is an invalid date (#1773, @rafaelfranca).
* Fail earlier for bad handle unwrapping (#1777, @chrisseaton).
* Match out of range `ArgumentError` message with MRI (#1774, @rafaelfranca).
* Raise `Encoding::CompatibilityError` with incompatible encodings on `Regexp` (#1775, @rafaelfranca).
* Fixed interactions between attributes and instance variables in `Struct` (#1776, @chrisseaton).
* Coercion fixes for `TCPServer.new` (#1780, @XrXr).
* Fix `Float#<=>` not calling `coerce` when `other` argument responds to it (#1783, @XrXr).
* Do not warn / crash when requiring a file that sets and trigger autoload on itself (#1779, @XrXr).
* Strip trailing whitespaces when creating a `BigDecimal` with a `String` (#1796, @XrXr).
* Default `close_others` in `Process.exec` to `false` like Ruby 2.6 (#1798, @XrXr).
* Don't clone methods when setting method to the same visibility (#1794, @XrXr).
* `BigDecimal()` deal with large rationals precisely (#1797, @XrXr).
* Make it possible to call `instance_exec` with `rb_block_call` (#1802, @XrXr).
* Check for duplicate members in `Struct.new` (#1803, @XrXr).
* `Process::Status#to_i` return raw `waitpid(2)` status (#1800, @XrXr).
* `Process#exec`: set close-on-exec to false for fd redirection (#1805, @XrXr, @rafaelfranca).
* Building C extensions should now work with frozen string literals (#1786).
* Keep the Truffle working directory in sync with the native working directory.
* Rename `to_native` to `polyglot_to_native` to match `polyglot_pointer?` and `polyglot_address` methods.
* Fixed missing partial evaluation boundary in `Array#{sort,sort!}` (#1727).
* Fixed the class of `self` and the wrapping `Module` for `Kernel#load(path, wrap=true)` (#1739).
* Fixed missing polyglot type declaration for `RSTRING_PTR` to help with native/managed interop.
* Fixed `Module#to_s` and `Module#inspect` to not return an extra `#<Class:` for singleton classes.
* Arrays backed by native storage now allocate the correct amount of memory (#1828).
* Fixed issue in `ConditionVariable#wait` that could lose a `ConditionVariable#signal`.
* Do not expose TruffleRuby-specific method `Array#swap` (#1816).
* Fixed `#inspect` on broken UTF-8 sequences (#1842, @chrisseaton).
* `Truffle::Interop.keys` should report methods of `String` and `Symbol` (#1817).
* `Kernel#sprintf` encoding validity has been fixed (#1852, @XrXr).
* Fixed `ArrayIndexOutOfBoundsException` in `File.fnmatch` (#1845).
* Make `String#concat` work with no or multiple arguments (#1519).
* Make `Array#concat` work with no or multiple arguments (#1519).
* Coerce `BigDecimal(arg)` using `to_str` (#1826).
* Fixed `NameError#dup`, `NoMethodError#dup`, and `SystemCallError#dup` to copy internal fields.
* Make `Enumerable#chunk` work without a block (#1518).
* Fixed issue with `SystemCallError.new` setting a backtrace too early.
* Fixed `BigDecimal#to_s` formatting issue (#1711).
* Run `END` keyword block only once at exit.
* Implement `Numeric#clone` to return `self`.
* Fixed `Symbol#to_proc` to create a `Proc` with `nil` `source_location` (#1663).
* Make `GC.start` work with keyword arguments.
* Fixed `Kernel#clone` for `nil`, `true`, `false`, `Integer`, and `Symbol`.
* Make top-level methods available in `Context#getBindings()` (#1838).
* Made `Kernel#caller_locations` accept a range argument, and return `nil` when appropriate.
* Made `rb_respond_to` work with primitives (#1869, @chrisseaton).
* Fixed issue with missing backtrace for `rescue $ERROR_INFO` (#1660).
* Fixed `Struct#hash` for `keyword_init: true` `Struct`.
* Fixed `String#{upcase!,downcase!,swapcase!}(:ascii)` for non-ASCII-compatible encodings like UTF-16.
* Fixed `String#capitalize!` for strings that weren't full ASCII.
* Fixed enumeration issue in `ENV.{select, filter}`.
* Fixed `Complex` and `Rational` should be frozen after initializing.
* Fixed `printf` should raise error when not enough arguments for positional argument.
* Removed "shadowing outer local variable" warning.
* Fixed parameter conversion to `String` in ENV methods.
* Fixed deprecation warning when `ENV.index` is called.
* Fixed issue with `ENV.each_key`.
* Fixed `ENV.replace` implementation.
* Fixed `ENV.udpate` implementation.
* Fixed argument handling in `Kernel.printf`.
* Fixed character length after conversion to binary from a non-US-ASCII String.
* Fixed issue with installing latest bundler (#1880).
* Fixed type conversion for `Numeric#step` `step` parameter.
* Fixed `Kernel#Integer` conversion.
* Fixed `IO.try_convert` parameter conversion.
* Fixed linking of always-inline C API functions with `-std=gnu90` (#1837, #1879).
* Avoid race conditions during `gem install` by using a single download thread.
* Do not use gems precompiled for MRI on TruffleRuby (#1837).
* Fixed printing foreign arrays that were also pointers (#1679).
* Fixed `nil#=~` to not warn.
* Fixed `Enumerable#collect` to give user block arity in the block passed to `Enumerable#each`.

Compatibility:

* Implemented `String#start_with?(Regexp)` (#1771, @zhublik).
* Various improvements to `SignalException` and signal handling (#1790, @XrXr).
* Implemented `rb_utf8_str_new`, `rb_utf8_str_new_cstr`, `rb_utf8_str_new_static` (#1788, @chrisseaton).
* Implemented the `unit` argument of `Time.at` (#1791, @XrXr).
* Implemented `keyword_init: true` for `Struct.new` (#1789, @XrXr).
* Implemented `MatchData#dup` (#1792, @XrXr).
* Implemented a native storage strategy for `Array` to allow better C extension compatibility.
* Implemented `rb_check_symbol_cstr` (#1814).
* Implemented `rb_hash_start` (#1841, @XrXr).
* JCodings has been updated from 1.0.42 to 1.0.45.
* Joni has been updated from 2.1.25 to 2.1.30.
* Implemented `Method#<<` and `Method#>>` (#1821).
* The `.bundle` file extension is now used for C extensions on macOS (#1819, #1837).
* Implemented `Comparable#clamp` (#1517).
* Implemented `rb_gc_register_mark_object` and `rb_enc_str_asciionly_p` (#1856, @chrisseaton).
* Implemented `rb_io_set_nonblock` (#1741).
* Include the major kernel version in `RUBY_PLATFORM` on macOS like MRI (#1860, @eightbitraptor).
* Implemented `Enumerator::Chain`, `Enumerator#+`, and `Enumerable#chain` (#1859, #1858).
* Implemented `Thread#backtrace_locations` and `Exception#backtrace_locations` (#1556).
* Implemented `rb_module_new`, `rb_define_class_id`, `rb_define_module_id`, (#1876, @XrXr, @chrisseaton).
* Implemented `-n` CLI option (#1532).
* Cache the `Symbol` of method names in call nodes only when needed (#1872).
* Implemented `rb_get_alloc_func` and related functions (#1874, @XrXr).
* Implemented `rb_module_new`, `rb_define_class_id`, `rb_define_module_id`, (#1876, @chrisseaton).
* Implemented `ENV.slice`.
* Support for the Darkfish theme for RDoc generation has been added back.
* Implemented `Kernel#system` `exception: true` option.
* Implemented `Random.bytes`.
* Implemented `Random.random_number`.
* Added the ability to parse endless ranges.
* Made `Range#{to_a, step, each, bsearch, step, last, max, min, to_s, ==}` compatible with endless ranges.
* Made `Array#{[], []=, values_at, fill, slice!}` compatible with endless ranges.
* Defined `Array#{min, max}` methods.

Performance:

* Use a smaller limit for identity-based inline caches to improve warmup by avoiding too many deoptimizations.
* `long[]` array storage now correctly declare that they accept `int` values, reducing deoptimisations and promotions to `Object[]` storage.
* Enable inline caching of `Symbol` conversion for `rb_iv_get` and `rb_iv_set`.
* `rb_type` information is now cached on classes as a hidden variable to improve performance.
* Change to using thread local buffers for socket calls to reduce allocations.
* Refactor `IO.select` to reduce copying and optimisation boundaries.
* Refactor various `String` and `Rope` nodes to avoid Truffle performance warnings.
* Reading caller frames should now work in more cases without deoptimisation.

# 19.3.0

New features:

* Compilation of C extensions is now done with an internal LLVM toolchain producing both native code and bitcode. This means more C extensions should compile out of the box and this should resolve most linker-related issues.
* It is no longer necessary to install LLVM for installing C extensions on TruffleRuby.
* It is no longer necessary to install libc++ and libc++abi for installing C++ extensions on TruffleRuby.
* On macOS, it is no longer necessary to install the system headers package (#1417).
* License updated to EPL 2.0/GPL 2.0/LGPL 2.1 like recent JRuby.

Bug fixes:

* `rb_undef_method` now works for private methods (#1731, @cky).
* Fixed several issues when requiring C extensions concurrently (#1565).
* `self.method ||= value` with a private method now works correctly (#1673).
* Fixed `RegexpError: invalid multibyte escape` for binary regexps with a non-binary String (#1433).
* Arrays now report their methods to other languages for interopability (#1768).
* Installing `sassc` now works due to using the LLVM toolchain (#1753).
* Renamed `Truffle::Interop.respond_to?` to avoid conflict with Ruby's `respond_to?` (#1491).
* Warn only if `$VERBOSE` is `true` when a magic comment is ignored (#1757, @nirvdrum).
* Make C extensions use the same libssl as the one used for the openssl C extension (#1770).

Compatibility:

* `GC.stat` can now take an optional argument (#1716, @kirs).
* `Kernel#load` with `wrap` has been implemented (#1739).
* Implemented `Kernel#spawn` with `:chdir` (#1492).
* Implemented `rb_str_drop_bytes`, notably used by OpenSSL (#1740, @cky).
* Include executables of default gems, needed for `rails new` in Rails 6.
* Use compilation flags similar to MRI for C extension compilation.
* Warn for `gem update --system` as it is not fully supported yet and is often not needed.
* Pass `-undefined dynamic_lookup` to the linker on macOS like MRI.

Performance:

* Core methods are no longer always cloned, which reduces memory footprint and should improve warmup.
* Inline cache calls to `rb_intern()` with a constant name in C extensions.
* Improve allocation speed of native handles for C extensions.
* Improve the performance of `NIL_P` and `INT2FIX` in C extensions.
* Various fixes to improve Rack performance.
* Optimize `String#gsub(String)` by not creating a `Regexp` and using `String#index` instead.
* Fixed "FrameWithoutBoxing should not be materialized" compilation issue in `TryNode`.

# 19.2.0, August 2019

New features:

* `Fiddle` has been implemented.

Bug fixes:

* Set `RbConfig::CONFIG['ruby_version']` to the same value as the TruffleRuby version. This fixes reusing C extensions between different versions of TruffleRuby with Bundler (#1715).
* Fixed `Symbol#match` returning `MatchData` (#1706, @zhublik).
* Allow `Time#strftime` to be called with binary format strings.
* Do not modify the argument passed to `IO#write` when the encoding does not match (#1714).
* Use the class where the method was defined to check if an `UnboundMethod` can be used for `#define_method` (#1710).
* Fixed setting `$~` for `Enumerable` and `Enumerator::Lazy`'s `#grep` and `#grep_v`.
* Improved errors when interacting with single-threaded languages (#1709).

Compatibility:

* Added `Kernel#then` (#1703, @zhublik).
* `FFI::Struct#[]=` is now supported for inline character arrays.
* `blocking: true` is now supported for `FFI::Library#attach_function`.
* Implemented `Proc#>>` and `#<<` (#1688).
* `Thread.report_on_exception` is now `true` by default like MRI 2.5+.
* `BigDecimal` compatibility has been generally improved in several ways.

Changes:

* An interop read message sent to a `Proc` will no longer call the `Proc`.

Performance:

* Several `String` methods have been made faster by the usage of vector instructions
  when searching for a single-byte character in a String.
* Methods needing the caller frame are now better optimized.

# 19.1.0, June 2019

*Ruby is an experimental language in the GraalVM 19.1.0 release*

Bug fixes:

* Sharing for thread-safety of objects is now triggered later as intended, e.g., when a second `Thread` is started.
* Fixed `Array#to_h` so it doesn't set a default value (#1698).
* Removed extra `public` methods on `IO` (#1702).
* Fixed `Process.kill(signal, Process.pid)` when the signal is trapped as `:IGNORE` (#1702).
* Fixed `Addrinfo.new(String)` to reliably find the address family (#1702).
* Fixed argument checks in `BasicSocket#setsockopt` (#1460).
* Fixed `ObjectSpace.trace_object_allocations` (#1456).
* Fixed `BigDecimal#{clone,dup}` so it now just returns the receiver, per Ruby 2.5+ semantics (#1680).
* Fixed creating `BigDecimal` instances from non-finite `Float` values (#1685).
* Fixed `BigDecimal#inspect` output for non-finite values (e.g, NaN or -Infinity) (#1683).
* Fixed `BigDecimal#hash` to return the same value for two `BigDecimal` objects that are equal (#1656).
* Added missing `BigDecimal` constant definitions (#1684).
* Implemented `rb_eval_string_protect`.
* Fixed `rb_get_kwargs` to correctly handle optional and rest arguments.
* Calling `Kernel#raise` with a raised exception will no longer set the cause of the exception to itself (#1682).
* Return a `FFI::Function` correctly for functions returning a callback.
* Convert to intuitive Ruby exceptions when INVOKE fails (#1690).
* Implemented `FFI::Pointer#clear` (#1687).
* Procs will now yield to the block in their declaration context even when called with a block argument (#1657).
* Fixed problems with calling POSIX methods if `Symbol#[]` is redefined (#1665).
* Fixed sharing of `Array` and `Hash` elements for thread-safety of objects (#1601).
* Fixed concurrent modifications of `Gem::Specification::LOAD_CACHE` (#1601).
* Fix `TCPServer#accept` to set `#do_not_reverse_lookup` correctly on the created `TCPSocket`.

Compatibility:

* Exceptions from `coerce` are no longer rescued, like MRI.
* Implemented `Integer#{allbits?,anybits?,nobits?}`.
* `Integer#{ceil,floor,truncate}` now accept a precision and `Integer#round` accepts a rounding mode.
* Added missing `Enumerable#filter` and `Enumerator::Lazy#filter` aliases to the respective `select` method (#1610).
* Implemented more `Ripper` methods as no-ops (#1694, @Mogztter).
* Implemented `rb_enc_sprintf` (#1702).
* Implemented `ENV#{filter,filter!}` aliases for `select` and `select!`.
* Non-blocking `StringIO` and `Socket` APIs now support `exception: false` like MRI (#1702).
* Increased compatibility of `BigDecimal`.
* `String#-@` now performs string deduplication (#1608).
* `Hash#merge` now preserves the key order from the original hash for merged values (#1650).
* Coerce values given to `FFI::Pointer` methods.
* `FrozenError` is now defined and is used for `can't modify frozen` object exceptions.
* `StringIO` is now available by default like in MRI, because it is required by RubyGems.

Changes:

* Interactive sources (like the GraalVM polyglot shell) now all share the same binding (#1695).
* Hash code calculation has been improved to reduce hash collisions for `Hash` and other cases.

Performance:

* `eval(code, binding)` for a fixed `code` containing blocks is now much faster. This improves the performance of rendering `ERB` templates containing loops.
* `rb_str_cat` is faster due to the C string now being concatenated without first being converted to a Ruby string or having its encoding checked. As a side effect the behaviour of `rb_str_cat` should now more closely match that of MRI.

# 19.0.0, May 2019

*Ruby is an experimental language in the GraalVM 19.0.0 release*

Bug fixes:

* The debugger now sees global variables as the global scope.
* Temporary variables are no longer visible in the debugger.
* Setting breakpoints on some lines has been fixed.
* The OpenSSL C extension is now always recompiled, fixing various bugs when using the extension (e.g., when using Bundler in TravisCI) (#1676, #1627, #1632).
* Initialize `$0` when not run from the 'ruby' launcher, which is needed to `require` gems (#1653).

Compatibility:

* `do...end` blocks can now have `rescue/else/ensure` clauses like MRI (#1618).

Changes:

* `TruffleRuby.sulong?` has been replaced by `TruffleRuby.cexts?`, and `TruffleRuby.graal?` has been replaced by `TruffleRuby.jit?`. The old methods will continue to work for now, but will produce warnings, and will be removed at a future release.

# 1.0 RC 16, 19 April 2019

Bug fixes:

* Fixed `Hash#merge` with no arguments to return a new copy of the receiver (#1645).
* Fixed yield with a splat and keyword arguments (#1613).
* Fixed `rb_scan_args` to correctly handle kwargs in combination with optional args.
* Many fixes for `FFI::Pointer` to be more compatible with the `ffi` gem.

New features:

* Rounding modes have been implemented or improved for `Float`, `Rational`, `BigDecimal` (#1509).
* Support Homebrew installed in other prefixes than `/usr/local` (#1583).
* Added a pure-Ruby implementation of FFI which passes almost all Ruby FFI specs (#1529, #1524).

Changes:

* Support for the Darkfish theme for RDoc generation has been removed.

Compatibility:

* The `KeyError` raised from `ENV#fetch` and `Hash#fetch` now matches MRI's message formatting (#1633).
* Add the missing `key` and `receiver` values to `KeyError` raised from `ENV#fetch`.
* `String#unicode_normalize` has been moved to the core library like in MRI.
* `StringScanner` will now match a regexp beginning with `^` even when not scanning from the start of the string.
* `Module#define_method` is now public like in MRI.
* `Kernel#warn` now supports the `uplevel:` keyword argument.

# 1.0 RC 15, 5 April 2019

Bug fixes:

* Improved compatibility with MRI's `Float#to_s` formatting (#1626).
* Fixed `String#inspect` when the string uses a non-UTF-8 ASCII-compatible encoding and has non-ASCII characters.
* Fixed `puts` for strings with non-ASCII-compatible encodings.
* `rb_protect` now returns `Qnil` when an error occurs.
* Fixed a race condition when using the interpolate-once (`/o`) modifier in regular expressions.
* Calling `StringIO#close` multiple times no longer raises an exception (#1640).
* Fixed a bug in include file resolution when compiling C extensions.

New features:

* `Process.clock_getres` has been implemented.

Changes:

* `debug`, `profile`, `profiler`, which were already marked as unsupported, have been removed.
* Our experimental JRuby-compatible Java interop has been removed - use `Polyglot` and `Java` instead.
* The Trufle handle patches applied to `psych` C extension have now been removed.
* The `rb_tr_handle_*` functions have been removed as they are no longer used in any C extension patches.
* Underscores and dots in options have become hyphens, so `--exceptions.print_uncaught_java` is now `--exceptions-print-uncaught-java`, for example.
* The `rb_tr_handle_*` functions have been removed as they are no longer used in any C extension patches.

Bug fixes:

* `autoload :C, "path"; require "path"` now correctly triggers the autoload.
* Fixed `UDPSocket#bind` to specify family and socktype when resolving address.
* The `shell` standard library can now be `require`-d.
* Fixed a bug where `for` could result in a `NullPointerException` when trying to assign the iteration variable.
* Existing global variables can now become aliases of other global variables (#1590).

Compatibility:

* ERB now uses StringScanner and not the fallback, like on MRI. As a result `strscan` is required by `require 'erb'` (#1615).
* Yield different number of arguments for `Hash#each` and `Hash#each_pair` based on the block arity like MRI (#1629).
* Add support for the `base` keyword argument to `Dir.{[], glob}`.

# 1.0 RC 14, 18 March 2019

Updated to Ruby 2.6.2.

Bug fixes:

* Implement `rb_io_wait_writable` (#1586).
* Fixed error when using arrows keys first within `irb` or `pry` (#1478, #1486).
* Coerce the right hand side for all `BigDecimal` operations (#1598).
* Combining multiple `**` arguments containing duplicate keys produced an incorrect hash. This has now been fixed (#1469).
* `IO#read_nonblock` now returns the passed buffer object, if one is supplied.
* Worked out autoloading issue (#1614).

New features:

* Implemented `String#delete_prefix`, `#delete_suffix`, and related methods.
* Implemented `Dir.children` and `Dir#children`.
* Implemented `Integer#sqrt`.

Changes:

* `-Xoptions` has been removed - use `--help:languages` instead.
* `-Xlog=` has been removed - use `--log.level=` instead.
* `-J` has been removed - use `--vm.` instead.
* `-J-cp lib.jar` and so on have removed - use `--vm.cp=lib.jar` or `--vm.classpath=lib.jar` instead.
* `--jvm.` and `--native.` have been deprecated, use `--vm.` instead to pass VM options.
* `-Xoption=value` has been removed - use `--option=value` instead.
* The `-X` option now works as in MRI.
* `--help:debug` is now `--help:internal`.
* `ripper` is still not implemented, but the module now exists and has some methods that are implemented as no-ops.

# 1.0 RC 13, 5 March 2019

Note that as TruffleRuby RC 13 is built on Ruby 2.4.4 it is still vulnerable to CVE-2018-16395. This will be fixed in the next release.

New features:

* Host interop with Java now works on SubstrateVM too.

Bug fixes:

* Fixed `Enumerator::Lazy` which wrongly rescued `StandardError` (#1557).
* Fixed several problems with `Numeric#step` related to default arguments, infinite sequences, and bad argument types (#1520).
* Fixed incorrect raising of `ArgumentError` with `Range#step` when at least one component of the `Range` is `Float::INFINITY` (#1503).
* Fixed the wrong encoding being associated with certain forms of heredoc strings (#1563).
* Call `#coerce` on right hand operator if `BigDecimal` is the left hand operator (#1533, @Quintasan).
* Fixed return type of division of `Integer.MIN_VALUE` and `Long.MIN_VALUE` by -1 (#1581).
* `Exception#cause` is now correctly set for internal exceptions (#1560).
* `rb_num2ull` is now implemented as well as being declared in the `ruby.h` header (#1573).
* `rb_sym_to_s` is now implemented (#1575).
* `R_TYPE_P` now returns the type number for a wider set of Ruby objects (#1574).
* `rb_fix2str` has now been implemented.
* `rb_protect` will now work even if `NilClass#==` has been redefined.
* `BigDecimal` has been moved out of the `Truffle` module to match MRI.
* `StringIO#puts` now correctly handles `to_s` methods which do not return strings (#1577).
* `Array#each` now behaves like MRI when the array is modified (#1580).
* Clarified that `$SAFE` can never be set to a non-zero value.
* Fix compatibility with RubyGems 3 (#1558).
* `Kernel#respond_to?` now returns false if a method is protected and the `include_all` argument is false (#1568).

Changes:

* `TRUFFLERUBY_CEXT_ENABLED` is no longer supported and C extensions are now always built, regardless of the value of this environment variable.
* Getting a substring of a string created by a C extension now uses less memory as only the requested portion will be copied to a managed string.
* `-Xoptions` has been deprecated and will be removed - use `--help:languages` instead.
* `-Xlog=` has been deprecated and will be removed - use `--log.level=` instead.
* `-J` has been deprecated and will be removed - use `--jvm.` instead.
* `-J-cp lib.jar` and so on have been deprecated and will be removed - use `--jvm.cp=lib.jar` or `--jvm.classpath=lib.jar` instead.
* `-J-cmd`, `--jvm.cmd`, `JAVA_HOME`, `JAVACMD`, and `JAVA_OPTS` do not work in any released configuration of TruffleRuby, so have been removed.
* `-Xoption=value` has been deprecated and will be removed - use `--option=value` instead.
* `TracePoint` now raises an `ArgumentError` for unsupported events.
* `TracePoint.trace` and `TracePoint#inspect` have been implemented.

Compatibility:

* Improved the exception when an `-S` file isn't found.
* Removed the message from exceptions raised by bare `raise` to better match MRI (#1487).
* `TracePoint` now handles the `:class` event.

Performance:

* Sped up `String` handling in native extensions, quite substantially in some cases, by reducing conversions between native and managed strings and allowing for mutable metadata in native strings.

# 1.0 RC 12, 4 February 2019

Bug fixes:

* Fixed a bug with `String#lines` and similar methods with multibyte characters (#1543).
* Fixed an issue with `String#{encode,encode!}` double-processing strings using XML conversion options and a new destination encoding (#1545).
* Fixed a bug where a raised cloned exception would be caught as the original exception (#1542).
* Fixed a bug with `StringScanner` and patterns starting with `^` (#1544).
* Fixed `Enumerable::Lazy#uniq` with infinite streams (#1516).

Compatibility:

* Change to a new system for handling Ruby objects in C extensions which greatly increases compatibility with MRI.
* Implemented `BigDecimal#to_r` (#1521).
* `Symbol#to_proc` now returns `-1` like on MRI (#1462).

# 1.0 RC 11, 15 January 2019

New features:

* macOS clocks `CLOCK_MONOTONIC_RAW`, `_MONOTONIC_RAW_APPROX`, `_UPTIME_RAW`, `_UPTIME_RAW_APPROX`, and `_PROCESS_CPUTIME_ID` have been implemented (#1480).
* TruffleRuby now automatically detects native access and threading permissions from the `Context` API, and can run code with no permissions given (`Context.create()`).

Bug fixes:

* FFI::Pointer now does the correct range checks for signed and unsigned values.
* Allow signal `0` to be used with `Process.kill` (#1474).
* `IO#dup` now properly sets the new `IO` instance to be close-on-exec.
* `IO#reopen` now properly resets the receiver to be close-on-exec.
* `StringIO#set_encoding` no longer raises an exception if the underlying `String` is frozen (#1473).
* Fix handling of `Symbol` encodings in `Marshal#dump` and `Marshal#load` (#1530).

Compatibility:

* Implemented `Dir.each_child`.
* Adding missing support for the `close_others` option to `exec` and `spawn`.
* Implemented the missing `MatchData#named_captures` method (#1512).

Changes:

* `Process::CLOCK_` constants have been given the same value as in standard Ruby.

Performance:

* Sped up accesses to native memory through FFI::Pointer.
* All core files now make use of frozen `String` literals, reducing the number of `String` allocations for core methods.
* New -Xclone.disable option to disable all manual cloning.

# 1.0 RC 10, 5 December 2018

New features:

* The `nkf` and `kconv` standard libraries were added (#1439).
* `Mutex` and `ConditionVariable` have a new fast path for acquiring locks that are unlocked.
* `Queue` and `SizedQueue`, `#close` and `#closed?`, have been implemented.
* `Kernel#clone(freeze)` has been implemented (#1454).
* `Warning.warn` has been implemented (#1470).
* `Thread.report_on_exception` has been implemented (#1476).
* The emulation symbols for `Process.clock_gettime` have been implemented.

Bug fixes:

* Added `rb_eEncodingError` for C extensions (#1437).
* Fixed race condition when creating threads (#1445).
* Handle `exception: false` for IO#write_nonblock (#1457, @ioquatix).
* Fixed `Socket#connect_nonblock` for the `EISCONN` case (#1465, @ioquatix).
* `File.expand_path` now raises an exception for a non-absolute user-home.
* `ArgumentError` messages now better match MRI (#1467).
* Added support for `:float_millisecond`, `:millisecond`, and `:second` time units to `Process.clock_gettime` (#1468).
* Fixed backtrace of re-raised exceptions (#1459).
* Updated an exception message in Psych related to loading a non-existing class so that it now matches MRI.
* Fixed a JRuby-style Java interop compatibility issue seen in `test-unit`.
* Fixed problem with calling `warn` if `$stderr` has been reassigned.
* Fixed definition of `RB_ENCODING_GET_INLINED` (#1440).

Changes:

* Timezone messages are now logged at `CONFIG` level, use `-Xlog=CONFIG` to debug if the timezone is incorrectly shown as `UTC`.

# 1.0 RC 9, 5 November 2018

Security:

* CVE-2018-16396, *tainted flags are not propagated in Array#pack and String#unpack with some directives* has been mitigated by adding additional taint operations.

New features:

* LLVM for Oracle Linux 7 can now be installed without building from source.

Bug fixes:

* Times can now be created with UTC offsets in `+/-HH:MM:SS` format.
* `Proc#to_s` now has `ASCII-8BIT` as its encoding instead of the incorrect `UTF-8`.
* `String#%` now has the correct encoding for `UTF-8` and `US-ASCII` format strings, instead of the incorrect `ASCII-8BIT`.
* Updated `BigDecimal#to_s` to use `e` instead of `E` for exponent notation.
* Fixed `BigDecimal#to_s` to allow `f` as a format flag to indicate conventional floating point notation. Previously only `F` was allowed.

Changes:

* The supported version of LLVM for Oracle Linux has been updated from 3.8 to 4.0.
* `mysql2` is now patched to avoid a bug in passing `NULL` to `rb_scan_args`, and now passes the majority of its test suite.
* The post-install script now automatically detects if recompiling the OpenSSL C extension is needed. The post-install script should always be run in TravisCI as well, see `doc/user/standalone-distribution.md`.
* Detect when the system libssl is incompatible more accurately and add instructions on how to recompile the extension.

# 1.0 RC 8, 19 October 2018

New features:

* `Java.synchronized(object) { }` and `TruffleRuby.synchronized(object) { }` methods have been added.
* Added a `TruffleRuby::AtomicReference` class.
* Ubuntu 18.04 LTS is now supported.
* macOS 10.14 (Mojave) is now supported.

Changes:

* Random seeds now use Java's `NativePRNGNonBlocking`.
* The supported version of Fedora is now 28, upgraded from 25.
* The FFI gem has been updated from 1.9.18 to 1.9.25.
* JCodings has been updated from 1.0.30 to 1.0.40.
* Joni has been updated from 2.1.16 to 2.1.25.

Performance:

* Performance of setting the last exception on a thread has now been improved.

# 1.0 RC 7, 3 October 2018

New features:

* Useful `inspect` strings have been added for more foreign objects.
* The C extension API now defines a preprocessor macro `TRUFFLERUBY`.
* Added the rbconfig/sizeof native extension for better MRI compatibility.
* Support for `pg` 1.1. The extension now compiles successfully, but may still have issues with some datatypes.

Bug fixes:

* `readline` can now be interrupted by the interrupt signal (Ctrl+C). This fixes Ctrl+C to work in IRB.
* Better compatibility with C extensions due to a new "managed struct" type.
* Fixed compilation warnings which produced confusing messages for end users (#1422).
* Improved compatibility with Truffle polyglot STDIO.
* Fixed version check preventing TruffleRuby from working with Bundler 2.0 and later (#1413).
* Fixed problem with `Kernel.public_send` not tracking its caller properly (#1425).
* `rb_thread_call_without_gvl()` no longer holds the C-extensions lock.
* Fixed `caller_locations` when called inside `method_added`.
* Fixed `mon_initialize` when called inside `initialize_copy` (#1428).
* `Mutex` correctly raises a `TypeError` when trying to serialize with `Marshal.dump`.

Performance:

* Reduced memory footprint for private/internal AST nodes.
* Increased the number of cases in which string equality checks will become compile-time constants.
* Major performance improvement for exceptional paths where the rescue body does not access the exception object (e.g., `x.size rescue 0`).

Changes:

* Many clean-ups to our internal patching mechanism used to make some native extensions run on TruffleRuby.
* Removed obsoleted patches for Bundler compatibility now that Bundler 1.16.5 has built-in support for TruffleRuby.
* Reimplemented exceptions and other APIs that can return a backtrace to use Truffle's lazy stacktraces API.

# 1.0 RC 6, 3 September 2018

New features:

* `Polyglot.export` can now be used with primitives, and will now convert strings to Java, and `.import` will convert them from Java.
* Implemented `--encoding`, `--external-encoding`, `--internal-encoding`.
* `rb_object_tainted` and similar C functions have been implemented.
* `rb_struct_define_under` has been implemented.
* `RbConfig::CONFIG['sysconfdir']` has been implemented.
* `Etc` has been implemented (#1403).
* The `-Xcexts=false` option disables C extensions.
* Instrumentation such as the CPUSampler reports methods in a clearer way like `Foo#bar`, `Gem::Specification.each_spec`, `block in Foo#bar` instead of just `bar`, `each_spec`, `block in bar` (which is what MRI displays in backtraces).
* TruffleRuby is now usable as a JSR 223 (`javax.script`) language.
* A migration guide from JRuby (`doc/user/jruby-migration.md`) is now included.
* `kind_of?` works as an alias for `is_a?` on foreign objects.
* Boxed foreign strings unbox on `to_s`, `to_str`, and `inspect`.

Bug fixes:

* Fix false-positive circular warning during autoload.
* Fix Truffle::AtomicReference for `concurrent-ruby`.
* Correctly look up `llvm-link` along `clang` and `opt` so it is no longer needed to add LLVM to `PATH` on macOS for Homebrew and MacPorts.
* Fix `alias` to work when in a refinement module (#1394).
* `Array#reject!` no longer truncates the array if the block raises an exception for an element.
* WeakRef now has the same inheritance and methods as MRI's version.
* Support `-Wl` linker argument for C extensions. Fixes compilation of`mysql2` and `pg`.
* Using `Module#const_get` with a scoped argument will now correctly autoload the constant if needed.
* Loaded files are read as raw bytes, rather than as a UTF-8 string and then converted back into bytes.
* Return 'DEFAULT' for `Signal.trap(:INT) {}`. Avoids a backtrace when quitting a Sinatra server with Ctrl+C.
* Support `Signal.trap('PIPE', 'SYSTEM_DEFAULT')`, used by the gem `rouge` (#1411).
* Fix arity checks and handling of arity `-2` for `rb_define_method()`.
* Setting `$SAFE` to a negative value now raises a `SecurityError`.
* The offset of `DATA` is now correct in the presence of heredocs.
* Fix double-loading of the `json` gem, which led to duplicate constant definition warnings.
* Fix definition of `RB_NIL_P` to be early enough. Fixes compilation of `msgpack`.
* Fix compilation of megamorphic interop calls.
* `Kernel#singleton_methods` now correctly ignores prepended modules of non-singleton classes. Fixes loading `sass` when `activesupport` is loaded.
* Object identity numbers should never be negative.

Performance:

* Optimize keyword rest arguments (`def foo(**kwrest)`).
* Optimize rejected (non-Symbol keys) keyword arguments.
* Source `SecureRandom.random_bytes` from `/dev/urandom` rather than OpenSSL.
* C extension bitcode is no longer encoded as Base64 to pass it to Sulong.
* Faster `String#==` using vectorization.

Changes:

* Clarified that all sources that come in from the Polyglot API `eval` method will be treated as UTF-8, and cannot be re-interpreted as another encoding using a magic comment.
* The `-Xembedded` option can now be set set on the launcher command line.
* The `-Xplatform.native=false` option can now load the core library, by enabling `-Xpolyglot.stdio`.
* `$SAFE` and `Thread#safe_level` now cannot be set to `1` - raising an error rather than warning as before. `-Xsafe` allows it to be set, but there are still no checks.
* Foreign objects are now printed as `#<Foreign:system-identity-hash-code>`, except for foreign arrays which are now printed as `#<Foreign [elements...]>`.
* Foreign objects `to_s` now calls `inspect` rather than Java's `toString`.
* The embedded configuration (`-Xembedded`) now warns about features which may not work well embedded, such as signals.
* The `-Xsync.stdio` option has been removed - use standard Ruby `STDOUT.sync = true` in your program instead.

# 1.0 RC 5, 3 August 2018

New features:

* It is no longer needed to add LLVM (`/usr/local/opt/llvm@4/bin`) to `PATH` on macOS.
* Improve error message when LLVM, `clang` or `opt` is missing.
* Automatically find LLVM and libssl with MacPorts on macOS (#1386).
* `--log.ruby.level=` can be used to set the log level from any launcher.
* Add documentation about installing with Ruby managers/installers and how to run TruffleRuby in CI such as TravisCI (#1062, #1070).
* `String#unpack1` has been implemented.

Bug fixes:

* Allow any name for constants with `rb_const_get()`/`rb_const_set()` (#1380).
* Fix `defined?` with an autoload constant to not raise but return `nil` if the autoload fails (#1377).
* Binary Ruby Strings can now only be converted to Java Strings if they only contain US-ASCII characters. Otherwise, they would produce garbled Java Strings (#1376).
* `#autoload` now correctly calls `main.require(path)` dynamically.
* Hide internal file from user-level backtraces (#1375).
* Show caller information in warnings from the core library (#1375).
* `#require` and `#require_relative` should keep symlinks in `$"` and `__FILE__` (#1383).
* Random seeds now always come directly from `/dev/urandom` for MRI compatibility.
* SIGINFO, SIGEMT and SIGPWR are now defined (#1382).
* Optional and operator assignment expressions now return the value assigned, not the value returned by an assignment method (#1391).
* `WeakRef.new` will now return the correct type of object, even if `WeakRef` is subclassed (#1391).
* Resolving constants in prepended modules failed, this has now been fixed (#1391).
* Send and `Symbol#to_proc` now take account of refinements at their call sites (#1391).
* Better warning when the timezone cannot be found on WSL (#1393).
* Allow special encoding names in `String#force_encoding` and raise an exception on bad encoding names (#1397).
* Fix `Socket.getifaddrs` which would wrongly return an empty array (#1375).
* `Binding` now remembers the file and line at which it was created for `#eval`. This is notably used by `pry`'s `binding.pry`.
* Resolve symlinks in `GEM_HOME` and `GEM_PATH` to avoid related problems (#1383).
* Refactor and fix `#autoload` so other threads see the constant defined while the autoload is in progress (#1332).
* Strings backed by `NativeRope`s now make a copy of the rope when `dup`ed.
* `String#unpack` now taints return strings if the format was tainted, and now does not taint the return array if the format was tainted.
* Lots of fixes to `Array#pack` and `String#unpack` tainting, and a better implementation of `P` and `p`.
* Array literals could evaluate an element twice under some circumstances. This has now been fixed.

Performance:

* Optimize required and optional keyword arguments.
* `rb_enc_to_index` is now faster by eliminating an expensive look-up.

Changes:

* `-Xlog=` now needs log level names to be upper case.
* `-Dtruffleruby.log` and `TRUFFLERUBY_LOG` have been removed - use `-Dpolyglot.log.ruby.level`.
* The log format, handlers, etc are now managed by the Truffle logging system.
* The custom log levels `PERFORMANCE` and `PATCH` have been removed.

# 1.0 RC 4, 18 July 2018

*TruffleRuby was not updated in RC 4*

# 1.0 RC 3, 2 July 2018

New features:

* `is_a?` can be called on foreign objects.

Bug fixes:

* It is no longer needed to have `ruby` in `$PATH` to run the post-install hook.
* `Qnil`/`Qtrue`/`Qfalse`/`Qundef` can now be used as initial value for global variables in C extensions.
* Fixed error message when the runtime libssl has no SSLv2 support (on Ubuntu 16.04 for instance).
* `RbConfig::CONFIG['extra_bindirs']` is now a String as other RbConfig values.
* `SIGPIPE` is correctly caught on SubstrateVM, and the corresponding write() raises `Errno::EPIPE` when the read end of a pipe or socket is closed.
* Use the magic encoding comment for determining the source encoding when using eval().
* Fixed a couple bugs where the encoding was not preserved correctly.

Performance:

* Faster stat()-related calls, by returning the relevant field directly and avoiding extra allocations.
* `rb_str_new()`/`rb_str_new_cstr()` are much faster by avoiding extra copying and allocations.
* `String#{sub,sub!}` are faster in the common case of an empty replacement string.
* Eliminated many unnecessary memory copy operations when reading from `IO` with a delimiter (e.g., `IO#each`), leading to overall improved `IO` reading for common use cases such as iterating through lines in a `File`.
* Use the byte[] of the given Ruby String when calling eval() directly for parsing.

# 1.0 RC 2, 6 June 2018

New features:

* We are now compatible with Ruby 2.4.4.
* `object.class` on a Java `Class` object will give you an object on which you can call instance methods, rather than static methods which is what you get by default.
* The log level can now also be set with `-Dtruffleruby.log=info` or `TRUFFLERUBY_LOG=info`.
* `-Xbacktraces.raise` will print Ruby backtraces whenever an exception is raised.
* `Java.import name` imports Java classes as top-level constants.
* Coercion of foreign numbers to Ruby numbers now works.
* `to_s` works on all foreign objects and calls the Java `toString`.
* `to_str` will try to `UNBOX` and then re-try `to_str`, in order to provoke the unboxing of foreign strings.

Changes:

* The version string now mentions if you're running GraalVM Community Edition (`GraalVM CE`) or GraalVM Enterprise Edition (`GraalVM EE`).
* The inline JavaScript functionality `-Xinline_js` has been removed.
* Line numbers `< 0`, in the various eval methods, are now warned about, because we don't support these at all. Line numbers `> 1` are warned about (at the fine level) but they are shimmed by adding blank lines in front to get to the correct offset. Line numbers starting at `0` are also warned about at the fine level and set to `1` instead.
* The `erb` standard library has been patched to stop using a -1 line number.
* `-Xbacktraces.interleave_java` now includes all the trailing Java frames.
* Objects with a `[]` method, except for `Hash`, now do not return anything for `KEYS`, to avoid the impression that you could `READ` them. `KEYINFO` also returns nothing for these objects, except for `Array` where it returns information on indices.
* `String` now returns `false` for `HAS_KEYS`.
* The supported additional functionality module has been renamed from `Truffle` to `TruffleRuby`. Anything not documented in `doc/user/truffleruby-additions.md` should not be used.
* Imprecise wrong gem directory detection was replaced. TruffleRuby newly marks its gem directories with a marker file, and warns if you try to use TruffleRuby with a gem directory which is lacking the marker.

Bug fixes:

* TruffleRuby on SubstrateVM now correctly determines the system timezone.
* `Kernel#require_relative` now coerces the feature argument to a path and canonicalizes it before requiring, and it now uses the current directory as the directory for a synthetic file name from `#instance_eval`.

# 1.0 RC 1, 17 April 2018

New features:

* The Ruby version has been updated to version 2.3.7.

Security:

* CVE-2018-6914, CVE-2018-8779, CVE-2018-8780, CVE-2018-8777, CVE-2017-17742 and CVE-2018-8778 have been mitigated.

Changes:

* `RubyTruffleError` has been removed and uses replaced with standard exceptions.
* C++ libraries like `libc++` are now not needed if you don't run C++ extensions. `libc++abi` is now never needed. Documentation updated to make it more clear what the minimum requirements for pure Ruby, C extensions, and C++ extensions separately.
* C extensions are now built by default - `TRUFFLERUBY_CEXT_ENABLED` is assumed `true` unless set to `false`.
* The `KEYS` interop message now returns an array of Java strings, rather than Ruby strings. `KEYS` on an array no longer returns indices.
* `HAS_SIZE` now only returns `true` for `Array`.
* A method call on a foreign object that looks like an operator (the method name does not begin with a letter) will call `IS_BOXED` on the object and based on that will possibly `UNBOX` and convert to Ruby.
* Now using the native version of Psych.
* The supported version of LLVM on Oracle Linux has been dropped to 3.8.
* The supported version of Fedora has been dropped to 25, and the supported version of LLVM to 3.8, due to LLVM incompatibilities. The instructions for installing `libssl` have changed to match.

# 0.33, April 2018

New features:

* The Ruby version has been updated to version 2.3.6.
* Context pre-initialization with TruffleRuby `--native`, which significantly improves startup time and loads the `did_you_mean` gem ahead of time.
* The default VM is changed to SubstrateVM, where the startup is significantly better. Use `--jvm` option for full JVM VM.
* The `Truffle::Interop` module has been replaced with a new `Polyglot` module which is designed to use more idiomatic Ruby syntax rather than explicit methods. A [new document](doc/user/polyglot.md) describes polyglot programming at a higher level.
* The `REMOVABLE`, `MODIFIABLE` and `INSERTABLE` Truffle interop key info flags have been implemented.
* `equal?` on foreign objects will check if the underlying objects are equal if both are Java interop objects.
* `delete` on foreign objects will send `REMOVE`, `size` will send `GET_SIZE`, and `keys` will send `KEYS`. `respond_to?(:size)` will send `HAS_SIZE`, `respond_to?(:keys)` will send `HAS_KEYS`.
* Added a new Java-interop API similar to the one in the Nashorn JavaScript implementation, as also implemented by Graal.js. The `Java.type` method returns a Java class object on which you can use normal interop methods. Needs the `--jvm` flag to be used.
* Supported and tested versions of LLVM for different platforms have been more precisely [documented](doc/user/installing-llvm.md).

Changes:

* Interop semantics of `INVOKE`, `READ`, `WRITE`, `KEYS` and `KEY_INFO` have changed significantly, so that `INVOKE` maps to Ruby method calls, `READ` calls `[]` or returns (bound) `Method` objects, and `WRITE` calls `[]=`.

Performance:

* `Dir.glob` is much faster and more memory efficient in cases that can reduce to direct filename lookups.
* `SecureRandom` now defers loading OpenSSL until it's needed, reducing time to load `SecureRandom`.
* `Array#dup` and `Array#shift` have been made constant-time operations by sharing the array storage and keeping a starting index.

Bug fixes:

* Interop key-info works with non-string-like names.

Internal changes:

* Changes to the lexer and translator to reduce regular expression calls.
* Some JRuby sources have been updated to 9.1.13.0.

# 0.32, March 2018

New features:

* A new embedded configuration is used when TruffleRuby is used from another language or application. This disables features like signals which may conflict with the embedding application, and threads which may conflict with other languages, and enables features such as the use of polyglot IO streams.

Performance:

* Conversion of ASCII-only Ruby strings to Java strings is now faster.
* Several operations on multi-byte character strings are now faster.
* Native I/O reads are about 22% faster.

Bug fixes:

* The launcher accepts `--native` and similar options in  the `TRUFFLERUBYOPT` environment variable.

Internal changes:

* The launcher is now part of the TruffleRuby repository, rather than part of the GraalVM repository.
* `ArrayBuilderNode` now uses `ArrayStrategies` and `ArrayMirrors` to remove direct knowledge of array storage.
* `RStringPtr` and `RStringPtrEnd` now report as pointers for interop purposes, fixing several issues with `char *` usage in C extensions.<|MERGE_RESOLUTION|>--- conflicted
+++ resolved
@@ -11,11 +11,8 @@
 * Fix capacity computation for huge `Hash` (#2635, @eregon).
 * Fix aliased methods to return the correct owner when method is from a superclass (@bjfish).
 * Fix `String#[Regexp, Integer]` when the capture group exists but is not matched (@eregon).
-<<<<<<< HEAD
 * Fix `File.open` mode string parsing when binary option is the third character (@bjfish).
-=======
 * Fix `rb_scan_args_kw` macro to avoid shadowing variables (#2649, @aardvark179).
->>>>>>> 8245fefe
 
 Compatibility:
 
