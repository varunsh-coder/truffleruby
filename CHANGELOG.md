# 20.1.0

New features:

* Nightly builds of TruffleRuby are now available, see the README for details (#1483).
* `||=` will not compile the right-hand-side if it's only executed once, to match the idiomatic lazy-initialisation use-case (#1887, @kipply).
* The implicit interface for allowing Ruby objects to behave as polyglot arrays with `#size`, `#[]` methods has been removed and replaced with an explicit interface where each method starts with `polyglot_*`.
* Hash keys are no longer reported as polyglot members.
* All remaining implicit polyglot behaviour for `#[]` method was replaced with `polyglot_*` methods.
* Rename dynamic API to match InteropLibrary. All the methods keep the name as it is in InteropLibrary with following changes: use snake_case, add `polyglot_` prefix, drop `get` and `is` prefix, append `?` on all predicates.  
* Many nodes that manipulate arrays have been converted to use `ArrayStoreLibrary`.
* Split `Truffle::Interop.write` into `.write_array_element` and `.write_member` methods
* Rename `Truffle::Interop.size` to `.array_size`
* Rename `Truffle::Interop.is_boolean?` to `.boolean?`
* Split `Truffle::Interop.read` into `.read_member` and `.read_array_element`
* Drop `is_` prefix in `Truffle::Interop.is_array_element_*` predicates
* The old array strategy code has been removed and all remaining nodes converted to the new `ArrayStoreLibrary`.

Bug fixes:

* Fixed `Exception#dup` to copy exception backtrace string array.
* Fixed `rb_warn` and `rb_warning` when used as statements (#1886, @chrisseaton).
* Fixed `NameError.new` and `NoMethodError.new` `:receiver` argument.
* Correctly handle large numbers of arguments to `rb_funcall` (#1882).
* Added arity check to `Module#{include, prepend}`.
* Fix `OpenSSL::Digest.{digest,hexdigest,base64digest}` to handle `algorithm, data` arguments (#1889, @bdewater).
* Fixed `SystemCallError.new` parameter conversion.
* Fixed `File#{chmod, umask}` argument conversion check.
* Added warning in `Hash.[]` for non-array elements.
* Fixed `File.lchmod` raises `NotImplementedError` when not available.
* `RSTRING_PTR()` now always returns a native pointer, resolving two bugs `memcpy`ing to (#1822) and from (#1772) Ruby Strings.
* Fixed issue with duping during splat (#1883).
* Fixed `Dir#children` implementation.
* Fixed `SignalException.new` error when bad parameter given.
* Added deprecation warning to `Kernel#=~`.
* Fixed `puts` for a foreign objects, e.g. `puts Polyglot.eval('js', '[]')` (#1881) 
* Fixed `Exception#full_message` implementation.
* Updated `Kernel.Complex()` to handle the `exception: false` parameter.
* Fixed `Kernel#dup` to return self for `Complex` and `Rational` objects.
* Updated `Kernel.Float()` to handle the `exception: false` parameter.
* Fixed `String#unpack` `M` format (#1901).
* Fixed error when `SystemCallError` message contained non-ASCII characters.
* Fixed `rb_rescue` to allow null rescue methods. (#1909, @kipply)
* Fixed incorrect comparisons between bignums and doubles. 
* Prevented some internal uses of `Kernel#caller_locations` to be overridden by user code (#1934). 
* Fixed an issue caused by recursing inlining within `Regexp#quote` (#1927).
* Updated `Kernel.Float()` to return given string in error message (#1945).

Compatibility:

* Implemented `Float#{floor, ceil}` with `ndigits` argument.
* Implemented `Thread#fetch`.
* Implemented `Float#truncate` with `ndigits` argument.
* Made `String#{byteslice, slice, slice!}` and `Symbol#slice` compatible with endless ranges.

* Implemented `-p` CLI option.
* Implemented "instance variable not initialized" warning.
* Implemented `-p` and `-a` CLI options.
* Make `Kernel#{caller, caller_locations}` and `Thread#backtrace_locations` compatible with endless ranges.
* Implemented `Dir#each_child`.
* Implemented `Kernel.{chomp, chop}` and `Kernel#{chomp, chop}`.
* Implemented `-p` and `-a`, and `-l` CLI options.
* Convert the argument to `File.realpath` with `#to_path` (#1894).
* `StringIO#binmode` now sets the external encoding to BINARY like MRI (#1898).
* `StringIO#inspect` should not include the contents of the `StringIO` (#1898).
* Implemented `rb_fd_*` functions (#1623).
* Fixed uninitialized variable warnings in core and lib (#1897).
* Make `Thread#backtrace` support omit, length and range arguments.
* Implemented `Range#%`.
* Fixed the type of the `flags` field of `rb_data_type_t` (#1911).
* Implemented `rb_obj_is_proc` (#1908, @kipply, @XrXr). 
* Implemented C API macro `RARRAY_ASET()`

* Implemented `num2short` (#1910, @kipply).
* `RSTRING_END()` now always returns a native pointer.
* Removed `register` specifier for `rb_mem_clear()` (#1924).
* Implemented `Thread::Backtrace::Locations#base_label` (#1920).
<<<<<<< HEAD
* Implemented `rb_mProcess` (#1936).
=======
* Implemented `rb_gc_latest_gc_info` (#1937).
>>>>>>> 532672b7

Changes:

* `TRUFFLERUBY_RESILIENT_GEM_HOME` has been removed. Unset `GEM_HOME` and `GEM_PATH` instead if you need to.
* Implemented `Enumerator::ArithmeticSequence`.
* `Truffle::System.full_memory_barrier`, `Truffle::Primitive.logical_processors`, and  `Truffle::AtomicReference` have been removed.
* Updated `nil` to be a global immutable singleton (#1835).

Performance:

* Optimized `RSTRING_PTR()` accesses by going to native directly, optimized various core methods, use Mode=latency and tune GC heap size for Bundler. This speeds up `bundle install` from 84s to 19s for a small Gemfile with 6 gems (#1398).
* Fixed memory footprint issue due to large compilation on Native Image, notably during `bundle install` (#1893).
* `ArrayBuilderNode` now uses a new Truffle library for manipulating array stores.

# 20.0.0

New features:

* Enable and document `--coverage` option (#1840, @chrisseaton).
* Update the internal LLVM toolchain to LLVM 9 and reduce its download size.
* Updated to Ruby 2.6.5 (#1749).
* Automatically set `PKG_CONFIG_PATH` as needed for compiling OpenSSL on macOS (#1830).

Bug fixes:

* Fix `Tempfile#{size,length}` when the IO is not flushed (#1765, @rafaelfranca).
* Dump and load instance variables in subclasses of `Exception` (#1766, @rafaelfranca).
* Fix `Date._iso8601` and `Date._rfc3339` when the string is an invalid date (#1773, @rafaelfranca).
* Fail earlier for bad handle unwrapping (#1777, @chrisseaton).
* Match out of range `ArgumentError` message with MRI (#1774, @rafaelfranca)
* Raise `Encoding::CompatibilityError` with incompatible encodings on `Regexp` (#1775, @rafaelfranca).
* Fixed interactions between attributes and instance variables in `Struct` (#1776, @chrisseaton).
* Coercion fixes for `TCPServer.new` (#1780, @XrXr)
* Fix `Float#<=>` not calling `coerce` when `other` argument responds to it (#1783, @XrXr).
* Do not warn / crash when requiring a file that sets and trigger autoload on itself (#1779, @XrXr).
* Strip trailing whitespaces when creating a `BigDecimal` with a `String` (#1796, @XrXr).
* Default `close_others` in `Process.exec` to `false` like Ruby 2.6 (#1798, @XrXr).
* Don't clone methods when setting method to the same visibility (#1794, @XrXr).
* `BigDecimal()` deal with large rationals precisely (#1797, @XrXr).
* Make it possible to call `instance_exec` with `rb_block_call` (#1802, @XrXr).
* Check for duplicate members in `Struct.new` (#1803, @XrXr).
* `Process::Status#to_i` return raw `waitpid(2)` status (#1800, @XrXr).
* `Process#exec`: set close-on-exec to false for fd redirection (#1805, @XrXr, @rafaelfranca).
* Building C extensions should now work with frozen string literals (#1786).
* Keep the Truffle working directory in sync with the native working directory.
* Rename `to_native` to `polyglot_to_native` to match `polyglot_pointer?` and `polyglot_address` methods.
* Fixed missing partial evaluation boundary in `Array#{sort,sort!}` (#1727).
* Fixed the class of `self` and the wrapping `Module` for `Kernel#load(path, wrap=true)` (#1739).
* Fixed missing polyglot type declaration for `RSTRING_PTR` to help with native/managed interop.
* Fixed `Module#to_s` and `Module#inspect` to not return an extra `#<Class:` for singleton classes.
* Arrays backed by native storage now allocate the correct amount of memory (#1828).
* Fixed issue in `ConditionVariable#wait` that could lose a `ConditionVariable#signal`.
* Do not expose TruffleRuby-specific method `Array#swap` (#1816)
* Fixed `#inspect` on broken UTF-8 sequences (#1842, @chrisseaton).
* `Truffle::Interop.keys` should report methods of `String` and `Symbol` (#1817)
* `Kernel#sprintf` encoding validity has been fixed (#1852, @XrXr).
* Fixed `ArrayIndexOutOfBoundsException` in `File.fnmatch` (#1845).
* Make `String#concat` work with no or multiple arguments (#1519).
* Make `Array#concat` work with no or multiple arguments (#1519).
* Coerce `BigDecimal(arg)` using `to_str` (#1826).
* Fixed `NameError#dup`, `NoMethodError#dup`, and `SystemCallError#dup` to copy internal fields.
* Make `Enumerable#chunk` work without a block (#1518).
* Fixed issue with `SystemCallError.new` setting a backtrace too early.
* Fixed `BigDecimal#to_s` formatting issue (#1711).
* Run `END` keyword block only once at exit.
* Implement `Numeric#clone` to return `self`.
* Fixed `Symbol#to_proc` to create a `Proc` with `nil` `source_location` (#1663).
* Make `GC.start` work with keyword arguments.
* Fixed `Kernel#clone` for `nil`, `true`, `false`, `Integer`, and `Symbol`.
* Make top-level methods available in `Context#getBindings()` (#1838).
* Made `Kernel#caller_locations` accept a range argument, and return `nil` when appropriate.
* Made `rb_respond_to` work with primitives (#1869, @chrisseaton).
* Fixed issue with missing backtrace for `rescue $ERROR_INFO` (#1660).
* Fixed `Struct#hash` for `keyword_init: true` `Struct`.
* Fixed `String#{upcase!,downcase!,swapcase!}(:ascii)` for non-ASCII-compatible encodings like UTF-16.
* Fixed `String#capitalize!` for strings that weren't full ASCII.
* Fixed enumeration issue in `ENV.{select, filter}`.
* Fixed `Complex` and `Rational` should be frozen after initializing.
* Fixed `printf` should raise error when not enough arguments for positional argument.
* Removed "shadowing outer local variable" warning.
* Fixed parameter conversion to `String` in ENV methods.
* Fixed deprecation warning when `ENV.index` is called.
* Fixed issue with `ENV.each_key`.
* Fixed `ENV.replace` implementation.
* Fixed `ENV.udpate` implementation.
* Fixed argument handling in `Kernel.printf`.
* Fixed character length after conversion to binary from a non-US-ASCII String.
* Fixed issue with installing latest bundler (#1880).
* Fixed type conversion for `Numeric#step` `step` parameter.
* Fixed `Kernel#Integer` conversion.
* Fixed `IO.try_convert` parameter conversion.
* Fixed linking of always-inline C API functions with `-std=gnu90` (#1837, #1879).
* Avoid race conditions during `gem install` by using a single download thread.
* Do not use gems precompiled for MRI on TruffleRuby (#1837).
* Fixed printing foreign arrays that were also pointers (#1679).
* Fixed `nil#=~` to not warn.
* Fixed `Enumerable#collect` to give user block arity in the block passed to `Enumerable#each`.

Compatibility:

* Implemented `String#start_with?(Regexp)` (#1771, @zhublik).
* Various improvements to `SignalException` and signal handling (#1790, @XrXr).
* Implemented `rb_utf8_str_new`, `rb_utf8_str_new_cstr`, `rb_utf8_str_new_static` (#1788, @chrisseaton).
* Implemented the `unit` argument of `Time.at` (#1791, @XrXr).
* Implemented `keyword_init: true` for `Struct.new` (#1789, @XrXr).
* Implemented `MatchData#dup` (#1792, @XrXr).
* Implemented a native storage strategy for `Array` to allow better C extension compatibility.
* Implemented `rb_check_symbol_cstr` (#1814).
* Implemented `rb_hash_start` (#1841, @XrXr).
* JCodings has been updated from 1.0.42 to 1.0.45.
* Joni has been updated from 2.1.25 to 2.1.30.
* Implemented `Method#<<` and `Method#>>` (#1821).
* The `.bundle` file extension is now used for C extensions on macOS (#1819, #1837).
* Implemented `Comparable#clamp` (#1517).
* Implemented `rb_gc_register_mark_object` and `rb_enc_str_asciionly_p` (#1856, @chrisseaton).
* Implemented `rb_io_set_nonblock` (#1741).
* Include the major kernel version in `RUBY_PLATFORM` on macOS like MRI (#1860, @eightbitraptor).
* Implemented `Enumerator::Chain`, `Enumerator#+`, and `Enumerable#chain` (#1859, #1858).
* Implemented `Thread#backtrace_locations` and `Exception#backtrace_locations` (#1556).
* Implemented `rb_module_new`, `rb_define_class_id`, `rb_define_module_id`, (#1876, @XrXr, @chrisseaton).
* Implemented `-n` CLI option (#1532).
* Cache the `Symbol` of method names in call nodes only when needed (#1872).
* Implemented `rb_get_alloc_func` and related functions (#1874, @XrXr).
* Implemented `rb_module_new`, `rb_define_class_id`, `rb_define_module_id`, (#1876, @chrisseaton).
* Implemented `ENV.slice`.
* Support for the Darkfish theme for RDoc generation has been added back.
* Implemented `Kernel#system` `exception: true` option.
* Implemented `Random.bytes`.
* Implemented `Random.random_number`.
* Added the ability to parse endless ranges.
* Made `Range#{to_a, step, each, bsearch, step, last, max, min, to_s, ==}` compatible with endless ranges.
* Made `Array#{[], []=, values_at, fill, slice!}` compatible with endless ranges.
* Defined `Array#{min, max}` methods.

Performance:

* Use a smaller limit for identity-based inline caches to improve warmup by avoiding too many deoptimizations.
* `long[]` array storage now correctly declare that they accept `int` values, reducing deoptimisations and promotions to `Object[]` storage.
* Enable inline caching of `Symbol` conversion for `rb_iv_get` and `rb_iv_set`.
* `rb_type` information is now cached on classes as a hidden variable to improve performance.
* Change to using thread local buffers for socket calls to reduce allocations.
* Refactor `IO.select` to reduce copying and optimisation boundaries.
* Refactor various `String` and `Rope` nodes to avoid Truffle performance warnings.
* Reading caller frames should now work in more cases without deoptimisation.

# 19.3.0

New features:

* Compilation of C extensions is now done with an internal LLVM toolchain producing both native code and bitcode. This means more C extensions should compile out of the box and this should resolve most linker-related issues.
* It is no longer necessary to install LLVM for installing C extensions on TruffleRuby.
* It is no longer necessary to install libc++ and libc++abi for installing C++ extensions on TruffleRuby.
* On macOS, it is no longer necessary to install the system headers package (#1417).
* License updated to EPL 2.0/GPL 2.0/LGPL 2.1 like recent JRuby.

Bug fixes:

* `rb_undef_method` now works for private methods (#1731, @cky).
* Fixed several issues when requiring C extensions concurrently (#1565).
* `self.method ||= value` with a private method now works correctly (#1673).
* Fixed `RegexpError: invalid multibyte escape` for binary regexps with a non-binary String (#1433).
* Arrays now report their methods to other languages for interopability (#1768).
* Installing `sassc` now works due to using the LLVM toolchain (#1753).
* Renamed `Truffle::Interop.respond_to?` to avoid conflict with Ruby's `respond_to?` (#1491).
* Warn only if `$VERBOSE` is `true` when a magic comment is ignored (#1757, @nirvdrum).
* Make C extensions use the same libssl as the one used for the openssl C extension (#1770).

Compatibility:

* `GC.stat` can now take an optional argument (#1716, @kirs).
* `Kernel#load` with `wrap` has been implemented (#1739).
* Implemented `Kernel#spawn` with `:chdir` (#1492).
* Implemented `rb_str_drop_bytes`, notably used by OpenSSL (#1740, @cky).
* Include executables of default gems, needed for `rails new` in Rails 6.
* Use compilation flags similar to MRI for C extension compilation.
* Warn for `gem update --system` as it is not fully supported yet and is often not needed.
* Pass `-undefined dynamic_lookup` to the linker on macOS like MRI.

Performance:

* Core methods are no longer always cloned, which reduces memory footprint and should improve warmup.
* Inline cache calls to `rb_intern()` with a constant name in C extensions.
* Improve allocation speed of native handles for C extensions.
* Improve the performance of `NIL_P` and `INT2FIX` in C extensions.
* Various fixes to improve Rack performance.
* Optimize `String#gsub(String)` by not creating a `Regexp` and using `String#index` instead.
* Fixed "FrameWithoutBoxing should not be materialized" compilation issue in `TryNode`.

# 19.2.0, August 2019

New features:

* `Fiddle` has been implemented.

Bug fixes:

* Set `RbConfig::CONFIG['ruby_version']` to the same value as the TruffleRuby version. This fixes reusing C extensions between different versions of TruffleRuby with Bundler (#1715).
* Fixed `Symbol#match` returning `MatchData` (#1706, @zhublik).
* Allow `Time#strftime` to be called with binary format strings.
* Do not modify the argument passed to `IO#write` when the encoding does not match (#1714).
* Use the class where the method was defined to check if an `UnboundMethod` can be used for `#define_method` (#1710).
* Fixed setting `$~` for `Enumerable` and `Enumerator::Lazy`'s `#grep` and `#grep_v`.
* Improved errors when interacting with single-threaded languages (#1709).

Compatibility:

* Added `Kernel#then` (#1703, @zhublik).
* `FFI::Struct#[]=` is now supported for inline character arrays.
* `blocking: true` is now supported for `FFI::Library#attach_function`.
* Implemented `Proc#>>` and `#<<` (#1688).
* `Thread.report_on_exception` is now `true` by default like MRI 2.5+.
* `BigDecimal` compatibility has been generally improved in several ways.

Changes:

* An interop read message sent to a `Proc` will no longer call the `Proc`.

Performance:

* Several `String` methods have been made faster by the usage of vector instructions
  when searching for a single-byte character in a String.
* Methods needing the caller frame are now better optimized.

# 19.1.0, June 2019

*Ruby is an experimental language in the GraalVM 19.1.0 release*

Bug fixes:

* Sharing for thread-safety of objects is now triggered later as intended, e.g., when a second `Thread` is started.
* Fixed `Array#to_h` so it doesn't set a default value (#1698).
* Removed extra `public` methods on `IO` (#1702).
* Fixed `Process.kill(signal, Process.pid)` when the signal is trapped as `:IGNORE` (#1702).
* Fixed `Addrinfo.new(String)` to reliably find the address family (#1702).
* Fixed argument checks in `BasicSocket#setsockopt` (#1460).
* Fixed `ObjectSpace.trace_object_allocations` (#1456).
* Fixed `BigDecimal#{clone,dup}` so it now just returns the receiver, per Ruby 2.5+ semantics (#1680).
* Fixed creating `BigDecimal` instances from non-finite `Float` values (#1685).
* Fixed `BigDecimal#inspect` output for non-finite values (e.g, NaN or -Infinity) (#1683).
* Fixed `BigDecimal#hash` to return the same value for two `BigDecimal` objects that are equal (#1656).
* Added missing `BigDecimal` constant definitions (#1684).
* Implemented `rb_eval_string_protect`.
* Fixed `rb_get_kwargs` to correctly handle optional and rest arguments.
* Calling `Kernel#raise` with a raised exception will no longer set the cause of the exception to itself (#1682).
* Return a `FFI::Function` correctly for functions returning a callback.
* Convert to intuitive Ruby exceptions when INVOKE fails (#1690).
* Implemented `FFI::Pointer#clear` (#1687).
* Procs will now yield to the block in their declaration context even when called with a block argument (#1657).
* Fixed problems with calling POSIX methods if `Symbol#[]` is redefined (#1665).
* Fixed sharing of `Array` and `Hash` elements for thread-safety of objects (#1601).
* Fixed concurrent modifications of `Gem::Specification::LOAD_CACHE` (#1601).
* Fix `TCPServer#accept` to set `#do_not_reverse_lookup` correctly on the created `TCPSocket`.

Compatibility:

* Exceptions from `coerce` are no longer rescued, like MRI.
* Implemented `Integer#{allbits?,anybits?,nobits?}`.
* `Integer#{ceil,floor,truncate}` now accept a precision and `Integer#round` accepts a rounding mode.
* Added missing `Enumerable#filter` and `Enumerator::Lazy#filter` aliases to the respective `select` method (#1610).
* Implemented more `Ripper` methods as no-ops (#1694, @Mogztter).
* Implemented `rb_enc_sprintf` (#1702).
* Implemented `ENV#{filter,filter!}` aliases for `select` and `select!`.
* Non-blocking `StringIO` and `Socket` APIs now support `exception: false` like MRI (#1702).
* Increased compatibility of `BigDecimal`.
* `String#-@` now performs string deduplication (#1608).
* `Hash#merge` now preserves the key order from the original hash for merged values (#1650).
* Coerce values given to `FFI::Pointer` methods.
* `FrozenError` is now defined and is used for `can't modify frozen` object exceptions.
* `StringIO` is now available by default like in MRI, because it is required by RubyGems.

Changes:

* Interactive sources (like the GraalVM polyglot shell) now all share the same binding (#1695).
* Hash code calculation has been improved to reduce hash collisions for `Hash` and other cases.

Performance:

* `eval(code, binding)` for a fixed `code` containing blocks is now much faster. This improves the performance of rendering `ERB` templates containing loops.
* `rb_str_cat` is faster due to the C string now being concatenated without first being converted to a Ruby string or having its encoding checked. As a side effect the behaviour of `rb_str_cat` should now more closely match that of MRI.

# 19.0.0, May 2019

*Ruby is an experimental language in the GraalVM 19.0.0 release*

Bug fixes:

* The debugger now sees global variables as the global scope.
* Temporary variables are no longer visible in the debugger.
* Setting breakpoints on some lines has been fixed.
* The OpenSSL C extension is now always recompiled, fixing various bugs when using the extension (e.g., when using Bundler in TravisCI) (#1676, #1627, #1632).
* Initialize `$0` when not run from the 'ruby' launcher, which is needed to `require` gems (#1653).

Compatibility:

* `do...end` blocks can now have `rescue/else/ensure` clauses like MRI (#1618).

Changes:

* `TruffleRuby.sulong?` has been replaced by `TruffleRuby.cexts?`, and `TruffleRuby.graal?` has been replaced by `TruffleRuby.jit?`. The old methods will continue to work for now, but will produce warnings, and will be removed at a future release.

# 1.0 RC 16, 19 April 2019

Bug fixes:

* Fixed `Hash#merge` with no arguments to return a new copy of the receiver (#1645).
* Fixed yield with a splat and keyword arguments (#1613).
* Fixed `rb_scan_args` to correctly handle kwargs in combination with optional args.
* Many fixes for `FFI::Pointer` to be more compatible with the `ffi` gem.

New features:

* Rounding modes have been implemented or improved for `Float`, `Rational`, `BigDecimal` (#1509).
* Support Homebrew installed in other prefixes than `/usr/local` (#1583).
* Added a pure-Ruby implementation of FFI which passes almost all Ruby FFI specs (#1529, #1524).

Changes:

* Support for the Darkfish theme for RDoc generation has been removed.

Compatibility:

* The `KeyError` raised from `ENV#fetch` and `Hash#fetch` now matches MRI's message formatting (#1633).
* Add the missing `key` and `receiver` values to `KeyError` raised from `ENV#fetch`.
* `String#unicode_normalize` has been moved to the core library like in MRI.
* `StringScanner` will now match a regexp beginning with `^` even when not scanning from the start of the string.
* `Module#define_method` is now public like in MRI.
* `Kernel#warn` now supports the `uplevel:` keyword argument.

# 1.0 RC 15, 5 April 2019

Bug fixes:

* Improved compatibility with MRI's `Float#to_s` formatting (#1626).
* Fixed `String#inspect` when the string uses a non-UTF-8 ASCII-compatible encoding and has non-ASCII characters.
* Fixed `puts` for strings with non-ASCII-compatible encodings.
* `rb_protect` now returns `Qnil` when an error occurs.
* Fixed a race condition when using the interpolate-once (`/o`) modifier in regular expressions.
* Calling `StringIO#close` multiple times no longer raises an exception (#1640).
* Fixed a bug in include file resolution when compiling C extensions.

New features:

* `Process.clock_getres` has been implemented.

Changes:

* `debug`, `profile`, `profiler`, which were already marked as unsupported, have been removed.
* Our experimental JRuby-compatible Java interop has been removed - use `Polyglot` and `Java` instead.
* The Trufle handle patches applied to `psych` C extension have now been removed.
* The `rb_tr_handle_*` functions have been removed as they are no longer used in any C extension patches.
* Underscores and dots in options have become hyphens, so `--exceptions.print_uncaught_java` is now `--exceptions-print-uncaught-java`, for example.
* The `rb_tr_handle_*` functions have been removed as they are no longer used in any C extension patches.

Bug fixes:

* `autoload :C, "path"; require "path"` now correctly triggers the autoload.
* Fixed `UDPSocket#bind` to specify family and socktype when resolving address.
* The `shell` standard library can now be `require`-d.
* Fixed a bug where `for` could result in a `NullPointerException` when trying to assign the iteration variable.
* Existing global variables can now become aliases of other global variables (#1590).

Compatibility:

* ERB now uses StringScanner and not the fallback, like on MRI. As a result `strscan` is required by `require 'erb'` (#1615).
* Yield different number of arguments for `Hash#each` and `Hash#each_pair` based on the block arity like MRI (#1629).
* Add support for the `base` keyword argument to `Dir.{[], glob}`.

# 1.0 RC 14, 18 March 2019

Updated to Ruby 2.6.2.

Bug fixes:

* Implement `rb_io_wait_writable` (#1586).
* Fixed error when using arrows keys first within `irb` or `pry` (#1478, #1486).
* Coerce the right hand side for all `BigDecimal` operations (#1598).
* Combining multiple `**` arguments containing duplicate keys produced an incorrect hash. This has now been fixed (#1469).
* `IO#read_nonblock` now returns the passed buffer object, if one is supplied.
* Worked out autoloading issue (#1614).

New features:

* Implemented `String#delete_prefix`, `#delete_suffix`, and related methods.
* Implemented `Dir.children` and `Dir#children`.
* Implemented `Integer#sqrt`.

Changes:

* `-Xoptions` has been removed - use `--help:languages` instead.
* `-Xlog=` has been removed - use `--log.level=` instead.
* `-J` has been removed - use `--vm.` instead.
* `-J-cp lib.jar` and so on have removed - use `--vm.cp=lib.jar` or `--vm.classpath=lib.jar` instead.
* `--jvm.` and `--native.` have been deprecated, use `--vm.` instead to pass VM options.
* `-Xoption=value` has been removed - use `--option=value` instead.
* The `-X` option now works as in MRI.
* `--help:debug` is now `--help:internal`.
* `ripper` is still not implemented, but the module now exists and has some methods that are implemented as no-ops.

# 1.0 RC 13, 5 March 2019

Note that as TruffleRuby RC 13 is built on Ruby 2.4.4 it is still vulnerable to CVE-2018-16395. This will be fixed in the next release.

New features:

* Host interop with Java now works on SubstrateVM too.

Bug fixes:

* Fixed `Enumerator::Lazy` which wrongly rescued `StandardError` (#1557).
* Fixed several problems with `Numeric#step` related to default arguments, infinite sequences, and bad argument types (#1520).
* Fixed incorrect raising of `ArgumentError` with `Range#step` when at least one component of the `Range` is `Float::INFINITY` (#1503).
* Fixed the wrong encoding being associated with certain forms of heredoc strings (#1563).
* Call `#coerce` on right hand operator if `BigDecimal` is the left hand operator (#1533, @Quintasan).
* Fixed return type of division of `Integer.MIN_VALUE` and `Long.MIN_VALUE` by -1 (#1581).
* `Exception#cause` is now correctly set for internal exceptions (#1560).
* `rb_num2ull` is now implemented as well as being declared in the `ruby.h` header (#1573).
* `rb_sym_to_s` is now implemented (#1575).
* `R_TYPE_P` now returns the type number for a wider set of Ruby objects (#1574).
* `rb_fix2str` has now been implemented.
* `rb_protect` will now work even if `NilClass#==` has been redefined.
* `BigDecimal` has been moved out of the `Truffle` module to match MRI.
* `StringIO#puts` now correctly handles `to_s` methods which do not return strings (#1577).
* `Array#each` now behaves like MRI when the array is modified (#1580).
* Clarified that `$SAFE` can never be set to a non-zero value.
* Fix compatibility with RubyGems 3 (#1558).
* `Kernel#respond_to?` now returns false if a method is protected and the `include_all` argument is false (#1568).

Changes:

* `TRUFFLERUBY_CEXT_ENABLED` is no longer supported and C extensions are now always built, regardless of the value of this environment variable.
* Getting a substring of a string created by a C extension now uses less memory as only the requested portion will be copied to a managed string.
* `-Xoptions` has been deprecated and will be removed - use `--help:languages` instead.
* `-Xlog=` has been deprecated and will be removed - use `--log.level=` instead.
* `-J` has been deprecated and will be removed - use `--jvm.` instead.
* `-J-cp lib.jar` and so on have been deprecated and will be removed - use `--jvm.cp=lib.jar` or `--jvm.classpath=lib.jar` instead.
* `-J-cmd`, `--jvm.cmd`, `JAVA_HOME`, `JAVACMD`, and `JAVA_OPTS` do not work in any released configuration of TruffleRuby, so have been removed.
* `-Xoption=value` has been deprecated and will be removed - use `--option=value` instead.
* `TracePoint` now raises an `ArgumentError` for unsupported events.
* `TracePoint.trace` and `TracePoint#inspect` have been implemented.

Compatibility:

* Improved the exception when an `-S` file isn't found.
* Removed the message from exceptions raised by bare `raise` to better match MRI (#1487).
* `TracePoint` now handles the `:class` event.

Performance:

* Sped up `String` handling in native extensions, quite substantially in some cases, by reducing conversions between native and managed strings and allowing for mutable metadata in native strings.

# 1.0 RC 12, 4 February 2019

Bug fixes:

* Fixed a bug with `String#lines` and similar methods with multibyte characters (#1543).
* Fixed an issue with `String#{encode,encode!}` double-processing strings using XML conversion options and a new destination encoding (#1545).
* Fixed a bug where a raised cloned exception would be caught as the original exception (#1542).
* Fixed a bug with `StringScanner` and patterns starting with `^` (#1544).
* Fixed `Enumerable::Lazy#uniq` with infinite streams (#1516).

Compatibility:

* Change to a new system for handling Ruby objects in C extensions which greatly increases compatibility with MRI.
* Implemented `BigDecimal#to_r` (#1521).
* `Symbol#to_proc` now returns `-1` like on MRI (#1462).

# 1.0 RC 11, 15 January 2019

New features:

* macOS clocks `CLOCK_MONOTONIC_RAW`, `_MONOTONIC_RAW_APPROX`, `_UPTIME_RAW`, `_UPTIME_RAW_APPROX`, and `_PROCESS_CPUTIME_ID` have been implemented (#1480).
* TruffleRuby now automatically detects native access and threading permissions from the `Context` API, and can run code with no permissions given (`Context.create()`).

Bug fixes:

* FFI::Pointer now does the correct range checks for signed and unsigned values.
* Allow signal `0` to be used with `Process.kill` (#1474).
* `IO#dup` now properly sets the new `IO` instance to be close-on-exec.
* `IO#reopen` now properly resets the receiver to be close-on-exec.
* `StringIO#set_encoding` no longer raises an exception if the underlying `String` is frozen (#1473).
* Fix handling of `Symbol` encodings in `Marshal#dump` and `Marshal#load` (#1530).

Compatibility:

* Implemented `Dir.each_child`.
* Adding missing support for the `close_others` option to `exec` and `spawn`.
* Implemented the missing `MatchData#named_captures` method (#1512).

Changes:

* `Process::CLOCK_` constants have been given the same value as in standard Ruby.

Performance:

* Sped up accesses to native memory through FFI::Pointer.
* All core files now make use of frozen `String` literals, reducing the number of `String` allocations for core methods.
* New -Xclone.disable option to disable all manual cloning.

# 1.0 RC 10, 5 December 2018

New features:

* The `nkf` and `kconv` standard libraries were added (#1439).
* `Mutex` and `ConditionVariable` have a new fast path for acquiring locks that are unlocked.
* `Queue` and `SizedQueue`, `#close` and `#closed?`, have been implemented.
* `Kernel#clone(freeze)` has been implemented (#1454).
* `Warning.warn` has been implemented (#1470).
* `Thread.report_on_exception` has been implemented (#1476).
* The emulation symbols for `Process.clock_gettime` have been implemented.

Bug fixes:

* Added `rb_eEncodingError` for C extensions (#1437).
* Fixed race condition when creating threads (#1445).
* Handle `exception: false` for IO#write_nonblock (#1457, @ioquatix).
* Fixed `Socket#connect_nonblock` for the `EISCONN` case (#1465, @ioquatix).
* `File.expand_path` now raises an exception for a non-absolute user-home.
* `ArgumentError` messages now better match MRI (#1467).
* Added support for `:float_millisecond`, `:millisecond`, and `:second` time units to `Process.clock_gettime` (#1468).
* Fixed backtrace of re-raised exceptions (#1459).
* Updated an exception message in Psych related to loading a non-existing class so that it now matches MRI.
* Fixed a JRuby-style Java interop compatibility issue seen in `test-unit`.
* Fixed problem with calling `warn` if `$stderr` has been reassigned.
* Fixed definition of `RB_ENCODING_GET_INLINED` (#1440).

Changes:

* Timezone messages are now logged at `CONFIG` level, use `-Xlog=CONFIG` to debug if the timezone is incorrectly shown as `UTC`.

# 1.0 RC 9, 5 November 2018

Security:

* CVE-2018-16396, *tainted flags are not propagated in Array#pack and String#unpack with some directives* has been mitigated by adding additional taint operations.

New features:

* LLVM for Oracle Linux 7 can now be installed without building from source.

Bug fixes:

* Times can now be created with UTC offsets in `+/-HH:MM:SS` format.
* `Proc#to_s` now has `ASCII-8BIT` as its encoding instead of the incorrect `UTF-8`.
* `String#%` now has the correct encoding for `UTF-8` and `US-ASCII` format strings, instead of the incorrect `ASCII-8BIT`.
* Updated `BigDecimal#to_s` to use `e` instead of `E` for exponent notation.
* Fixed `BigDecimal#to_s` to allow `f` as a format flag to indicate conventional floating point notation. Previously only `F` was allowed.

Changes:

* The supported version of LLVM for Oracle Linux has been updated from 3.8 to 4.0.
* `mysql2` is now patched to avoid a bug in passing `NULL` to `rb_scan_args`, and now passes the majority of its test suite.
* The post-install script now automatically detects if recompiling the OpenSSL C extension is needed. The post-install script should always be run in TravisCI as well, see `doc/user/standalone-distribution.md`.
* Detect when the system libssl is incompatible more accurately and add instructions on how to recompile the extension.

# 1.0 RC 8, 19 October 2018

New features:

* `Java.synchronized(object) { }` and `TruffleRuby.synchronized(object) { }` methods have been added.
* Added a `TruffleRuby::AtomicReference` class.
* Ubuntu 18.04 LTS is now supported.
* macOS 10.14 (Mojave) is now supported.

Changes:

* Random seeds now use Java's `NativePRNGNonBlocking`.
* The supported version of Fedora is now 28, upgraded from 25.
* The FFI gem has been updated from 1.9.18 to 1.9.25.
* JCodings has been updated from 1.0.30 to 1.0.40.
* Joni has been updated from 2.1.16 to 2.1.25.

Performance:

* Performance of setting the last exception on a thread has now been improved.

# 1.0 RC 7, 3 October 2018

New features:

* Useful `inspect` strings have been added for more foreign objects.
* The C extension API now defines a preprocessor macro `TRUFFLERUBY`.
* Added the rbconfig/sizeof native extension for better MRI compatibility.
* Support for `pg` 1.1. The extension now compiles successfully, but may still have issues with some datatypes.

Bug fixes:

* `readline` can now be interrupted by the interrupt signal (Ctrl+C). This fixes Ctrl+C to work in IRB.
* Better compatibility with C extensions due to a new "managed struct" type.
* Fixed compilation warnings which produced confusing messages for end users (#1422).
* Improved compatibility with Truffle polyglot STDIO.
* Fixed version check preventing TruffleRuby from working with Bundler 2.0 and later (#1413).
* Fixed problem with `Kernel.public_send` not tracking its caller properly (#1425).
* `rb_thread_call_without_gvl()` no longer holds the C-extensions lock.
* Fixed `caller_locations` when called inside `method_added`.
* Fixed `mon_initialize` when called inside `initialize_copy` (#1428).
* `Mutex` correctly raises a `TypeError` when trying to serialize with `Marshal.dump`.

Performance:

* Reduced memory footprint for private/internal AST nodes.
* Increased the number of cases in which string equality checks will become compile-time constants.
* Major performance improvement for exceptional paths where the rescue body does not access the exception object (e.g., `x.size rescue 0`).

Changes:

* Many clean-ups to our internal patching mechanism used to make some native extensions run on TruffleRuby.
* Removed obsoleted patches for Bundler compatibility now that Bundler 1.16.5 has built-in support for TruffleRuby.
* Reimplemented exceptions and other APIs that can return a backtrace to use Truffle's lazy stacktraces API.

# 1.0 RC 6, 3 September 2018

New features:

* `Polyglot.export` can now be used with primitives, and will now convert strings to Java, and `.import` will convert them from Java.
* Implemented `--encoding`, `--external-encoding`, `--internal-encoding`.
* `rb_object_tainted` and similar C functions have been implemented.
* `rb_struct_define_under` has been implemented.
* `RbConfig::CONFIG['sysconfdir']` has been implemented.
* `Etc` has been implemented (#1403).
* The `-Xcexts=false` option disables C extensions.
* Instrumentation such as the CPUSampler reports methods in a clearer way like `Foo#bar`, `Gem::Specification.each_spec`, `block in Foo#bar` instead of just `bar`, `each_spec`, `block in bar` (which is what MRI displays in backtraces).
* TruffleRuby is now usable as a JSR 223 (`javax.script`) language.
* A migration guide from JRuby (`doc/user/jruby-migration.md`) is now included.
* `kind_of?` works as an alias for `is_a?` on foreign objects.
* Boxed foreign strings unbox on `to_s`, `to_str`, and `inspect`.

Bug fixes:

* Fix false-positive circular warning during autoload.
* Fix Truffle::AtomicReference for `concurrent-ruby`.
* Correctly look up `llvm-link` along `clang` and `opt` so it is no longer needed to add LLVM to `PATH` on macOS for Homebrew and MacPorts.
* Fix `alias` to work when in a refinement module (#1394).
* `Array#reject!` no longer truncates the array if the block raises an exception for an element.
* WeakRef now has the same inheritance and methods as MRI's version.
* Support `-Wl` linker argument for C extensions. Fixes compilation of`mysql2` and `pg`.
* Using `Module#const_get` with a scoped argument will now correctly autoload the constant if needed.
* Loaded files are read as raw bytes, rather than as a UTF-8 string and then converted back into bytes.
* Return 'DEFAULT' for `Signal.trap(:INT) {}`. Avoids a backtrace when quitting a Sinatra server with Ctrl+C.
* Support `Signal.trap('PIPE', 'SYSTEM_DEFAULT')`, used by the gem `rouge` (#1411).
* Fix arity checks and handling of arity `-2` for `rb_define_method()`.
* Setting `$SAFE` to a negative value now raises a `SecurityError`.
* The offset of `DATA` is now correct in the presence of heredocs.
* Fix double-loading of the `json` gem, which led to duplicate constant definition warnings.
* Fix definition of `RB_NIL_P` to be early enough. Fixes compilation of `msgpack`.
* Fix compilation of megamorphic interop calls.
* `Kernel#singleton_methods` now correctly ignores prepended modules of non-singleton classes. Fixes loading `sass` when `activesupport` is loaded.
* Object identity numbers should never be negative.

Performance:

* Optimize keyword rest arguments (`def foo(**kwrest)`).
* Optimize rejected (non-Symbol keys) keyword arguments.
* Source `SecureRandom.random_bytes` from `/dev/urandom` rather than OpenSSL.
* C extension bitcode is no longer encoded as Base64 to pass it to Sulong.
* Faster `String#==` using vectorization.

Changes:

* Clarified that all sources that come in from the Polyglot API `eval` method will be treated as UTF-8, and cannot be re-interpreted as another encoding using a magic comment.
* The `-Xembedded` option can now be set set on the launcher command line.
* The `-Xplatform.native=false` option can now load the core library, by enabling `-Xpolyglot.stdio`.
* `$SAFE` and `Thread#safe_level` now cannot be set to `1` - raising an error rather than warning as before. `-Xsafe` allows it to be set, but there are still no checks.
* Foreign objects are now printed as `#<Foreign:system-identity-hash-code>`, except for foreign arrays which are now printed as `#<Foreign [elements...]>`.
* Foreign objects `to_s` now calls `inspect` rather than Java's `toString`.
* The embedded configuration (`-Xembedded`) now warns about features which may not work well embedded, such as signals.
* The `-Xsync.stdio` option has been removed - use standard Ruby `STDOUT.sync = true` in your program instead.

# 1.0 RC 5, 3 August 2018

New features:

* It is no longer needed to add LLVM (`/usr/local/opt/llvm@4/bin`) to `PATH` on macOS.
* Improve error message when LLVM, `clang` or `opt` is missing.
* Automatically find LLVM and libssl with MacPorts on macOS (#1386).
* `--log.ruby.level=` can be used to set the log level from any launcher.
* Add documentation about installing with Ruby managers/installers and how to run TruffleRuby in CI such as TravisCI (#1062, #1070).
* `String#unpack1` has been implemented.

Bug fixes:

* Allow any name for constants with `rb_const_get()`/`rb_const_set()` (#1380).
* Fix `defined?` with an autoload constant to not raise but return `nil` if the autoload fails (#1377).
* Binary Ruby Strings can now only be converted to Java Strings if they only contain US-ASCII characters. Otherwise, they would produce garbled Java Strings (#1376).
* `#autoload` now correctly calls `main.require(path)` dynamically.
* Hide internal file from user-level backtraces (#1375).
* Show caller information in warnings from the core library (#1375).
* `#require` and `#require_relative` should keep symlinks in `$"` and `__FILE__` (#1383).
* Random seeds now always come directly from `/dev/urandom` for MRI compatibility.
* SIGINFO, SIGEMT and SIGPWR are now defined (#1382).
* Optional and operator assignment expressions now return the value assigned, not the value returned by an assignment method (#1391).
* `WeakRef.new` will now return the correct type of object, even if `WeakRef` is subclassed (#1391).
* Resolving constants in prepended modules failed, this has now been fixed (#1391).
* Send and `Symbol#to_proc` now take account of refinements at their call sites (#1391).
* Better warning when the timezone cannot be found on WSL (#1393).
* Allow special encoding names in `String#force_encoding` and raise an exception on bad encoding names (#1397).
* Fix `Socket.getifaddrs` which would wrongly return an empty array (#1375).
* `Binding` now remembers the file and line at which it was created for `#eval`. This is notably used by `pry`'s `binding.pry`.
* Resolve symlinks in `GEM_HOME` and `GEM_PATH` to avoid related problems (#1383).
* Refactor and fix `#autoload` so other threads see the constant defined while the autoload is in progress (#1332).
* Strings backed by `NativeRope`s now make a copy of the rope when `dup`ed.
* `String#unpack` now taints return strings if the format was tainted, and now does not taint the return array if the format was tainted.
* Lots of fixes to `Array#pack` and `String#unpack` tainting, and a better implementation of `P` and `p`.
* Array literals could evaluate an element twice under some circumstances. This has now been fixed.

Performance:

* Optimize required and optional keyword arguments.
* `rb_enc_to_index` is now faster by eliminating an expensive look-up.

Changes:

* `-Xlog=` now needs log level names to be upper case.
* `-Dtruffleruby.log` and `TRUFFLERUBY_LOG` have been removed - use `-Dpolyglot.log.ruby.level`.
* The log format, handlers, etc are now managed by the Truffle logging system.
* The custom log levels `PERFORMANCE` and `PATCH` have been removed.

# 1.0 RC 4, 18 July 2018

*TruffleRuby was not updated in RC 4*

# 1.0 RC 3, 2 July 2018

New features:

* `is_a?` can be called on foreign objects.

Bug fixes:

* It is no longer needed to have `ruby` in `$PATH` to run the post-install hook.
* `Qnil`/`Qtrue`/`Qfalse`/`Qundef` can now be used as initial value for global variables in C extensions.
* Fixed error message when the runtime libssl has no SSLv2 support (on Ubuntu 16.04 for instance).
* `RbConfig::CONFIG['extra_bindirs']` is now a String as other RbConfig values.
* `SIGPIPE` is correctly caught on SubstrateVM, and the corresponding write() raises `Errno::EPIPE` when the read end of a pipe or socket is closed.
* Use the magic encoding comment for determining the source encoding when using eval().
* Fixed a couple bugs where the encoding was not preserved correctly.

Performance:

* Faster stat()-related calls, by returning the relevant field directly and avoiding extra allocations.
* `rb_str_new()`/`rb_str_new_cstr()` are much faster by avoiding extra copying and allocations.
* `String#{sub,sub!}` are faster in the common case of an empty replacement string.
* Eliminated many unnecessary memory copy operations when reading from `IO` with a delimiter (e.g., `IO#each`), leading to overall improved `IO` reading for common use cases such as iterating through lines in a `File`.
* Use the byte[] of the given Ruby String when calling eval() directly for parsing.

# 1.0 RC 2, 6 June 2018

New features:

* We are now compatible with Ruby 2.4.4.
* `object.class` on a Java `Class` object will give you an object on which you can call instance methods, rather than static methods which is what you get by default.
* The log level can now also be set with `-Dtruffleruby.log=info` or `TRUFFLERUBY_LOG=info`.
* `-Xbacktraces.raise` will print Ruby backtraces whenever an exception is raised.
* `Java.import name` imports Java classes as top-level constants.
* Coercion of foreign numbers to Ruby numbers now works.
* `to_s` works on all foreign objects and calls the Java `toString`.
* `to_str` will try to `UNBOX` and then re-try `to_str`, in order to provoke the unboxing of foreign strings.

Changes:

* The version string now mentions if you're running GraalVM Community Edition (`GraalVM CE`) or GraalVM Enterprise Edition (`GraalVM EE`).
* The inline JavaScript functionality `-Xinline_js` has been removed.
* Line numbers `< 0`, in the various eval methods, are now warned about, because we don't support these at all. Line numbers `> 1` are warned about (at the fine level) but they are shimmed by adding blank lines in front to get to the correct offset. Line numbers starting at `0` are also warned about at the fine level and set to `1` instead.
* The `erb` standard library has been patched to stop using a -1 line number.
* `-Xbacktraces.interleave_java` now includes all the trailing Java frames.
* Objects with a `[]` method, except for `Hash`, now do not return anything for `KEYS`, to avoid the impression that you could `READ` them. `KEYINFO` also returns nothing for these objects, except for `Array` where it returns information on indices.
* `String` now returns `false` for `HAS_KEYS`.
* The supported additional functionality module has been renamed from `Truffle` to `TruffleRuby`. Anything not documented in `doc/user/truffleruby-additions.md` should not be used.
* Imprecise wrong gem directory detection was replaced. TruffleRuby newly marks its gem directories with a marker file, and warns if you try to use TruffleRuby with a gem directory which is lacking the marker.

Bug fixes:

* TruffleRuby on SubstrateVM now correctly determines the system timezone.
* `Kernel#require_relative` now coerces the feature argument to a path and canonicalizes it before requiring, and it now uses the current directory as the directory for a synthetic file name from `#instance_eval`.

# 1.0 RC 1, 17 April 2018

New features:

* The Ruby version has been updated to version 2.3.7.

Security:

* CVE-2018-6914, CVE-2018-8779, CVE-2018-8780, CVE-2018-8777, CVE-2017-17742 and CVE-2018-8778 have been mitigated.

Changes:

* `RubyTruffleError` has been removed and uses replaced with standard exceptions.
* C++ libraries like `libc++` are now not needed if you don't run C++ extensions. `libc++abi` is now never needed. Documentation updated to make it more clear what the minimum requirements for pure Ruby, C extensions, and C++ extensions separately.
* C extensions are now built by default - `TRUFFLERUBY_CEXT_ENABLED` is assumed `true` unless set to `false`.
* The `KEYS` interop message now returns an array of Java strings, rather than Ruby strings. `KEYS` on an array no longer returns indices.
* `HAS_SIZE` now only returns `true` for `Array`.
* A method call on a foreign object that looks like an operator (the method name does not begin with a letter) will call `IS_BOXED` on the object and based on that will possibly `UNBOX` and convert to Ruby.
* Now using the native version of Psych.
* The supported version of LLVM on Oracle Linux has been dropped to 3.8.
* The supported version of Fedora has been dropped to 25, and the supported version of LLVM to 3.8, due to LLVM incompatibilities. The instructions for installing `libssl` have changed to match.

# 0.33, April 2018

New features:

* The Ruby version has been updated to version 2.3.6.
* Context pre-initialization with TruffleRuby `--native`, which significantly improves startup time and loads the `did_you_mean` gem ahead of time.
* The default VM is changed to SubstrateVM, where the startup is significantly better. Use `--jvm` option for full JVM VM.
* The `Truffle::Interop` module has been replaced with a new `Polyglot` module which is designed to use more idiomatic Ruby syntax rather than explicit methods. A [new document](doc/user/polyglot.md) describes polyglot programming at a higher level.
* The `REMOVABLE`, `MODIFIABLE` and `INSERTABLE` Truffle interop key info flags have been implemented.
* `equal?` on foreign objects will check if the underlying objects are equal if both are Java interop objects.
* `delete` on foreign objects will send `REMOVE`, `size` will send `GET_SIZE`, and `keys` will send `KEYS`. `respond_to?(:size)` will send `HAS_SIZE`, `respond_to?(:keys)` will send `HAS_KEYS`.
* Added a new Java-interop API similar to the one in the Nashorn JavaScript implementation, as also implemented by Graal.js. The `Java.type` method returns a Java class object on which you can use normal interop methods. Needs the `--jvm` flag to be used.
* Supported and tested versions of LLVM for different platforms have been more precisely [documented](doc/user/installing-llvm.md).

Changes:

* Interop semantics of `INVOKE`, `READ`, `WRITE`, `KEYS` and `KEY_INFO` have changed significantly, so that `INVOKE` maps to Ruby method calls, `READ` calls `[]` or returns (bound) `Method` objects, and `WRITE` calls `[]=`.

Performance:

* `Dir.glob` is much faster and more memory efficient in cases that can reduce to direct filename lookups.
* `SecureRandom` now defers loading OpenSSL until it's needed, reducing time to load `SecureRandom`.
* `Array#dup` and `Array#shift` have been made constant-time operations by sharing the array storage and keeping a starting index.

Bug fixes:

* Interop key-info works with non-string-like names.

Internal changes:

* Changes to the lexer and translator to reduce regular expression calls.
* Some JRuby sources have been updated to 9.1.13.0.

# 0.32, March 2018

New features:

* A new embedded configuration is used when TruffleRuby is used from another language or application. This disables features like signals which may conflict with the embedding application, and threads which may conflict with other languages, and enables features such as the use of polyglot IO streams.

Performance:

* Conversion of ASCII-only Ruby strings to Java strings is now faster.
* Several operations on multi-byte character strings are now faster.
* Native I/O reads are about 22% faster.

Bug fixes:

* The launcher accepts `--native` and similar options in  the `TRUFFLERUBYOPT` environment variable.

Internal changes:

* The launcher is now part of the TruffleRuby repository, rather than part of the GraalVM repository.
* `ArrayBuilderNode` now uses `ArrayStrategies` and `ArrayMirrors` to remove direct knowledge of array storage.
* `RStringPtr` and `RStringPtrEnd` now report as pointers for interop purposes, fixing several issues with `char *` usage in C extensions.<|MERGE_RESOLUTION|>--- conflicted
+++ resolved
@@ -75,11 +75,8 @@
 * `RSTRING_END()` now always returns a native pointer.
 * Removed `register` specifier for `rb_mem_clear()` (#1924).
 * Implemented `Thread::Backtrace::Locations#base_label` (#1920).
-<<<<<<< HEAD
 * Implemented `rb_mProcess` (#1936).
-=======
 * Implemented `rb_gc_latest_gc_info` (#1937).
->>>>>>> 532672b7
 
 Changes:
 
