# 20.2.0

New features:

* Use `InteropLibrary#toDisplayString()` to better display objects from other languages.

Bug fixes:

* Fix `#class_exec`, `#module_exec`, `#instance_eval`, and `instance_exec` to use activated refinements (#1988, @ssnickolay).
* Fixed missing method error for FFI calls with `blocking: true` when interrupted.
* Use upgraded default gems when installed (#1956).
* Fixed `NameError` when requiring an autoload path that does not define the autoload constant (#1905).
* Thread local IO buffers are now allocated using a stack to ensure safe operating if a signal handler uses one during an IO operation.
* Fixed `TracePoint` thread-safety by storing the state on the Ruby `Thread` (like MRI) instead of inside the `TracePoint` instance.
* Make `require 'rubygems/package'` succeed and define `Gem::Deprecate` correctly (#2014).
<<<<<<< HEAD
* Fix `MBCLEN_CHARFOUND_P` error.
* Fix `rb_enc_str_new` when `NULL` encoding is given with a constant string.
=======
* Fixed `rb_enc_precise_mbclen` to handle more inputs.
>>>>>>> d9c258be

Compatibility:

* Implement `UnboundMethod#bind_call`.
* Implemented `ObjectSpace::WeakMap` (#1385, #1958).
* Implemented `strtod` and `ruby_strtod` (#2007).
* Fix detection of `#find_type` in FFI to ignore `MakeMakefile#find_type` from `mkmf` (#1896, #2010).
* Implemented `rb_uv_to_utf8` (#1998).
* Implemented `rb_str_cat_cstr`.
* Implemented `rb_fstring`.

Performance:

* Enable lazy translation from the parser AST to the Truffle AST for user code by default. This should improve application startup time (#1992).
* `instance variable ... not initialized` and similar warnings are now optimized to have no peak performance impact if they are not printed (depends on `$VERBOSE`).

# 20.1.0

New features:

* Nightly builds of TruffleRuby are now available, see the README for details (#1483).
* `||=` will not compile the right-hand-side if it's only executed once, to match the idiomatic lazy-initialisation use-case ([blog post](https://engineering.shopify.com/blogs/engineering/optimizing-ruby-lazy-initialization-in-truffleruby-with-deoptimization), #1887, @kipply).
* Added `--metrics-profile-require` option to profile searching, parsing, translating and loading files.
* Added support for captured variables for the Truffle instruments (e.g. Chrome debugger).

Bug fixes:

* Fixed `Exception#dup` to copy the `Exception#backtrace` string array.
* Fixed `rb_warn` and `rb_warning` when used as statements (#1886, @chrisseaton).
* Fixed `NameError.new` and `NoMethodError.new` `:receiver` argument.
* Correctly handle large numbers of arguments to `rb_funcall` (#1882).
* Added arity check to `Module#{include, prepend}`.
* Fix `OpenSSL::Digest.{digest,hexdigest,base64digest}` to handle `algorithm, data` arguments (#1889, @bdewater).
* Fixed `SystemCallError.new` parameter conversion.
* Fixed `File#{chmod, umask}` argument conversion check.
* Added warning in `Hash.[]` for non-array elements.
* Fixed `File.lchmod` to raise `NotImplementedError` when not available.
* `RSTRING_PTR()` now always returns a native pointer, resolving two bugs `memcpy`ing to (#1822) and from (#1772) Ruby Strings.
* Fixed issue with duping during splat (#1883).
* Fixed `Dir#children` implementation.
* Fixed `SignalException.new` error when bad parameter given.
* Added deprecation warning to `Kernel#=~`.
* Fixed `puts` for a foreign objects, e.g. `puts Polyglot.eval('js', '[]')` (#1881).
* Fixed `Exception#full_message` implementation.
* Updated `Kernel.Complex()` to handle the `exception: false` parameter.
* Fixed `Kernel#dup` to return self for `Complex` and `Rational` objects.
* Updated `Kernel.Float()` to handle the `exception: false` parameter.
* Fixed `String#unpack` `M` format (#1901).
* Fixed error when `SystemCallError` message contained non-ASCII characters.
* Fixed `rb_rescue` to allow null rescue methods. (#1909, @kipply).
* Fixed incorrect comparisons between bignums and doubles.
* Prevented some internal uses of `Kernel#caller_locations` to be overridden by user code (#1934).
* Fixed an issue caused by recursing inlining within `Regexp#quote` (#1927).
* Updated `Kernel.Float()` to return given string in error message (#1945).
* Parameters and arity of methods derived from `method_missing` should now match MRI (#1921).
* Fixed compile error in `RB_FLOAT_TYPE_P` macro (#1928).
* Fixed `Symbol#match` to call the block with the `MatchData` (#1933).
* Fixed `Digest::SHA2.hexdigest` error with long messages (#1922).
* Fixed `Date.parse` to dup the coerced string to not modify original (#1946).
* Update `Comparable` error messages for special constant values (#1941).
* Fixed `File.ftype` parameter conversion (#1961).
* Fixed `Digest::Instance#file` to not modify string literals (#1964).
* Make sure that string interpolation returns a `String`, and not a subclass (#1950).
* `alias_method` and `instance_methods` should now work correctly inside a refinement (#1942).
* Fixed `Regexp.union` parameter conversion (#1963).
* `IO#read(n)` no longer buffers more than needed, which could cause hanging if detecting readability via a native call such as `select(2)` (#1951).
* Fixed `Random::DEFAULT.seed` to be different on boot (#1965, @kipply)
* `rb_encoding->name` can now be read even if the `rb_encoding` is stored in native memory.
* Detect and cut off recursion when inspecting a foreign object, substituting an ellipsis instead.
* Fixed feature lookup order to check every `$LOAD_PATH` path entry for `.rb`, then every entry for native extension when `require` is called with no extension.
* Define the `_DARWIN_C_SOURCE` macro in extension makefiles (#1592).
* Change handling of var args in `rb_rescue2` to handle usage in C extensions (#1823).
* Fixed incorrect `Encoding::CompatibilityError` raised for some interpolated Regexps (#1967).
* Actually unset environment variables with a `nil` value for `Process.spawn` instead of setting them to an empty String.
* Core library methods part of the Native Image heap are no longer added in the compilation queue on the first call, but after they reach the thresholds like other methods.
* Fix `RbConfig::CONFIG['LIBRUBY_SO']` file extension.
* Fix `char`, `short`, `unsigned char`,  `unsigned int`, and `unsigned short` types in `Fiddle` (#1971).
* Fix `IO#select` to reallocate its buffer if it is interrupted by a signal.
* Fix issue where interpolated string matched `#` within string as being a variable (#1495).
* Fix `File.join` to raise error on strings with null bytes.
* Fix initialization of Ruby Thread for foreign thread created in Java.
* Fix registration of default specs in RubyGems (#1987).

Compatibility:

* The C API type `VALUE` is now defined as `unsigned long` as on MRI. This enables `switch (VALUE)` and other expressions which rely on `VALUE` being an integer type (#1409, #1541, #1675, #1917, #1954).
* Implemented `Float#{floor, ceil}` with `ndigits` argument.
* Implemented `Thread#fetch`.
* Implemented `Float#truncate` with `ndigits` argument.
* Made `String#{byteslice, slice, slice!}` and `Symbol#slice` compatible with endless ranges.
* Implemented "instance variable not initialized" warning.
* Make `Kernel#{caller, caller_locations}` and `Thread#backtrace_locations` compatible with endless ranges.
* Implemented `Dir#each_child`.
* Implemented `Kernel.{chomp, chop}` and `Kernel#{chomp, chop}`.
* Implemented `-p` and `-a`, and `-l` CLI options.
* Convert the argument to `File.realpath` with `#to_path` (#1894).
* `StringIO#binmode` now sets the external encoding to BINARY like MRI (#1898).
* `StringIO#inspect` should not include the contents of the `StringIO` (#1898).
* Implemented `rb_fd_*` functions (#1623).
* Fixed uninitialized variable warnings in core and lib (#1897).
* Make `Thread#backtrace` support omit, length and range arguments.
* Implemented `Range#%`.
* Fixed the type of the `flags` field of `rb_data_type_t` (#1911).
* Implemented `rb_obj_is_proc` (#1908, @kipply, @XrXr).
* Implemented C API macro `RARRAY_ASET()`.
* Implemented `num2short` (#1910, @kipply).
* `RSTRING_END()` now always returns a native pointer.
* Removed `register` specifier for `rb_mem_clear()` (#1924).
* Implemented `Thread::Backtrace::Locations#base_label` (#1920).
* Implemented `rb_mProcess` (#1936).
* Implemented `rb_gc_latest_gc_info` (#1937).
* Implemented `RBASIC_CLASS` (#1935).
* Yield 2 arguments for `Hash#map` if the arity of the block is > 1 (#1944).
* Add all `Errno` constants to match MRI, needed by recent RubyGems.
* Silence `ruby_dep` warnings since that gem is unmaintained.
* Clarify error message for not implemented `Process.daemon` (#1962).
* Allow multiple assignments in conditionals (#1513).
* Update `NoMethodError#message` to match MRI (#1957).
* Make `StringIO` work with `--enable-frozen-string-literal` (#1969).
* Support `NULL` for the status of `rb_protect()`.
* Ensure `BigDecimal#inspect` does not call `BigDecimal#to_s` to avoid behaviour change on `to_s` override (#1960).
* Define all C-API `rb_{c,m,e}*` constants as C global variables (#1541).
* Raise `ArgumentError` for `Socket.unpack_sockaddr_un` if the socket family is incorrect.
* Implemented `RTYPEDDATA_*()` macros and `rb_str_tmp_new()` (#1975).
* Implemented `rb_set_end_proc` (#1959).
* Implemented `rb_to_symbol`.
* Implemented `rb_class_instance_methods`, `rb_class_public_instance_methods`, `rb_class_protected_instance_methods`, and `rb_class_private_instance_methods`.
* Implemented `rb_tracepoint_new`, `rb_tracepoint_disable`, `rb_tracepoint_enable`, and `rb_tracepoint_enabled_p` (#1450).
* Implemented `RbConfig::CONFIG['AR']` and `RbConfig::CONFIG['STRIP']` (#1973).
* Not yet implemented C API functions are now correctly detected as missing via `mkmf`'s `have_func` (#1980).
* Accept `RUBY_INTERNAL_EVENT_{NEWOBJ,FREEOBJ}` events but warn they are not triggered (#1978, #1983).
* `IO.copy_stream(in, STDOUT)` now writes to `STDOUT` without buffering like MRI.
* Implemented `RbConfig['vendordir']`.
* Implemented `Enumerator::ArithmeticSequence`.
* Support `(struct RBasic *)->flags` and `->klass` from `ruby.h` (#1891, #1884, #1978).

Changes:

* `TRUFFLERUBY_RESILIENT_GEM_HOME` has been removed. Unset `GEM_HOME` and `GEM_PATH` instead if you need to.
* The deprecated `Truffle::System.full_memory_barrier`, `Truffle::Primitive.logical_processors`, and  `Truffle::AtomicReference` have been removed.
* The implicit interface for allowing Ruby objects to behave as polyglot arrays with `#size`, `#[]` methods has been removed and replaced with an explicit interface where each method starts with `polyglot_*`.
* Hash keys are no longer reported as polyglot members.
* All remaining implicit polyglot behaviour for `#[]` method was replaced with `polyglot_*` methods.
* Rename dynamic API to match InteropLibrary. All the methods keep the name as it is in InteropLibrary with the following changes: use snake_case, add `polyglot_` prefix, drop `get` and `is` prefix, append `?` on all predicates.
* Split `Truffle::Interop.write` into `.write_array_element` and `.write_member` methods.
* Rename `Truffle::Interop.size` to `.array_size`.
* Rename `Truffle::Interop.is_boolean?` to `.boolean?`.
* Split `Truffle::Interop.read` into `.read_member` and `.read_array_element`.
* Drop `is_` prefix in `Truffle::Interop.is_array_element_*` predicates.
* `Truffle::Interop.hash_keys_as_members` has been added to treat a Ruby Hash as a polyglot object with the Hash keys as members.

Performance:

* Optimized `RSTRING_PTR()` accesses by going to native directly, optimized various core methods, use Mode=latency and tune GC heap size for Bundler. This speeds up `bundle install` from 84s to 19s for a small Gemfile with 6 gems (#1398).
* Fixed memory footprint issue due to large compilation on Native Image, notably during `bundle install` (#1893).
* `ArrayBuilderNode` now uses a new Truffle library for manipulating array stores.
* Ruby objects passed to C extensions are now converted less often to native handles.
* Calling blocking system calls and running C code with unblocking actions has been refactored to remove some optimisation boundaries.
* `return` expressions are now rewritten as implicit return expressions where control flow allows this to be safely done as a tail optimisation. This can improve interpreter performance by up to 50% in some benchmarks, and can be applied to approximately 80% of return nodes seen in Rails and its dependencies (#1977).
* The old array strategy code has been removed and all remaining nodes converted to the new `ArrayStoreLibrary`.
* Updated `nil` to be a global immutable singleton (#1835).

# 20.0.0

New features:

* Enable and document `--coverage` option (#1840, @chrisseaton).
* Update the internal LLVM toolchain to LLVM 9 and reduce its download size.
* Updated to Ruby 2.6.5 (#1749).
* Automatically set `PKG_CONFIG_PATH` as needed for compiling OpenSSL on macOS (#1830).

Bug fixes:

* Fix `Tempfile#{size,length}` when the IO is not flushed (#1765, @rafaelfranca).
* Dump and load instance variables in subclasses of `Exception` (#1766, @rafaelfranca).
* Fix `Date._iso8601` and `Date._rfc3339` when the string is an invalid date (#1773, @rafaelfranca).
* Fail earlier for bad handle unwrapping (#1777, @chrisseaton).
* Match out of range `ArgumentError` message with MRI (#1774, @rafaelfranca).
* Raise `Encoding::CompatibilityError` with incompatible encodings on `Regexp` (#1775, @rafaelfranca).
* Fixed interactions between attributes and instance variables in `Struct` (#1776, @chrisseaton).
* Coercion fixes for `TCPServer.new` (#1780, @XrXr).
* Fix `Float#<=>` not calling `coerce` when `other` argument responds to it (#1783, @XrXr).
* Do not warn / crash when requiring a file that sets and trigger autoload on itself (#1779, @XrXr).
* Strip trailing whitespaces when creating a `BigDecimal` with a `String` (#1796, @XrXr).
* Default `close_others` in `Process.exec` to `false` like Ruby 2.6 (#1798, @XrXr).
* Don't clone methods when setting method to the same visibility (#1794, @XrXr).
* `BigDecimal()` deal with large rationals precisely (#1797, @XrXr).
* Make it possible to call `instance_exec` with `rb_block_call` (#1802, @XrXr).
* Check for duplicate members in `Struct.new` (#1803, @XrXr).
* `Process::Status#to_i` return raw `waitpid(2)` status (#1800, @XrXr).
* `Process#exec`: set close-on-exec to false for fd redirection (#1805, @XrXr, @rafaelfranca).
* Building C extensions should now work with frozen string literals (#1786).
* Keep the Truffle working directory in sync with the native working directory.
* Rename `to_native` to `polyglot_to_native` to match `polyglot_pointer?` and `polyglot_address` methods.
* Fixed missing partial evaluation boundary in `Array#{sort,sort!}` (#1727).
* Fixed the class of `self` and the wrapping `Module` for `Kernel#load(path, wrap=true)` (#1739).
* Fixed missing polyglot type declaration for `RSTRING_PTR` to help with native/managed interop.
* Fixed `Module#to_s` and `Module#inspect` to not return an extra `#<Class:` for singleton classes.
* Arrays backed by native storage now allocate the correct amount of memory (#1828).
* Fixed issue in `ConditionVariable#wait` that could lose a `ConditionVariable#signal`.
* Do not expose TruffleRuby-specific method `Array#swap` (#1816).
* Fixed `#inspect` on broken UTF-8 sequences (#1842, @chrisseaton).
* `Truffle::Interop.keys` should report methods of `String` and `Symbol` (#1817).
* `Kernel#sprintf` encoding validity has been fixed (#1852, @XrXr).
* Fixed `ArrayIndexOutOfBoundsException` in `File.fnmatch` (#1845).
* Make `String#concat` work with no or multiple arguments (#1519).
* Make `Array#concat` work with no or multiple arguments (#1519).
* Coerce `BigDecimal(arg)` using `to_str` (#1826).
* Fixed `NameError#dup`, `NoMethodError#dup`, and `SystemCallError#dup` to copy internal fields.
* Make `Enumerable#chunk` work without a block (#1518).
* Fixed issue with `SystemCallError.new` setting a backtrace too early.
* Fixed `BigDecimal#to_s` formatting issue (#1711).
* Run `END` keyword block only once at exit.
* Implement `Numeric#clone` to return `self`.
* Fixed `Symbol#to_proc` to create a `Proc` with `nil` `source_location` (#1663).
* Make `GC.start` work with keyword arguments.
* Fixed `Kernel#clone` for `nil`, `true`, `false`, `Integer`, and `Symbol`.
* Make top-level methods available in `Context#getBindings()` (#1838).
* Made `Kernel#caller_locations` accept a range argument, and return `nil` when appropriate.
* Made `rb_respond_to` work with primitives (#1869, @chrisseaton).
* Fixed issue with missing backtrace for `rescue $ERROR_INFO` (#1660).
* Fixed `Struct#hash` for `keyword_init: true` `Struct`.
* Fixed `String#{upcase!,downcase!,swapcase!}(:ascii)` for non-ASCII-compatible encodings like UTF-16.
* Fixed `String#capitalize!` for strings that weren't full ASCII.
* Fixed enumeration issue in `ENV.{select, filter}`.
* Fixed `Complex` and `Rational` should be frozen after initializing.
* Fixed `printf` should raise error when not enough arguments for positional argument.
* Removed "shadowing outer local variable" warning.
* Fixed parameter conversion to `String` in ENV methods.
* Fixed deprecation warning when `ENV.index` is called.
* Fixed issue with `ENV.each_key`.
* Fixed `ENV.replace` implementation.
* Fixed `ENV.udpate` implementation.
* Fixed argument handling in `Kernel.printf`.
* Fixed character length after conversion to binary from a non-US-ASCII String.
* Fixed issue with installing latest bundler (#1880).
* Fixed type conversion for `Numeric#step` `step` parameter.
* Fixed `Kernel#Integer` conversion.
* Fixed `IO.try_convert` parameter conversion.
* Fixed linking of always-inline C API functions with `-std=gnu90` (#1837, #1879).
* Avoid race conditions during `gem install` by using a single download thread.
* Do not use gems precompiled for MRI on TruffleRuby (#1837).
* Fixed printing foreign arrays that were also pointers (#1679).
* Fixed `nil#=~` to not warn.
* Fixed `Enumerable#collect` to give user block arity in the block passed to `Enumerable#each`.

Compatibility:

* Implemented `String#start_with?(Regexp)` (#1771, @zhublik).
* Various improvements to `SignalException` and signal handling (#1790, @XrXr).
* Implemented `rb_utf8_str_new`, `rb_utf8_str_new_cstr`, `rb_utf8_str_new_static` (#1788, @chrisseaton).
* Implemented the `unit` argument of `Time.at` (#1791, @XrXr).
* Implemented `keyword_init: true` for `Struct.new` (#1789, @XrXr).
* Implemented `MatchData#dup` (#1792, @XrXr).
* Implemented a native storage strategy for `Array` to allow better C extension compatibility.
* Implemented `rb_check_symbol_cstr` (#1814).
* Implemented `rb_hash_start` (#1841, @XrXr).
* JCodings has been updated from 1.0.42 to 1.0.45.
* Joni has been updated from 2.1.25 to 2.1.30.
* Implemented `Method#<<` and `Method#>>` (#1821).
* The `.bundle` file extension is now used for C extensions on macOS (#1819, #1837).
* Implemented `Comparable#clamp` (#1517).
* Implemented `rb_gc_register_mark_object` and `rb_enc_str_asciionly_p` (#1856, @chrisseaton).
* Implemented `rb_io_set_nonblock` (#1741).
* Include the major kernel version in `RUBY_PLATFORM` on macOS like MRI (#1860, @eightbitraptor).
* Implemented `Enumerator::Chain`, `Enumerator#+`, and `Enumerable#chain` (#1859, #1858).
* Implemented `Thread#backtrace_locations` and `Exception#backtrace_locations` (#1556).
* Implemented `rb_module_new`, `rb_define_class_id`, `rb_define_module_id`, (#1876, @XrXr, @chrisseaton).
* Implemented `-n` CLI option (#1532).
* Cache the `Symbol` of method names in call nodes only when needed (#1872).
* Implemented `rb_get_alloc_func` and related functions (#1874, @XrXr).
* Implemented `rb_module_new`, `rb_define_class_id`, `rb_define_module_id`, (#1876, @chrisseaton).
* Implemented `ENV.slice`.
* Support for the Darkfish theme for RDoc generation has been added back.
* Implemented `Kernel#system` `exception: true` option.
* Implemented `Random.bytes`.
* Implemented `Random.random_number`.
* Added the ability to parse endless ranges.
* Made `Range#{to_a, step, each, bsearch, step, last, max, min, to_s, ==}` compatible with endless ranges.
* Made `Array#{[], []=, values_at, fill, slice!}` compatible with endless ranges.
* Defined `Array#{min, max}` methods.

Performance:

* Use a smaller limit for identity-based inline caches to improve warmup by avoiding too many deoptimizations.
* `long[]` array storage now correctly declare that they accept `int` values, reducing deoptimisations and promotions to `Object[]` storage.
* Enable inline caching of `Symbol` conversion for `rb_iv_get` and `rb_iv_set`.
* `rb_type` information is now cached on classes as a hidden variable to improve performance.
* Change to using thread local buffers for socket calls to reduce allocations.
* Refactor `IO.select` to reduce copying and optimisation boundaries.
* Refactor various `String` and `Rope` nodes to avoid Truffle performance warnings.
* Reading caller frames should now work in more cases without deoptimisation.

# 19.3.0

New features:

* Compilation of C extensions is now done with an internal LLVM toolchain producing both native code and bitcode. This means more C extensions should compile out of the box and this should resolve most linker-related issues.
* It is no longer necessary to install LLVM for installing C extensions on TruffleRuby.
* It is no longer necessary to install libc++ and libc++abi for installing C++ extensions on TruffleRuby.
* On macOS, it is no longer necessary to install the system headers package (#1417).
* License updated to EPL 2.0/GPL 2.0/LGPL 2.1 like recent JRuby.

Bug fixes:

* `rb_undef_method` now works for private methods (#1731, @cky).
* Fixed several issues when requiring C extensions concurrently (#1565).
* `self.method ||= value` with a private method now works correctly (#1673).
* Fixed `RegexpError: invalid multibyte escape` for binary regexps with a non-binary String (#1433).
* Arrays now report their methods to other languages for interopability (#1768).
* Installing `sassc` now works due to using the LLVM toolchain (#1753).
* Renamed `Truffle::Interop.respond_to?` to avoid conflict with Ruby's `respond_to?` (#1491).
* Warn only if `$VERBOSE` is `true` when a magic comment is ignored (#1757, @nirvdrum).
* Make C extensions use the same libssl as the one used for the openssl C extension (#1770).

Compatibility:

* `GC.stat` can now take an optional argument (#1716, @kirs).
* `Kernel#load` with `wrap` has been implemented (#1739).
* Implemented `Kernel#spawn` with `:chdir` (#1492).
* Implemented `rb_str_drop_bytes`, notably used by OpenSSL (#1740, @cky).
* Include executables of default gems, needed for `rails new` in Rails 6.
* Use compilation flags similar to MRI for C extension compilation.
* Warn for `gem update --system` as it is not fully supported yet and is often not needed.
* Pass `-undefined dynamic_lookup` to the linker on macOS like MRI.

Performance:

* Core methods are no longer always cloned, which reduces memory footprint and should improve warmup.
* Inline cache calls to `rb_intern()` with a constant name in C extensions.
* Improve allocation speed of native handles for C extensions.
* Improve the performance of `NIL_P` and `INT2FIX` in C extensions.
* Various fixes to improve Rack performance.
* Optimize `String#gsub(String)` by not creating a `Regexp` and using `String#index` instead.
* Fixed "FrameWithoutBoxing should not be materialized" compilation issue in `TryNode`.

# 19.2.0, August 2019

New features:

* `Fiddle` has been implemented.

Bug fixes:

* Set `RbConfig::CONFIG['ruby_version']` to the same value as the TruffleRuby version. This fixes reusing C extensions between different versions of TruffleRuby with Bundler (#1715).
* Fixed `Symbol#match` returning `MatchData` (#1706, @zhublik).
* Allow `Time#strftime` to be called with binary format strings.
* Do not modify the argument passed to `IO#write` when the encoding does not match (#1714).
* Use the class where the method was defined to check if an `UnboundMethod` can be used for `#define_method` (#1710).
* Fixed setting `$~` for `Enumerable` and `Enumerator::Lazy`'s `#grep` and `#grep_v`.
* Improved errors when interacting with single-threaded languages (#1709).

Compatibility:

* Added `Kernel#then` (#1703, @zhublik).
* `FFI::Struct#[]=` is now supported for inline character arrays.
* `blocking: true` is now supported for `FFI::Library#attach_function`.
* Implemented `Proc#>>` and `#<<` (#1688).
* `Thread.report_on_exception` is now `true` by default like MRI 2.5+.
* `BigDecimal` compatibility has been generally improved in several ways.

Changes:

* An interop read message sent to a `Proc` will no longer call the `Proc`.

Performance:

* Several `String` methods have been made faster by the usage of vector instructions
  when searching for a single-byte character in a String.
* Methods needing the caller frame are now better optimized.

# 19.1.0, June 2019

*Ruby is an experimental language in the GraalVM 19.1.0 release*

Bug fixes:

* Sharing for thread-safety of objects is now triggered later as intended, e.g., when a second `Thread` is started.
* Fixed `Array#to_h` so it doesn't set a default value (#1698).
* Removed extra `public` methods on `IO` (#1702).
* Fixed `Process.kill(signal, Process.pid)` when the signal is trapped as `:IGNORE` (#1702).
* Fixed `Addrinfo.new(String)` to reliably find the address family (#1702).
* Fixed argument checks in `BasicSocket#setsockopt` (#1460).
* Fixed `ObjectSpace.trace_object_allocations` (#1456).
* Fixed `BigDecimal#{clone,dup}` so it now just returns the receiver, per Ruby 2.5+ semantics (#1680).
* Fixed creating `BigDecimal` instances from non-finite `Float` values (#1685).
* Fixed `BigDecimal#inspect` output for non-finite values (e.g, NaN or -Infinity) (#1683).
* Fixed `BigDecimal#hash` to return the same value for two `BigDecimal` objects that are equal (#1656).
* Added missing `BigDecimal` constant definitions (#1684).
* Implemented `rb_eval_string_protect`.
* Fixed `rb_get_kwargs` to correctly handle optional and rest arguments.
* Calling `Kernel#raise` with a raised exception will no longer set the cause of the exception to itself (#1682).
* Return a `FFI::Function` correctly for functions returning a callback.
* Convert to intuitive Ruby exceptions when INVOKE fails (#1690).
* Implemented `FFI::Pointer#clear` (#1687).
* Procs will now yield to the block in their declaration context even when called with a block argument (#1657).
* Fixed problems with calling POSIX methods if `Symbol#[]` is redefined (#1665).
* Fixed sharing of `Array` and `Hash` elements for thread-safety of objects (#1601).
* Fixed concurrent modifications of `Gem::Specification::LOAD_CACHE` (#1601).
* Fix `TCPServer#accept` to set `#do_not_reverse_lookup` correctly on the created `TCPSocket`.

Compatibility:

* Exceptions from `coerce` are no longer rescued, like MRI.
* Implemented `Integer#{allbits?,anybits?,nobits?}`.
* `Integer#{ceil,floor,truncate}` now accept a precision and `Integer#round` accepts a rounding mode.
* Added missing `Enumerable#filter` and `Enumerator::Lazy#filter` aliases to the respective `select` method (#1610).
* Implemented more `Ripper` methods as no-ops (#1694, @Mogztter).
* Implemented `rb_enc_sprintf` (#1702).
* Implemented `ENV#{filter,filter!}` aliases for `select` and `select!`.
* Non-blocking `StringIO` and `Socket` APIs now support `exception: false` like MRI (#1702).
* Increased compatibility of `BigDecimal`.
* `String#-@` now performs string deduplication (#1608).
* `Hash#merge` now preserves the key order from the original hash for merged values (#1650).
* Coerce values given to `FFI::Pointer` methods.
* `FrozenError` is now defined and is used for `can't modify frozen` object exceptions.
* `StringIO` is now available by default like in MRI, because it is required by RubyGems.

Changes:

* Interactive sources (like the GraalVM polyglot shell) now all share the same binding (#1695).
* Hash code calculation has been improved to reduce hash collisions for `Hash` and other cases.

Performance:

* `eval(code, binding)` for a fixed `code` containing blocks is now much faster. This improves the performance of rendering `ERB` templates containing loops.
* `rb_str_cat` is faster due to the C string now being concatenated without first being converted to a Ruby string or having its encoding checked. As a side effect the behaviour of `rb_str_cat` should now more closely match that of MRI.

# 19.0.0, May 2019

*Ruby is an experimental language in the GraalVM 19.0.0 release*

Bug fixes:

* The debugger now sees global variables as the global scope.
* Temporary variables are no longer visible in the debugger.
* Setting breakpoints on some lines has been fixed.
* The OpenSSL C extension is now always recompiled, fixing various bugs when using the extension (e.g., when using Bundler in TravisCI) (#1676, #1627, #1632).
* Initialize `$0` when not run from the 'ruby' launcher, which is needed to `require` gems (#1653).

Compatibility:

* `do...end` blocks can now have `rescue/else/ensure` clauses like MRI (#1618).

Changes:

* `TruffleRuby.sulong?` has been replaced by `TruffleRuby.cexts?`, and `TruffleRuby.graal?` has been replaced by `TruffleRuby.jit?`. The old methods will continue to work for now, but will produce warnings, and will be removed at a future release.

# 1.0 RC 16, 19 April 2019

Bug fixes:

* Fixed `Hash#merge` with no arguments to return a new copy of the receiver (#1645).
* Fixed yield with a splat and keyword arguments (#1613).
* Fixed `rb_scan_args` to correctly handle kwargs in combination with optional args.
* Many fixes for `FFI::Pointer` to be more compatible with the `ffi` gem.

New features:

* Rounding modes have been implemented or improved for `Float`, `Rational`, `BigDecimal` (#1509).
* Support Homebrew installed in other prefixes than `/usr/local` (#1583).
* Added a pure-Ruby implementation of FFI which passes almost all Ruby FFI specs (#1529, #1524).

Changes:

* Support for the Darkfish theme for RDoc generation has been removed.

Compatibility:

* The `KeyError` raised from `ENV#fetch` and `Hash#fetch` now matches MRI's message formatting (#1633).
* Add the missing `key` and `receiver` values to `KeyError` raised from `ENV#fetch`.
* `String#unicode_normalize` has been moved to the core library like in MRI.
* `StringScanner` will now match a regexp beginning with `^` even when not scanning from the start of the string.
* `Module#define_method` is now public like in MRI.
* `Kernel#warn` now supports the `uplevel:` keyword argument.

# 1.0 RC 15, 5 April 2019

Bug fixes:

* Improved compatibility with MRI's `Float#to_s` formatting (#1626).
* Fixed `String#inspect` when the string uses a non-UTF-8 ASCII-compatible encoding and has non-ASCII characters.
* Fixed `puts` for strings with non-ASCII-compatible encodings.
* `rb_protect` now returns `Qnil` when an error occurs.
* Fixed a race condition when using the interpolate-once (`/o`) modifier in regular expressions.
* Calling `StringIO#close` multiple times no longer raises an exception (#1640).
* Fixed a bug in include file resolution when compiling C extensions.

New features:

* `Process.clock_getres` has been implemented.

Changes:

* `debug`, `profile`, `profiler`, which were already marked as unsupported, have been removed.
* Our experimental JRuby-compatible Java interop has been removed - use `Polyglot` and `Java` instead.
* The Trufle handle patches applied to `psych` C extension have now been removed.
* The `rb_tr_handle_*` functions have been removed as they are no longer used in any C extension patches.
* Underscores and dots in options have become hyphens, so `--exceptions.print_uncaught_java` is now `--exceptions-print-uncaught-java`, for example.
* The `rb_tr_handle_*` functions have been removed as they are no longer used in any C extension patches.

Bug fixes:

* `autoload :C, "path"; require "path"` now correctly triggers the autoload.
* Fixed `UDPSocket#bind` to specify family and socktype when resolving address.
* The `shell` standard library can now be `require`-d.
* Fixed a bug where `for` could result in a `NullPointerException` when trying to assign the iteration variable.
* Existing global variables can now become aliases of other global variables (#1590).

Compatibility:

* ERB now uses StringScanner and not the fallback, like on MRI. As a result `strscan` is required by `require 'erb'` (#1615).
* Yield different number of arguments for `Hash#each` and `Hash#each_pair` based on the block arity like MRI (#1629).
* Add support for the `base` keyword argument to `Dir.{[], glob}`.

# 1.0 RC 14, 18 March 2019

Updated to Ruby 2.6.2.

Bug fixes:

* Implement `rb_io_wait_writable` (#1586).
* Fixed error when using arrows keys first within `irb` or `pry` (#1478, #1486).
* Coerce the right hand side for all `BigDecimal` operations (#1598).
* Combining multiple `**` arguments containing duplicate keys produced an incorrect hash. This has now been fixed (#1469).
* `IO#read_nonblock` now returns the passed buffer object, if one is supplied.
* Worked out autoloading issue (#1614).

New features:

* Implemented `String#delete_prefix`, `#delete_suffix`, and related methods.
* Implemented `Dir.children` and `Dir#children`.
* Implemented `Integer#sqrt`.

Changes:

* `-Xoptions` has been removed - use `--help:languages` instead.
* `-Xlog=` has been removed - use `--log.level=` instead.
* `-J` has been removed - use `--vm.` instead.
* `-J-cp lib.jar` and so on have removed - use `--vm.cp=lib.jar` or `--vm.classpath=lib.jar` instead.
* `--jvm.` and `--native.` have been deprecated, use `--vm.` instead to pass VM options.
* `-Xoption=value` has been removed - use `--option=value` instead.
* The `-X` option now works as in MRI.
* `--help:debug` is now `--help:internal`.
* `ripper` is still not implemented, but the module now exists and has some methods that are implemented as no-ops.

# 1.0 RC 13, 5 March 2019

Note that as TruffleRuby RC 13 is built on Ruby 2.4.4 it is still vulnerable to CVE-2018-16395. This will be fixed in the next release.

New features:

* Host interop with Java now works on SubstrateVM too.

Bug fixes:

* Fixed `Enumerator::Lazy` which wrongly rescued `StandardError` (#1557).
* Fixed several problems with `Numeric#step` related to default arguments, infinite sequences, and bad argument types (#1520).
* Fixed incorrect raising of `ArgumentError` with `Range#step` when at least one component of the `Range` is `Float::INFINITY` (#1503).
* Fixed the wrong encoding being associated with certain forms of heredoc strings (#1563).
* Call `#coerce` on right hand operator if `BigDecimal` is the left hand operator (#1533, @Quintasan).
* Fixed return type of division of `Integer.MIN_VALUE` and `Long.MIN_VALUE` by -1 (#1581).
* `Exception#cause` is now correctly set for internal exceptions (#1560).
* `rb_num2ull` is now implemented as well as being declared in the `ruby.h` header (#1573).
* `rb_sym_to_s` is now implemented (#1575).
* `R_TYPE_P` now returns the type number for a wider set of Ruby objects (#1574).
* `rb_fix2str` has now been implemented.
* `rb_protect` will now work even if `NilClass#==` has been redefined.
* `BigDecimal` has been moved out of the `Truffle` module to match MRI.
* `StringIO#puts` now correctly handles `to_s` methods which do not return strings (#1577).
* `Array#each` now behaves like MRI when the array is modified (#1580).
* Clarified that `$SAFE` can never be set to a non-zero value.
* Fix compatibility with RubyGems 3 (#1558).
* `Kernel#respond_to?` now returns false if a method is protected and the `include_all` argument is false (#1568).

Changes:

* `TRUFFLERUBY_CEXT_ENABLED` is no longer supported and C extensions are now always built, regardless of the value of this environment variable.
* Getting a substring of a string created by a C extension now uses less memory as only the requested portion will be copied to a managed string.
* `-Xoptions` has been deprecated and will be removed - use `--help:languages` instead.
* `-Xlog=` has been deprecated and will be removed - use `--log.level=` instead.
* `-J` has been deprecated and will be removed - use `--jvm.` instead.
* `-J-cp lib.jar` and so on have been deprecated and will be removed - use `--jvm.cp=lib.jar` or `--jvm.classpath=lib.jar` instead.
* `-J-cmd`, `--jvm.cmd`, `JAVA_HOME`, `JAVACMD`, and `JAVA_OPTS` do not work in any released configuration of TruffleRuby, so have been removed.
* `-Xoption=value` has been deprecated and will be removed - use `--option=value` instead.
* `TracePoint` now raises an `ArgumentError` for unsupported events.
* `TracePoint.trace` and `TracePoint#inspect` have been implemented.

Compatibility:

* Improved the exception when an `-S` file isn't found.
* Removed the message from exceptions raised by bare `raise` to better match MRI (#1487).
* `TracePoint` now handles the `:class` event.

Performance:

* Sped up `String` handling in native extensions, quite substantially in some cases, by reducing conversions between native and managed strings and allowing for mutable metadata in native strings.

# 1.0 RC 12, 4 February 2019

Bug fixes:

* Fixed a bug with `String#lines` and similar methods with multibyte characters (#1543).
* Fixed an issue with `String#{encode,encode!}` double-processing strings using XML conversion options and a new destination encoding (#1545).
* Fixed a bug where a raised cloned exception would be caught as the original exception (#1542).
* Fixed a bug with `StringScanner` and patterns starting with `^` (#1544).
* Fixed `Enumerable::Lazy#uniq` with infinite streams (#1516).

Compatibility:

* Change to a new system for handling Ruby objects in C extensions which greatly increases compatibility with MRI.
* Implemented `BigDecimal#to_r` (#1521).
* `Symbol#to_proc` now returns `-1` like on MRI (#1462).

# 1.0 RC 11, 15 January 2019

New features:

* macOS clocks `CLOCK_MONOTONIC_RAW`, `_MONOTONIC_RAW_APPROX`, `_UPTIME_RAW`, `_UPTIME_RAW_APPROX`, and `_PROCESS_CPUTIME_ID` have been implemented (#1480).
* TruffleRuby now automatically detects native access and threading permissions from the `Context` API, and can run code with no permissions given (`Context.create()`).

Bug fixes:

* FFI::Pointer now does the correct range checks for signed and unsigned values.
* Allow signal `0` to be used with `Process.kill` (#1474).
* `IO#dup` now properly sets the new `IO` instance to be close-on-exec.
* `IO#reopen` now properly resets the receiver to be close-on-exec.
* `StringIO#set_encoding` no longer raises an exception if the underlying `String` is frozen (#1473).
* Fix handling of `Symbol` encodings in `Marshal#dump` and `Marshal#load` (#1530).

Compatibility:

* Implemented `Dir.each_child`.
* Adding missing support for the `close_others` option to `exec` and `spawn`.
* Implemented the missing `MatchData#named_captures` method (#1512).

Changes:

* `Process::CLOCK_` constants have been given the same value as in standard Ruby.

Performance:

* Sped up accesses to native memory through FFI::Pointer.
* All core files now make use of frozen `String` literals, reducing the number of `String` allocations for core methods.
* New -Xclone.disable option to disable all manual cloning.

# 1.0 RC 10, 5 December 2018

New features:

* The `nkf` and `kconv` standard libraries were added (#1439).
* `Mutex` and `ConditionVariable` have a new fast path for acquiring locks that are unlocked.
* `Queue` and `SizedQueue`, `#close` and `#closed?`, have been implemented.
* `Kernel#clone(freeze)` has been implemented (#1454).
* `Warning.warn` has been implemented (#1470).
* `Thread.report_on_exception` has been implemented (#1476).
* The emulation symbols for `Process.clock_gettime` have been implemented.

Bug fixes:

* Added `rb_eEncodingError` for C extensions (#1437).
* Fixed race condition when creating threads (#1445).
* Handle `exception: false` for IO#write_nonblock (#1457, @ioquatix).
* Fixed `Socket#connect_nonblock` for the `EISCONN` case (#1465, @ioquatix).
* `File.expand_path` now raises an exception for a non-absolute user-home.
* `ArgumentError` messages now better match MRI (#1467).
* Added support for `:float_millisecond`, `:millisecond`, and `:second` time units to `Process.clock_gettime` (#1468).
* Fixed backtrace of re-raised exceptions (#1459).
* Updated an exception message in Psych related to loading a non-existing class so that it now matches MRI.
* Fixed a JRuby-style Java interop compatibility issue seen in `test-unit`.
* Fixed problem with calling `warn` if `$stderr` has been reassigned.
* Fixed definition of `RB_ENCODING_GET_INLINED` (#1440).

Changes:

* Timezone messages are now logged at `CONFIG` level, use `-Xlog=CONFIG` to debug if the timezone is incorrectly shown as `UTC`.

# 1.0 RC 9, 5 November 2018

Security:

* CVE-2018-16396, *tainted flags are not propagated in Array#pack and String#unpack with some directives* has been mitigated by adding additional taint operations.

New features:

* LLVM for Oracle Linux 7 can now be installed without building from source.

Bug fixes:

* Times can now be created with UTC offsets in `+/-HH:MM:SS` format.
* `Proc#to_s` now has `ASCII-8BIT` as its encoding instead of the incorrect `UTF-8`.
* `String#%` now has the correct encoding for `UTF-8` and `US-ASCII` format strings, instead of the incorrect `ASCII-8BIT`.
* Updated `BigDecimal#to_s` to use `e` instead of `E` for exponent notation.
* Fixed `BigDecimal#to_s` to allow `f` as a format flag to indicate conventional floating point notation. Previously only `F` was allowed.

Changes:

* The supported version of LLVM for Oracle Linux has been updated from 3.8 to 4.0.
* `mysql2` is now patched to avoid a bug in passing `NULL` to `rb_scan_args`, and now passes the majority of its test suite.
* The post-install script now automatically detects if recompiling the OpenSSL C extension is needed. The post-install script should always be run in TravisCI as well, see `doc/user/standalone-distribution.md`.
* Detect when the system libssl is incompatible more accurately and add instructions on how to recompile the extension.

# 1.0 RC 8, 19 October 2018

New features:

* `Java.synchronized(object) { }` and `TruffleRuby.synchronized(object) { }` methods have been added.
* Added a `TruffleRuby::AtomicReference` class.
* Ubuntu 18.04 LTS is now supported.
* macOS 10.14 (Mojave) is now supported.

Changes:

* Random seeds now use Java's `NativePRNGNonBlocking`.
* The supported version of Fedora is now 28, upgraded from 25.
* The FFI gem has been updated from 1.9.18 to 1.9.25.
* JCodings has been updated from 1.0.30 to 1.0.40.
* Joni has been updated from 2.1.16 to 2.1.25.

Performance:

* Performance of setting the last exception on a thread has now been improved.

# 1.0 RC 7, 3 October 2018

New features:

* Useful `inspect` strings have been added for more foreign objects.
* The C extension API now defines a preprocessor macro `TRUFFLERUBY`.
* Added the rbconfig/sizeof native extension for better MRI compatibility.
* Support for `pg` 1.1. The extension now compiles successfully, but may still have issues with some datatypes.

Bug fixes:

* `readline` can now be interrupted by the interrupt signal (Ctrl+C). This fixes Ctrl+C to work in IRB.
* Better compatibility with C extensions due to a new "managed struct" type.
* Fixed compilation warnings which produced confusing messages for end users (#1422).
* Improved compatibility with Truffle polyglot STDIO.
* Fixed version check preventing TruffleRuby from working with Bundler 2.0 and later (#1413).
* Fixed problem with `Kernel.public_send` not tracking its caller properly (#1425).
* `rb_thread_call_without_gvl()` no longer holds the C-extensions lock.
* Fixed `caller_locations` when called inside `method_added`.
* Fixed `mon_initialize` when called inside `initialize_copy` (#1428).
* `Mutex` correctly raises a `TypeError` when trying to serialize with `Marshal.dump`.

Performance:

* Reduced memory footprint for private/internal AST nodes.
* Increased the number of cases in which string equality checks will become compile-time constants.
* Major performance improvement for exceptional paths where the rescue body does not access the exception object (e.g., `x.size rescue 0`).

Changes:

* Many clean-ups to our internal patching mechanism used to make some native extensions run on TruffleRuby.
* Removed obsoleted patches for Bundler compatibility now that Bundler 1.16.5 has built-in support for TruffleRuby.
* Reimplemented exceptions and other APIs that can return a backtrace to use Truffle's lazy stacktraces API.

# 1.0 RC 6, 3 September 2018

New features:

* `Polyglot.export` can now be used with primitives, and will now convert strings to Java, and `.import` will convert them from Java.
* Implemented `--encoding`, `--external-encoding`, `--internal-encoding`.
* `rb_object_tainted` and similar C functions have been implemented.
* `rb_struct_define_under` has been implemented.
* `RbConfig::CONFIG['sysconfdir']` has been implemented.
* `Etc` has been implemented (#1403).
* The `-Xcexts=false` option disables C extensions.
* Instrumentation such as the CPUSampler reports methods in a clearer way like `Foo#bar`, `Gem::Specification.each_spec`, `block in Foo#bar` instead of just `bar`, `each_spec`, `block in bar` (which is what MRI displays in backtraces).
* TruffleRuby is now usable as a JSR 223 (`javax.script`) language.
* A migration guide from JRuby (`doc/user/jruby-migration.md`) is now included.
* `kind_of?` works as an alias for `is_a?` on foreign objects.
* Boxed foreign strings unbox on `to_s`, `to_str`, and `inspect`.

Bug fixes:

* Fix false-positive circular warning during autoload.
* Fix Truffle::AtomicReference for `concurrent-ruby`.
* Correctly look up `llvm-link` along `clang` and `opt` so it is no longer needed to add LLVM to `PATH` on macOS for Homebrew and MacPorts.
* Fix `alias` to work when in a refinement module (#1394).
* `Array#reject!` no longer truncates the array if the block raises an exception for an element.
* WeakRef now has the same inheritance and methods as MRI's version.
* Support `-Wl` linker argument for C extensions. Fixes compilation of`mysql2` and `pg`.
* Using `Module#const_get` with a scoped argument will now correctly autoload the constant if needed.
* Loaded files are read as raw bytes, rather than as a UTF-8 string and then converted back into bytes.
* Return 'DEFAULT' for `Signal.trap(:INT) {}`. Avoids a backtrace when quitting a Sinatra server with Ctrl+C.
* Support `Signal.trap('PIPE', 'SYSTEM_DEFAULT')`, used by the gem `rouge` (#1411).
* Fix arity checks and handling of arity `-2` for `rb_define_method()`.
* Setting `$SAFE` to a negative value now raises a `SecurityError`.
* The offset of `DATA` is now correct in the presence of heredocs.
* Fix double-loading of the `json` gem, which led to duplicate constant definition warnings.
* Fix definition of `RB_NIL_P` to be early enough. Fixes compilation of `msgpack`.
* Fix compilation of megamorphic interop calls.
* `Kernel#singleton_methods` now correctly ignores prepended modules of non-singleton classes. Fixes loading `sass` when `activesupport` is loaded.
* Object identity numbers should never be negative.

Performance:

* Optimize keyword rest arguments (`def foo(**kwrest)`).
* Optimize rejected (non-Symbol keys) keyword arguments.
* Source `SecureRandom.random_bytes` from `/dev/urandom` rather than OpenSSL.
* C extension bitcode is no longer encoded as Base64 to pass it to Sulong.
* Faster `String#==` using vectorization.

Changes:

* Clarified that all sources that come in from the Polyglot API `eval` method will be treated as UTF-8, and cannot be re-interpreted as another encoding using a magic comment.
* The `-Xembedded` option can now be set set on the launcher command line.
* The `-Xplatform.native=false` option can now load the core library, by enabling `-Xpolyglot.stdio`.
* `$SAFE` and `Thread#safe_level` now cannot be set to `1` - raising an error rather than warning as before. `-Xsafe` allows it to be set, but there are still no checks.
* Foreign objects are now printed as `#<Foreign:system-identity-hash-code>`, except for foreign arrays which are now printed as `#<Foreign [elements...]>`.
* Foreign objects `to_s` now calls `inspect` rather than Java's `toString`.
* The embedded configuration (`-Xembedded`) now warns about features which may not work well embedded, such as signals.
* The `-Xsync.stdio` option has been removed - use standard Ruby `STDOUT.sync = true` in your program instead.

# 1.0 RC 5, 3 August 2018

New features:

* It is no longer needed to add LLVM (`/usr/local/opt/llvm@4/bin`) to `PATH` on macOS.
* Improve error message when LLVM, `clang` or `opt` is missing.
* Automatically find LLVM and libssl with MacPorts on macOS (#1386).
* `--log.ruby.level=` can be used to set the log level from any launcher.
* Add documentation about installing with Ruby managers/installers and how to run TruffleRuby in CI such as TravisCI (#1062, #1070).
* `String#unpack1` has been implemented.

Bug fixes:

* Allow any name for constants with `rb_const_get()`/`rb_const_set()` (#1380).
* Fix `defined?` with an autoload constant to not raise but return `nil` if the autoload fails (#1377).
* Binary Ruby Strings can now only be converted to Java Strings if they only contain US-ASCII characters. Otherwise, they would produce garbled Java Strings (#1376).
* `#autoload` now correctly calls `main.require(path)` dynamically.
* Hide internal file from user-level backtraces (#1375).
* Show caller information in warnings from the core library (#1375).
* `#require` and `#require_relative` should keep symlinks in `$"` and `__FILE__` (#1383).
* Random seeds now always come directly from `/dev/urandom` for MRI compatibility.
* SIGINFO, SIGEMT and SIGPWR are now defined (#1382).
* Optional and operator assignment expressions now return the value assigned, not the value returned by an assignment method (#1391).
* `WeakRef.new` will now return the correct type of object, even if `WeakRef` is subclassed (#1391).
* Resolving constants in prepended modules failed, this has now been fixed (#1391).
* Send and `Symbol#to_proc` now take account of refinements at their call sites (#1391).
* Better warning when the timezone cannot be found on WSL (#1393).
* Allow special encoding names in `String#force_encoding` and raise an exception on bad encoding names (#1397).
* Fix `Socket.getifaddrs` which would wrongly return an empty array (#1375).
* `Binding` now remembers the file and line at which it was created for `#eval`. This is notably used by `pry`'s `binding.pry`.
* Resolve symlinks in `GEM_HOME` and `GEM_PATH` to avoid related problems (#1383).
* Refactor and fix `#autoload` so other threads see the constant defined while the autoload is in progress (#1332).
* Strings backed by `NativeRope`s now make a copy of the rope when `dup`ed.
* `String#unpack` now taints return strings if the format was tainted, and now does not taint the return array if the format was tainted.
* Lots of fixes to `Array#pack` and `String#unpack` tainting, and a better implementation of `P` and `p`.
* Array literals could evaluate an element twice under some circumstances. This has now been fixed.

Performance:

* Optimize required and optional keyword arguments.
* `rb_enc_to_index` is now faster by eliminating an expensive look-up.

Changes:

* `-Xlog=` now needs log level names to be upper case.
* `-Dtruffleruby.log` and `TRUFFLERUBY_LOG` have been removed - use `-Dpolyglot.log.ruby.level`.
* The log format, handlers, etc are now managed by the Truffle logging system.
* The custom log levels `PERFORMANCE` and `PATCH` have been removed.

# 1.0 RC 4, 18 July 2018

*TruffleRuby was not updated in RC 4*

# 1.0 RC 3, 2 July 2018

New features:

* `is_a?` can be called on foreign objects.

Bug fixes:

* It is no longer needed to have `ruby` in `$PATH` to run the post-install hook.
* `Qnil`/`Qtrue`/`Qfalse`/`Qundef` can now be used as initial value for global variables in C extensions.
* Fixed error message when the runtime libssl has no SSLv2 support (on Ubuntu 16.04 for instance).
* `RbConfig::CONFIG['extra_bindirs']` is now a String as other RbConfig values.
* `SIGPIPE` is correctly caught on SubstrateVM, and the corresponding write() raises `Errno::EPIPE` when the read end of a pipe or socket is closed.
* Use the magic encoding comment for determining the source encoding when using eval().
* Fixed a couple bugs where the encoding was not preserved correctly.

Performance:

* Faster stat()-related calls, by returning the relevant field directly and avoiding extra allocations.
* `rb_str_new()`/`rb_str_new_cstr()` are much faster by avoiding extra copying and allocations.
* `String#{sub,sub!}` are faster in the common case of an empty replacement string.
* Eliminated many unnecessary memory copy operations when reading from `IO` with a delimiter (e.g., `IO#each`), leading to overall improved `IO` reading for common use cases such as iterating through lines in a `File`.
* Use the byte[] of the given Ruby String when calling eval() directly for parsing.

# 1.0 RC 2, 6 June 2018

New features:

* We are now compatible with Ruby 2.4.4.
* `object.class` on a Java `Class` object will give you an object on which you can call instance methods, rather than static methods which is what you get by default.
* The log level can now also be set with `-Dtruffleruby.log=info` or `TRUFFLERUBY_LOG=info`.
* `-Xbacktraces.raise` will print Ruby backtraces whenever an exception is raised.
* `Java.import name` imports Java classes as top-level constants.
* Coercion of foreign numbers to Ruby numbers now works.
* `to_s` works on all foreign objects and calls the Java `toString`.
* `to_str` will try to `UNBOX` and then re-try `to_str`, in order to provoke the unboxing of foreign strings.

Changes:

* The version string now mentions if you're running GraalVM Community Edition (`GraalVM CE`) or GraalVM Enterprise Edition (`GraalVM EE`).
* The inline JavaScript functionality `-Xinline_js` has been removed.
* Line numbers `< 0`, in the various eval methods, are now warned about, because we don't support these at all. Line numbers `> 1` are warned about (at the fine level) but they are shimmed by adding blank lines in front to get to the correct offset. Line numbers starting at `0` are also warned about at the fine level and set to `1` instead.
* The `erb` standard library has been patched to stop using a -1 line number.
* `-Xbacktraces.interleave_java` now includes all the trailing Java frames.
* Objects with a `[]` method, except for `Hash`, now do not return anything for `KEYS`, to avoid the impression that you could `READ` them. `KEYINFO` also returns nothing for these objects, except for `Array` where it returns information on indices.
* `String` now returns `false` for `HAS_KEYS`.
* The supported additional functionality module has been renamed from `Truffle` to `TruffleRuby`. Anything not documented in `doc/user/truffleruby-additions.md` should not be used.
* Imprecise wrong gem directory detection was replaced. TruffleRuby newly marks its gem directories with a marker file, and warns if you try to use TruffleRuby with a gem directory which is lacking the marker.

Bug fixes:

* TruffleRuby on SubstrateVM now correctly determines the system timezone.
* `Kernel#require_relative` now coerces the feature argument to a path and canonicalizes it before requiring, and it now uses the current directory as the directory for a synthetic file name from `#instance_eval`.

# 1.0 RC 1, 17 April 2018

New features:

* The Ruby version has been updated to version 2.3.7.

Security:

* CVE-2018-6914, CVE-2018-8779, CVE-2018-8780, CVE-2018-8777, CVE-2017-17742 and CVE-2018-8778 have been mitigated.

Changes:

* `RubyTruffleError` has been removed and uses replaced with standard exceptions.
* C++ libraries like `libc++` are now not needed if you don't run C++ extensions. `libc++abi` is now never needed. Documentation updated to make it more clear what the minimum requirements for pure Ruby, C extensions, and C++ extensions separately.
* C extensions are now built by default - `TRUFFLERUBY_CEXT_ENABLED` is assumed `true` unless set to `false`.
* The `KEYS` interop message now returns an array of Java strings, rather than Ruby strings. `KEYS` on an array no longer returns indices.
* `HAS_SIZE` now only returns `true` for `Array`.
* A method call on a foreign object that looks like an operator (the method name does not begin with a letter) will call `IS_BOXED` on the object and based on that will possibly `UNBOX` and convert to Ruby.
* Now using the native version of Psych.
* The supported version of LLVM on Oracle Linux has been dropped to 3.8.
* The supported version of Fedora has been dropped to 25, and the supported version of LLVM to 3.8, due to LLVM incompatibilities. The instructions for installing `libssl` have changed to match.

# 0.33, April 2018

New features:

* The Ruby version has been updated to version 2.3.6.
* Context pre-initialization with TruffleRuby `--native`, which significantly improves startup time and loads the `did_you_mean` gem ahead of time.
* The default VM is changed to SubstrateVM, where the startup is significantly better. Use `--jvm` option for full JVM VM.
* The `Truffle::Interop` module has been replaced with a new `Polyglot` module which is designed to use more idiomatic Ruby syntax rather than explicit methods. A [new document](doc/user/polyglot.md) describes polyglot programming at a higher level.
* The `REMOVABLE`, `MODIFIABLE` and `INSERTABLE` Truffle interop key info flags have been implemented.
* `equal?` on foreign objects will check if the underlying objects are equal if both are Java interop objects.
* `delete` on foreign objects will send `REMOVE`, `size` will send `GET_SIZE`, and `keys` will send `KEYS`. `respond_to?(:size)` will send `HAS_SIZE`, `respond_to?(:keys)` will send `HAS_KEYS`.
* Added a new Java-interop API similar to the one in the Nashorn JavaScript implementation, as also implemented by Graal.js. The `Java.type` method returns a Java class object on which you can use normal interop methods. Needs the `--jvm` flag to be used.
* Supported and tested versions of LLVM for different platforms have been more precisely [documented](doc/user/installing-llvm.md).

Changes:

* Interop semantics of `INVOKE`, `READ`, `WRITE`, `KEYS` and `KEY_INFO` have changed significantly, so that `INVOKE` maps to Ruby method calls, `READ` calls `[]` or returns (bound) `Method` objects, and `WRITE` calls `[]=`.

Performance:

* `Dir.glob` is much faster and more memory efficient in cases that can reduce to direct filename lookups.
* `SecureRandom` now defers loading OpenSSL until it's needed, reducing time to load `SecureRandom`.
* `Array#dup` and `Array#shift` have been made constant-time operations by sharing the array storage and keeping a starting index.

Bug fixes:

* Interop key-info works with non-string-like names.

Internal changes:

* Changes to the lexer and translator to reduce regular expression calls.
* Some JRuby sources have been updated to 9.1.13.0.

# 0.32, March 2018

New features:

* A new embedded configuration is used when TruffleRuby is used from another language or application. This disables features like signals which may conflict with the embedding application, and threads which may conflict with other languages, and enables features such as the use of polyglot IO streams.

Performance:

* Conversion of ASCII-only Ruby strings to Java strings is now faster.
* Several operations on multi-byte character strings are now faster.
* Native I/O reads are about 22% faster.

Bug fixes:

* The launcher accepts `--native` and similar options in  the `TRUFFLERUBYOPT` environment variable.

Internal changes:

* The launcher is now part of the TruffleRuby repository, rather than part of the GraalVM repository.
* `ArrayBuilderNode` now uses `ArrayStrategies` and `ArrayMirrors` to remove direct knowledge of array storage.
* `RStringPtr` and `RStringPtrEnd` now report as pointers for interop purposes, fixing several issues with `char *` usage in C extensions.<|MERGE_RESOLUTION|>--- conflicted
+++ resolved
@@ -13,12 +13,9 @@
 * Thread local IO buffers are now allocated using a stack to ensure safe operating if a signal handler uses one during an IO operation.
 * Fixed `TracePoint` thread-safety by storing the state on the Ruby `Thread` (like MRI) instead of inside the `TracePoint` instance.
 * Make `require 'rubygems/package'` succeed and define `Gem::Deprecate` correctly (#2014).
-<<<<<<< HEAD
 * Fix `MBCLEN_CHARFOUND_P` error.
 * Fix `rb_enc_str_new` when `NULL` encoding is given with a constant string.
-=======
 * Fixed `rb_enc_precise_mbclen` to handle more inputs.
->>>>>>> d9c258be
 
 Compatibility:
 
