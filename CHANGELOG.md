--- conflicted
+++ resolved
@@ -13,11 +13,8 @@
 Performance:
 
 * Make `#dig` iterative to make it faster and compile better for calls with 3+ arguments (#2301, @chrisseaton, @jantnovi).
-<<<<<<< HEAD
 * Make `Struct#dig` faster in interpreter by avoiding exceptions (#2306, @kirs).
-=======
 * Reduce the number of AST nodes created for methods and blocks (#2261).
->>>>>>> 2fdd2775
 
 Changes:
 
