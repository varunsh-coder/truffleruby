--- conflicted
+++ resolved
@@ -61,11 +61,8 @@
 * Changed the lookup methods to achieve Refinements specification (#2033, @ssnickolay)
 * Implemented `Digest::Instance#new` (#2040).
 * Implemented `ONIGENC_MBC_CASE_FOLD`.
-<<<<<<< HEAD
 * Fixed `Thread#raise` to call the exception class' constructor with no arguments when given no message (#2045).
-=======
 * Fixed `refine + super` compatibility (#2039, @ssnickolay)
->>>>>>> b02b27e2
 
 Performance:
 
