# 21.2.0

New features:

* New `TruffleRuby::ConcurrentMap` data structure for use in [`concurrent-ruby`](https://github.com/ruby-concurrency/concurrent-ruby) (#2339, @wildmaples).

Bug fixes:

* Fix of different values of self in different scopes.
* `Truffle::POSIX.select` was being redefined repeatedly (#2332).
* Fix the `--backtraces-raise` and `--backtraces-rescue` options in JVM mode (#2335).
* Fix `File.{atime, mtime, ctime}` to include nanoseconds (#2337).
* Fix `Array#[a, b] = "frozen string literal".freeze` (#2355).

Compatibility:

* Updated to Ruby 2.7.3. The `resolv` stdlib was not updated (`resolv` in 2.7.3 has [bugs](https://bugs.ruby-lang.org/issues/17748)).
* Make interpolated strings frozen for compatibility with Ruby 2.7 (#2304, @kirs).
* `require 'socket'` now also requires `'io/wait'` like CRuby (#2326).
* Support precision when formatting strings (#2281, @kirs).
* Make rpartition compatible with Ruby 2.7 (#2320, @gogainda).
* Include the type name in exception messages from `rb_check_type` (#2307).
* Fix `Hash#rehash` to remove duplicate keys after modifications (#2266, @MattAlp)
* Only fail `rb_check_type` for typed data, not wrapped untyped structs (#2331).
* Decide the visibility in `Module#define_method` based on `self` and the default definee (#2334).
* Configure `mandir` value in `RbConfig::CONFIG` and `RbConfig::MAKEFILE_CONFIG` (#2315).
* TruffleRuby now supports the Truffle polyglot Hash interop API.
* Implement `Fiber#raise` (#2338).
* Update `File.basename` to return new `String` instances (#2343).
* Allow `Fiber#raise` after `Fiber#transfer` like Ruby 3.0 (#2342).
<<<<<<< HEAD
* Fix `ObjectSpace._id2ref` for Symbols and frozen String literals (#2358).
=======
* Implemented `Enumerator::Lazy#filter_map` (#2356).
>>>>>>> 3c681607

Performance:

* Make `#dig` iterative to make it faster and compile better for calls with 3+ arguments (#2301, @chrisseaton, @jantnovi).
* Make `Struct#dig` faster in interpreter by avoiding exceptions (#2306, @kirs).
* Reduce the number of AST nodes created for methods and blocks (#2261).
* Fiber-local variables are much faster now by using less synchronization.
* Improved the performance of the exceptional case of `String#chr` (#2318, @chrisseaton).
* Improved the performance of `IO#read_nonblock` when no data is available to be read.

Changes:


Security:

* Updated to Ruby 2.7.3 to fix CVE-2021-28965 and CVE-2021-28966.

# 21.1.0

New features:

* Access to local variables of the interactive Binding via language bindings is now supported: `context.getBindings("ruby").putMember("my_var", 42);` (#2030).
* `VALUE`s in C extensions now expose the Ruby object when viewed in the debugger, as long as they have not been converted to native values.
* Signal handlers can now be run without triggering multi-threading.
* Fibers no longer trigger Truffle multi-threading.

Bug fixes:

* `Range#to_a` wasn't working for `long` ranges (#2198, @tomstuart and @LillianZ).
* Show the interleaved host and guest stacktrace for host exceptions (#2226).
* Fix the label of the first location reported by `Thread#backtrace_locations` (#2229).
* Fix `Thread.handle_interrupt` to defer non-pure interrupts until the end of the `handle_interrupt` block (#2219).
* Clear and restore errinfo on entry and normal return from methods in C extensions (#2227).
* Fix extra whitespace in squiggly heredoc with escaped newline (#2238, @wildmaples and @norswap).
* Fix handling of signals with `--single-threaded` (#2265).
* Fix `Enumerator::Lazy#{chunk_while, slice_before, slice_after, slice_when}` to return instances of `Enumerator::Lazy` (#2273).
* Fix `Truffle::Interop.source_location` to return unavailable source sections for modules instead of null (#2257).
* Fix usage of `Thread.handle_interrupt` in `MonitorMixin#mon_synchronize`.
* Fixed `TruffleRuby.synchronized` to handle guest safepoints (#2277).
* Fix control flow bug when assigning constants using ||= (#1489).
* Fix `Kernel#raise` argument handling for hashes (#2298).
* Set errinfo when `rb_protect` captures a Ruby exception (#2245).
* Fixed handling of multiple optional arguments and keywords when passed a positional `Hash` (#2302).

Compatibility:

* Prepend the GraalVM LLVM Toolchain to `PATH` when installing gems (#1974, #1088, #1343, #1400, #1947, #1931, #1588).
* Installing the `nokogiri` gem now defaults to use the vendored `libxml2` and `libxslt`, similar to CRuby, which means the corresponding system packages are no longer needed (#62).
* Implemented `$LOAD_PATH.resolve_feature_path`.
* Add `Pathname#/` alias to `Pathname#+` (#2178).
* Fixed issue with large `Integer`s in `Math.log` (#2184).
* Updated `Regexp.last_match` to support `Symbol` and `String` parameter (#2179).
* Added support for numbered block parameters (`_1` etc).
* Fixed `String#upto` issue with non-ascii strings (#2183).
* Implemented partial support for pattern matching (#2186).
* Make `File.extname` return `'.'` if the path ends with one (#2192, @tomstuart).
* Include fractional seconds in `Time#inspect` output (#2194, @tomstuart).
* Add support for `Integer#[Range]` and `Integer#[start, length]` (#2182, @gogainda).
* Allow private calls with `self` as an explicit receiver (#2196, @wildmaples).
* Fixed `:perm` parameter for `File.write`.
* Implemented `Time#floor` and `#ceil` (#2201, @wildmaples).
* Allow `Range#include?` and `#member?` with `Time` (#2202, @wildmaples).
* Implemented `Comparable#clamp(Range)` (#2200, @wildmaples).
* Added a `Array#minmax` to override `Enumerable#minmax` (#2199, @wildmaples).
* Implemented `chomp` parameter for `IO.{readlines, foreach}` (#2205).
* Implemented the Debug Inspector C API.
* Added beginless range support for `Range#{new, bsearch, count, each, equal_value, first, inspect, max, min, size, cover?, include?, ===}`.
* Added beginless range support for `Array#{[], []=, slice, slice!, to_a, fill, values_at}` (#2155, @LillianZ).
* Added beginless range support for `String#{byteslice, slice, slice!}` and `Symbol#slice` (#2211, @LillianZ).
* Added beginless range support for `Kernel#{caller, caller_locations}` and `Thread#backtrace_locations` (#2211, @LillianZ).
* Make rand work with exclusive range with Float (#1506, @gogainda)
* Fixed `String#dump`'s formatting of escaped unicode characters (#2217, @meganniu).
* Switched to the io-console C extension from C ruby for better performance and compatibility in `irb`.
* Coerce the message to a `String` for `BasicSocket#send` (#2209, @HoneyryderChuck).
* Support buffer argument for `UDPSocket#recvfrom_nonblock` (#2209, @HoneyryderChuck).
* Fixed `Integer#digits` implementation to handle more bases (#2224, #2225).
* Support the `inherit` parameter for `Module#{private, protected, public}_method_defined?`.
* Implement `Thread.pending_interrupt?` and `Thread#pending_interrupt?` (#2219).
* Implement `rb_lastline_set` (#2170).
* Implemented `Module#const_source_location` (#2212, @tomstuart and @wildmaples).
* Do not call `File.exist?` in `Dir.glob` as `File.exist?` is often mocked (#2236, @gogainda).
* Coerce the inherit argument to a boolean in `Module#const_defined?` and `Module#const_get` (#2240).
* Refinements take place at `Object#method` and `Module#instance_method` (#2004, @ssnickolay).
* Add support for `rb_scan_args_kw` in C API (#2244, @LillianZ).
* Update random implementation layout to be more compatible (#2234).
* Set `RbConfig::CONFIG['LIBPATHFLAG'/'RPATHFLAG']` like MRI to let `$LIBPATH` changes in `extconf.rb` work.
* Access to path and mode via `rb_io_t` from C has been changed to improve compatibility for io-console.
* Implemented the `Time.at` `in:` parameter.
* Implemented `Kernel#raise` `cause` parameter.
* Improved compatibility of `Signal.trap` and `Kernel#trap` (#2287, @chrisseaton).
* Implemented `GC.stat(:total_allocated_objects)` as `0` (#2292, @chrisseaton).
* `ObjectSpace::WeakMap` now supports immediate and frozen values as both keys and values (#2267).
* Call `divmod` when coercion to `Float` fails for `#sleep` (#2289, @LillianZ).

Performance:

* Multi-Tier compilation is now enabled by default, which improves warmup significantly.
* Improve the performance of checks for recursion (#2189, @LillianZ).
* Improve random number generation performance by avoiding synchronization (#2190, @ivoanjo).
* We now create a single call target per block by default instead of two.
* Some uses of class variables are now much better optimized (#2259, @chrisseaton).
* Several methods that need the caller frame are now always inlined in their caller, which speeds up the interpreter and reduces footprint.
* Pasting code in IRB should be reasonably fast, by updating to `irb` 1.3.3 and `reline` 0.2.3 (#2233).

Changes:

* Standalone builds of TruffleRuby are now based on JDK11 (they used JDK8 previously). There should be no user-visible changes. Similarly, JDK11 is now used by default in development instead of JDK8.
* The deprecated `Truffle::System.synchronized` has been removed.
* `Java.synchronized` has been removed, it did not work on host objects.

# 21.0.0

Release notes:

* The new IRB is quite slow when copy/pasting code into it. This is due to an inefficient `io/console` implementation which will be addressed in the next release. A workaround is to use `irb --readline`, which disables some IRB features but is much faster for copy/pasting code.

New features:

* Updated to Ruby 2.7.2 (#2004).

Bug fixes:

* Fix error message when the method name is not a Symbol or String for `Kernel#respond_to?` (#2132, @ssnickolay)
* Fixed setting of special variables in enumerators and enumerables (#1484).
* Fixed return value of `Enumerable#count` and `Enumerable#uniq` with multiple yielded arguments (#2145, @LillianZ).
* Fixed `String#unpack` for `w*` format (#2143).
* Fixed issue with ``Kernel#` `` when invalid UTF-8 given (#2118).
* Fixed issue with `Method#to_proc` and special variable storage (#2156).
* Add missing `offset` parameter for `FFI::Pointer#put_array_of_*` (#1525).
* Fixed issue with different `Struct`s having the same hash values (#2214).

Compatibility:

* Implement `String#undump` (#2131, @kustosz)
* `Errno` constants with the same `errno` number are now the same class.
* Implement `Enumerable#tally` and `Enumerable#filter_map` (#2144 and #2152, @LillianZ).
* Implement `Range#minmax`.
* Pass more `Enumerator::Lazy#uniq` and `Enumerator::Lazy#chunk` specs (#2146, @LillianZ).
* Implement `Enumerator#produce` (#2160, @zverok)
* Implement `Complex#<=>` (#2004, @ssnickolay).
* Add warning for `proc` without block (#2004, @ssnickolay).
* Implemented `FrozenError#receiver`.
* `Proc#<<` and `Proc#>>` raises TypeError if passed not callable object (#2004, @ssnickolay).
* Support time and date related messages for `Time` (#2166).
* Updated `Dir.{glob,[]}` to raise `ArgumentError` for nul-separated strings.
* `Kernel#lambda` with no block in a method called with a block raises an exception (#2004, @ssnickolay).
* Implemented `BigDecimal` as C extension to improve compatibility.
* Comment lines can be placed between fluent dot now (#2004, @ssnickolay).
* Implemented `rb_make_exception`.
* `**kwargs` now accept non-Symbol keys like Ruby 2.7.
* Updated the Unicode Emoji version (#2173, @wildmaples).
* Added `Enumerator::Yielder#to_proc`.
* Implemented `Enumerator::Lazy#eager`.
* Updated `Method#inspect` to include paremeter information.
* Update `Module#name` to return the same frozen string.
* Implemented `inherit` argument for `Module#autoload?`.

Performance:

* Refactor and implement more performant `MatchData#length` (#2147, @LillianZ).
* Refactor and implement more performant `Array#sample` (#2148, @LillianZ).
* `String#inspect` is now more efficient.

Changes:

* All `InteropLibrary` messages are now exposed consistently as methods on `Truffle::Interop` (#2139). Some methods were renamed to match the scheme described in the documentation.

# 20.3.0

Bug fixes:

* Handle foreign null object as falsy value (#1902, @ssnickolay)
* Fixed return value of `Enumerable#first` with multiple yielded arguments (#2056, @LillianZ).
* Improve reliability of the post install hook by disabling RubyGems (#2075).
* Fixed top level exception handler to print exception cause (#2013).
* Fixed issue when extending FFI from File (#2094).
* Fixed issue with `Kernel#freeze` not freezing singleton class (#2093).
* Fixed `String#encode` with options issue (#2091, #2095, @LillianZ)
* Fixed issue with `spawn` when `:close` redirect is used (#2097).
* Fixed `coverage` issue when `*eval` is used (#2078).
* Use expanded load paths for feature matching (#1501).
* Fixed handling of post arguments for `super()` (#2111).
* Fixed `SystemStackError` sometimes replaced by an internal Java `NoClassDefFoundError` on JVM (#1743).
* Fixed constant/identifier detection in lexer for non-ASCII encodings (#2079, #2102, @ivoanjo).
* Fixed parsing of `--jvm` as an application argument (#2108).
* Fix `rb_rescue2` to ignore the end marker `(VALUE)0` (#2127, #2130).
* Fix status and output when SystemExit is subclassed and raised (#2128)
* Fix `String#{chomp, chomp!}` issue with invalid encoded strings (#2133).

Compatibility:

* Run `at_exit` handlers even if parsing the main script fails (#2047).
* Load required libraries (`-r`) before parsing the main script (#2047).
* `String#split` supports block (#2052, @ssnickolay)
* Implemented `String#{grapheme_clusters, each_grapheme_cluster}`.
* Fix the caller location for `#method_added` (#2059).
* Fix issue with `Float#round` when `self` is `-0.0`.
* Fix `String#unpack` issue with `m0` format (#2065).
* Fix issue with `File.absolute_path` returning a path to current directory (#2062).
* Update `Range#cover?` to handle `Range` parameter.
* Fix `String#{casecmp, casecmp?}` parameter conversion.
* Fix `Regexp` issue which raised syntax error instead of `RegexpError` (#2066).
* Handle `Object#autoload` when autoload itself (#1616, @ssnickolay)
* Skip upgraded default gems while loading RubyGems (#2075).
* Verify that gem paths are correct before loading RubyGems (#2075).
* Implement `rb_ivar_count`.
* Implemented `rb_yield_values2`.
* Implemented `Digest::Base#{update, <<}` (#2100).
* Pass the final `super` specs (#2104, @chrisseaton).
* Fix arity for arguments with optional kwargs (#1669, @ssnickolay)
* Fix arity for `Proc` (#2098, @ssnickolay)
* Check bounds for `FFI::Pointer` accesses when the size of the memory behind is known.
* Implement negative line numbers for eval (#1482).
* Support refinements for `#to_s` called by string interpolation (#2110, @ssnickolay)
* Module#using raises error in method scope (#2112, @ssnickolay)
* `File#path` now returns a new mutable String on every call like MRI (#2115).
* Avoid infinite recursion when redefining `Warning#warn` and calling `Kernel#warn` (#2109).
* Convert objects with `#to_path` in `$LOAD_PATH` (#2119).
* Handle the functions being native for `rb_thread_call_without_gvl()` (#2090).
* Support refinements for Kernel#respond_to? (#2120, @ssnickolay)
* JCodings has been updated from 1.0.45 to 1.0.55.
* Joni has been updated from 2.1.30 to 2.1.40.

Performance:

* Calls with a literal block are no longer always split but instead the decision is made by the Truffle splitting heuristic.
* `Symbol#to_proc` is now AST-inlined in order to not rely on splitting and to avoid needing the caller frame to find refinements which apply.
* `Symbol#to_proc` is now globally cached per Symbol and refinements, to avoid creating many redundant `CallTargets`.
* Setting and access to the special variables `$~` and `$_` has been refactored to require less splitting.

Changes:

* Migrated from JLine 2 to JLine 3 for the `readline` standard library.

# 20.2.0

New features:

* Updated to Ruby 2.6.6.
* Use `InteropLibrary#toDisplayString()` to better display objects from other languages.
* Implement writing to the top scope for global variables (#2024).
* `foreign_object.to_s` now uses `InteropLibrary#toDisplayString()` (and still `asString()` if `isString()`).
* `foreign_object.inspect` has been improved to be more useful (include the language and meta object).
* `foreign_object.class` now calls `getMetaObject()` (except for Java classes, same as before).
* Add basic support for Linux ARM64.
* `foreign_object.name = value` will now call `Interoplibrary#writeMember("name", value)` instead of `invokeMember("name=", value)`.
* Always show the Ruby core library files in backtraces (#1414).
* The Java stacktrace is now shown when sending SIGQUIT to the process, also on TruffleRuby Native, see [Debugging](doc/user/debugging.md) for details (#2041).
* Calls to foreign objects with a block argument will now pass the block as the last argument.
* `foreign.name` will now use `invokeMember` if invocable and if not use `readMember`, see `doc/contrib/interop_implicit_api.md` for details.
* `foreign.to_f` and `foreign.to_i` will now attempt to convert to Ruby `Float` and `Integer` (#2038).
* `foreign.equal?(other)` now uses `InteropLibrary#isIdentical(other)` and `foreign.object_id/__id__` now uses `InteropLibrary#identityHashCode()`.

Bug fixes:

* Fix `#class_exec`, `#module_exec`, `#instance_eval`, and `instance_exec` to use activated refinements (#1988, @ssnickolay).
* Fixed missing method error for FFI calls with `blocking: true` when interrupted.
* Use upgraded default gems when installed (#1956).
* Fixed `NameError` when requiring an autoload path that does not define the autoload constant (#1905).
* Thread local IO buffers are now allocated using a stack to ensure safe operating if a signal handler uses one during an IO operation.
* Fixed `TracePoint` thread-safety by storing the state on the Ruby `Thread` (like MRI) instead of inside the `TracePoint` instance.
* Make `require 'rubygems/package'` succeed and define `Gem::Deprecate` correctly (#2014).
* Fix `MBCLEN_CHARFOUND_P` error.
* Fix `rb_enc_str_new` when `NULL` encoding is given with a constant string.
* Fixed `rb_enc_precise_mbclen` to handle more inputs.
* The output for `--engine.TraceCompilation` is now significantly easier to read, by having shorter method names and source names (oracle/graal#2052).
* Fix indentation for squiggly heredoc with single quotes (#1564).
* Only print members which are readable for foreign `#inspect` (#2027).
* Fixed the return value of the first call to `Kernel#srand` in a Thread (#2028).
* Fix missing flushing when printing an exception at top-level with a custom backtrace, which caused no output being shown (#1750, #1895).
* Use the mode of the given `IO` for `IO#reopen(IO)` which is important for the 3 standard IOs (#2034).
* Fix potential deadlock when running finalizers (#2041).
* Let `require 'rubygems/specification'` work before `require 'rubygems'`.

Compatibility:

* Implement `UnboundMethod#bind_call`.
* Implemented `ObjectSpace::WeakMap` (#1385, #1958).
* Implemented `strtod` and `ruby_strtod` (#2007).
* Fix detection of `#find_type` in FFI to ignore `MakeMakefile#find_type` from `mkmf` (#1896, #2010).
* Implemented `rb_uv_to_utf8` (#1998, @skateman).
* Implemented `rb_str_cat_cstr`.
* Implemented `rb_fstring`.
* Support `#refine` for Module (#2021, @ssnickolay).
* Implemented `rb_ident_hash_new`.
* Improved the compatibility of `Symbol.all_symbols` (#2022, @chrisseaton).
* Implemented `rb_enc_str_buf_cat`.
* Implemented `rb_int_positive_pow`.
* Implemented `rb_usascii_str_new_lit`.
* Define `#getch` and `#getpass` on `StringIO` when `io/console` is required.
* Implemented `rb_uv_to_utf8` (#1998).
* Single character IDs now behave more like those in MRI to improve C extension compatibility, so `rb_funcall(a, '+', b)` will now do the same thing as in MRI.
* Removed extra public methods on `String`.
* Implemented `rb_array_sort` and `rb_array_sort_bang`.
* Do not create a finalizers `Thread` if there are other public languages, which is helpful for polyglot cases (#2035).
* Implemented `rb_enc_isalnum` and `rb_enc_isspace`.
* `RUBY_REVISION` is now the full commit hash used to build TruffleRuby, similar to MRI 2.7+.
* Implemented `rb_enc_mbc_to_codepoint`.
* Changed the lookup methods to achieve Refinements specification (#2033, @ssnickolay)
* Implemented `Digest::Instance#new` (#2040).
* Implemented `ONIGENC_MBC_CASE_FOLD`.
* Fixed `Thread#raise` to call the exception class' constructor with no arguments when given no message (#2045).
* Fixed `refine + super` compatibility (#2039, #2048, @ssnickolay)
* Make the top-level exception handler more compatible with MRI (#2047).
* Implemented `rb_enc_codelen`.
* Implemented `Ripper` by using the C extension (#1585).

Changes:

* RubyGems gem commands updated to use the `--no-document` option by default.

Performance:

* Enable lazy translation from the parser AST to the Truffle AST for user code by default. This should improve application startup time (#1992).
* `instance variable ... not initialized` and similar warnings are now optimized to have no peak performance impact if they are not printed (depends on `$VERBOSE`).
* Implement integer modular exponentiation using `BigInteger#mod_pow` (#1999, @skateman)
* Fixed a performance issue when computing many substrings of a given non-leaf `String` with non-US-ASCII characters.
* Speedup native handle to Ruby object lookup for C extensions.

# 20.1.0

New features:

* Nightly builds of TruffleRuby are now available, see the README for details (#1483).
* `||=` will not compile the right-hand-side if it's only executed once, to match the idiomatic lazy-initialisation use-case ([blog post](https://engineering.shopify.com/blogs/engineering/optimizing-ruby-lazy-initialization-in-truffleruby-with-deoptimization), #1887, @kipply).
* Added `--metrics-profile-require` option to profile searching, parsing, translating and loading files.
* Added support for captured variables for the Truffle instruments (e.g. Chrome debugger).

Bug fixes:

* Fixed `Exception#dup` to copy the `Exception#backtrace` string array.
* Fixed `rb_warn` and `rb_warning` when used as statements (#1886, @chrisseaton).
* Fixed `NameError.new` and `NoMethodError.new` `:receiver` argument.
* Correctly handle large numbers of arguments to `rb_funcall` (#1882).
* Added arity check to `Module#{include, prepend}`.
* Fix `OpenSSL::Digest.{digest,hexdigest,base64digest}` to handle `algorithm, data` arguments (#1889, @bdewater).
* Fixed `SystemCallError.new` parameter conversion.
* Fixed `File#{chmod, umask}` argument conversion check.
* Added warning in `Hash.[]` for non-array elements.
* Fixed `File.lchmod` to raise `NotImplementedError` when not available.
* `RSTRING_PTR()` now always returns a native pointer, resolving two bugs `memcpy`ing to (#1822) and from (#1772) Ruby Strings.
* Fixed issue with duping during splat (#1883).
* Fixed `Dir#children` implementation.
* Fixed `SignalException.new` error when bad parameter given.
* Added deprecation warning to `Kernel#=~`.
* Fixed `puts` for a foreign objects, e.g. `puts Polyglot.eval('js', '[]')` (#1881).
* Fixed `Exception#full_message` implementation.
* Updated `Kernel.Complex()` to handle the `exception: false` parameter.
* Fixed `Kernel#dup` to return self for `Complex` and `Rational` objects.
* Updated `Kernel.Float()` to handle the `exception: false` parameter.
* Fixed `String#unpack` `M` format (#1901).
* Fixed error when `SystemCallError` message contained non-ASCII characters.
* Fixed `rb_rescue` to allow null rescue methods. (#1909, @kipply).
* Fixed incorrect comparisons between bignums and doubles.
* Prevented some internal uses of `Kernel#caller_locations` to be overridden by user code (#1934).
* Fixed an issue caused by recursing inlining within `Regexp#quote` (#1927).
* Updated `Kernel.Float()` to return given string in error message (#1945).
* Parameters and arity of methods derived from `method_missing` should now match MRI (#1921).
* Fixed compile error in `RB_FLOAT_TYPE_P` macro (#1928).
* Fixed `Symbol#match` to call the block with the `MatchData` (#1933).
* Fixed `Digest::SHA2.hexdigest` error with long messages (#1922).
* Fixed `Date.parse` to dup the coerced string to not modify original (#1946).
* Update `Comparable` error messages for special constant values (#1941).
* Fixed `File.ftype` parameter conversion (#1961).
* Fixed `Digest::Instance#file` to not modify string literals (#1964).
* Make sure that string interpolation returns a `String`, and not a subclass (#1950).
* `alias_method` and `instance_methods` should now work correctly inside a refinement (#1942).
* Fixed `Regexp.union` parameter conversion (#1963).
* `IO#read(n)` no longer buffers more than needed, which could cause hanging if detecting readability via a native call such as `select(2)` (#1951).
* Fixed `Random::DEFAULT.seed` to be different on boot (#1965, @kipply)
* `rb_encoding->name` can now be read even if the `rb_encoding` is stored in native memory.
* Detect and cut off recursion when inspecting a foreign object, substituting an ellipsis instead.
* Fixed feature lookup order to check every `$LOAD_PATH` path entry for `.rb`, then every entry for native extension when `require` is called with no extension.
* Define the `_DARWIN_C_SOURCE` macro in extension makefiles (#1592).
* Change handling of var args in `rb_rescue2` to handle usage in C extensions (#1823).
* Fixed incorrect `Encoding::CompatibilityError` raised for some interpolated Regexps (#1967).
* Actually unset environment variables with a `nil` value for `Process.spawn` instead of setting them to an empty String.
* Core library methods part of the Native Image heap are no longer added in the compilation queue on the first call, but after they reach the thresholds like other methods.
* Fix `RbConfig::CONFIG['LIBRUBY_SO']` file extension.
* Fix `char`, `short`, `unsigned char`,  `unsigned int`, and `unsigned short` types in `Fiddle` (#1971).
* Fix `IO#select` to reallocate its buffer if it is interrupted by a signal.
* Fix issue where interpolated string matched `#` within string as being a variable (#1495).
* Fix `File.join` to raise error on strings with null bytes.
* Fix initialization of Ruby Thread for foreign thread created in Java.
* Fix registration of default specs in RubyGems (#1987).

Compatibility:

* The C API type `VALUE` is now defined as `unsigned long` as on MRI. This enables `switch (VALUE)` and other expressions which rely on `VALUE` being an integer type (#1409, #1541, #1675, #1917, #1954).
* Implemented `Float#{floor, ceil}` with `ndigits` argument.
* Implemented `Thread#fetch`.
* Implemented `Float#truncate` with `ndigits` argument.
* Made `String#{byteslice, slice, slice!}` and `Symbol#slice` compatible with endless ranges.
* Implemented "instance variable not initialized" warning.
* Make `Kernel#{caller, caller_locations}` and `Thread#backtrace_locations` compatible with endless ranges.
* Implemented `Dir#each_child`.
* Implemented `Kernel.{chomp, chop}` and `Kernel#{chomp, chop}`.
* Implemented `-p` and `-a`, and `-l` CLI options.
* Convert the argument to `File.realpath` with `#to_path` (#1894).
* `StringIO#binmode` now sets the external encoding to BINARY like MRI (#1898).
* `StringIO#inspect` should not include the contents of the `StringIO` (#1898).
* Implemented `rb_fd_*` functions (#1623).
* Fixed uninitialized variable warnings in core and lib (#1897).
* Make `Thread#backtrace` support omit, length and range arguments.
* Implemented `Range#%`.
* Fixed the type of the `flags` field of `rb_data_type_t` (#1911).
* Implemented `rb_obj_is_proc` (#1908, @kipply, @XrXr).
* Implemented C API macro `RARRAY_ASET()`.
* Implemented `num2short` (#1910, @kipply).
* `RSTRING_END()` now always returns a native pointer.
* Removed `register` specifier for `rb_mem_clear()` (#1924).
* Implemented `Thread::Backtrace::Locations#base_label` (#1920).
* Implemented `rb_mProcess` (#1936).
* Implemented `rb_gc_latest_gc_info` (#1937).
* Implemented `RBASIC_CLASS` (#1935).
* Yield 2 arguments for `Hash#map` if the arity of the block is > 1 (#1944).
* Add all `Errno` constants to match MRI, needed by recent RubyGems.
* Silence `ruby_dep` warnings since that gem is unmaintained.
* Clarify error message for not implemented `Process.daemon` (#1962).
* Allow multiple assignments in conditionals (#1513).
* Update `NoMethodError#message` to match MRI (#1957).
* Make `StringIO` work with `--enable-frozen-string-literal` (#1969).
* Support `NULL` for the status of `rb_protect()`.
* Ensure `BigDecimal#inspect` does not call `BigDecimal#to_s` to avoid behaviour change on `to_s` override (#1960).
* Define all C-API `rb_{c,m,e}*` constants as C global variables (#1541).
* Raise `ArgumentError` for `Socket.unpack_sockaddr_un` if the socket family is incorrect.
* Implemented `RTYPEDDATA_*()` macros and `rb_str_tmp_new()` (#1975).
* Implemented `rb_set_end_proc` (#1959).
* Implemented `rb_to_symbol`.
* Implemented `rb_class_instance_methods`, `rb_class_public_instance_methods`, `rb_class_protected_instance_methods`, and `rb_class_private_instance_methods`.
* Implemented `rb_tracepoint_new`, `rb_tracepoint_disable`, `rb_tracepoint_enable`, and `rb_tracepoint_enabled_p` (#1450).
* Implemented `RbConfig::CONFIG['AR']` and `RbConfig::CONFIG['STRIP']` (#1973).
* Not yet implemented C API functions are now correctly detected as missing via `mkmf`'s `have_func` (#1980).
* Accept `RUBY_INTERNAL_EVENT_{NEWOBJ,FREEOBJ}` events but warn they are not triggered (#1978, #1983).
* `IO.copy_stream(in, STDOUT)` now writes to `STDOUT` without buffering like MRI.
* Implemented `RbConfig['vendordir']`.
* Implemented `Enumerator::ArithmeticSequence`.
* Support `(struct RBasic *)->flags` and `->klass` from `ruby.h` (#1891, #1884, #1978).

Changes:

* `TRUFFLERUBY_RESILIENT_GEM_HOME` has been removed. Unset `GEM_HOME` and `GEM_PATH` instead if you need to.
* The deprecated `Truffle::System.full_memory_barrier`, `Truffle::Primitive.logical_processors`, and  `Truffle::AtomicReference` have been removed.
* The implicit interface for allowing Ruby objects to behave as polyglot arrays with `#size`, `#[]` methods has been removed and replaced with an explicit interface where each method starts with `polyglot_*`.
* Hash keys are no longer reported as polyglot members.
* All remaining implicit polyglot behaviour for `#[]` method was replaced with `polyglot_*` methods.
* Rename dynamic API to match InteropLibrary. All the methods keep the name as it is in InteropLibrary with the following changes: use snake_case, add `polyglot_` prefix, drop `get` and `is` prefix, append `?` on all predicates.
* Split `Truffle::Interop.write` into `.write_array_element` and `.write_member` methods.
* Rename `Truffle::Interop.size` to `.array_size`.
* Rename `Truffle::Interop.is_boolean?` to `.boolean?`.
* Split `Truffle::Interop.read` into `.read_member` and `.read_array_element`.
* Drop `is_` prefix in `Truffle::Interop.is_array_element_*` predicates.
* `Truffle::Interop.hash_keys_as_members` has been added to treat a Ruby Hash as a polyglot object with the Hash keys as members.

Performance:

* Optimized `RSTRING_PTR()` accesses by going to native directly, optimized various core methods, use Mode=latency and tune GC heap size for Bundler. This speeds up `bundle install` from 84s to 19s for a small Gemfile with 6 gems (#1398).
* Fixed memory footprint issue due to large compilation on Native Image, notably during `bundle install` (#1893).
* `ArrayBuilderNode` now uses a new Truffle library for manipulating array stores.
* Ruby objects passed to C extensions are now converted less often to native handles.
* Calling blocking system calls and running C code with unblocking actions has been refactored to remove some optimisation boundaries.
* `return` expressions are now rewritten as implicit return expressions where control flow allows this to be safely done as a tail optimisation. This can improve interpreter performance by up to 50% in some benchmarks, and can be applied to approximately 80% of return nodes seen in Rails and its dependencies (#1977).
* The old array strategy code has been removed and all remaining nodes converted to the new `ArrayStoreLibrary`.
* Updated `nil` to be a global immutable singleton (#1835).

# 20.0.0

New features:

* Enable and document `--coverage` option (#1840, @chrisseaton).
* Update the internal LLVM toolchain to LLVM 9 and reduce its download size.
* Updated to Ruby 2.6.5 (#1749).
* Automatically set `PKG_CONFIG_PATH` as needed for compiling OpenSSL on macOS (#1830).

Bug fixes:

* Fix `Tempfile#{size,length}` when the IO is not flushed (#1765, @rafaelfranca).
* Dump and load instance variables in subclasses of `Exception` (#1766, @rafaelfranca).
* Fix `Date._iso8601` and `Date._rfc3339` when the string is an invalid date (#1773, @rafaelfranca).
* Fail earlier for bad handle unwrapping (#1777, @chrisseaton).
* Match out of range `ArgumentError` message with MRI (#1774, @rafaelfranca).
* Raise `Encoding::CompatibilityError` with incompatible encodings on `Regexp` (#1775, @rafaelfranca).
* Fixed interactions between attributes and instance variables in `Struct` (#1776, @chrisseaton).
* Coercion fixes for `TCPServer.new` (#1780, @XrXr).
* Fix `Float#<=>` not calling `coerce` when `other` argument responds to it (#1783, @XrXr).
* Do not warn / crash when requiring a file that sets and trigger autoload on itself (#1779, @XrXr).
* Strip trailing whitespaces when creating a `BigDecimal` with a `String` (#1796, @XrXr).
* Default `close_others` in `Process.exec` to `false` like Ruby 2.6 (#1798, @XrXr).
* Don't clone methods when setting method to the same visibility (#1794, @XrXr).
* `BigDecimal()` deal with large rationals precisely (#1797, @XrXr).
* Make it possible to call `instance_exec` with `rb_block_call` (#1802, @XrXr).
* Check for duplicate members in `Struct.new` (#1803, @XrXr).
* `Process::Status#to_i` return raw `waitpid(2)` status (#1800, @XrXr).
* `Process#exec`: set close-on-exec to false for fd redirection (#1805, @XrXr, @rafaelfranca).
* Building C extensions should now work with frozen string literals (#1786).
* Keep the Truffle working directory in sync with the native working directory.
* Rename `to_native` to `polyglot_to_native` to match `polyglot_pointer?` and `polyglot_address` methods.
* Fixed missing partial evaluation boundary in `Array#{sort,sort!}` (#1727).
* Fixed the class of `self` and the wrapping `Module` for `Kernel#load(path, wrap=true)` (#1739).
* Fixed missing polyglot type declaration for `RSTRING_PTR` to help with native/managed interop.
* Fixed `Module#to_s` and `Module#inspect` to not return an extra `#<Class:` for singleton classes.
* Arrays backed by native storage now allocate the correct amount of memory (#1828).
* Fixed issue in `ConditionVariable#wait` that could lose a `ConditionVariable#signal`.
* Do not expose TruffleRuby-specific method `Array#swap` (#1816).
* Fixed `#inspect` on broken UTF-8 sequences (#1842, @chrisseaton).
* `Truffle::Interop.keys` should report methods of `String` and `Symbol` (#1817).
* `Kernel#sprintf` encoding validity has been fixed (#1852, @XrXr).
* Fixed `ArrayIndexOutOfBoundsException` in `File.fnmatch` (#1845).
* Make `String#concat` work with no or multiple arguments (#1519).
* Make `Array#concat` work with no or multiple arguments (#1519).
* Coerce `BigDecimal(arg)` using `to_str` (#1826).
* Fixed `NameError#dup`, `NoMethodError#dup`, and `SystemCallError#dup` to copy internal fields.
* Make `Enumerable#chunk` work without a block (#1518).
* Fixed issue with `SystemCallError.new` setting a backtrace too early.
* Fixed `BigDecimal#to_s` formatting issue (#1711).
* Run `END` keyword block only once at exit.
* Implement `Numeric#clone` to return `self`.
* Fixed `Symbol#to_proc` to create a `Proc` with `nil` `source_location` (#1663).
* Make `GC.start` work with keyword arguments.
* Fixed `Kernel#clone` for `nil`, `true`, `false`, `Integer`, and `Symbol`.
* Make top-level methods available in `Context#getBindings()` (#1838).
* Made `Kernel#caller_locations` accept a range argument, and return `nil` when appropriate.
* Made `rb_respond_to` work with primitives (#1869, @chrisseaton).
* Fixed issue with missing backtrace for `rescue $ERROR_INFO` (#1660).
* Fixed `Struct#hash` for `keyword_init: true` `Struct`.
* Fixed `String#{upcase!,downcase!,swapcase!}(:ascii)` for non-ASCII-compatible encodings like UTF-16.
* Fixed `String#capitalize!` for strings that weren't full ASCII.
* Fixed enumeration issue in `ENV.{select, filter}`.
* Fixed `Complex` and `Rational` should be frozen after initializing.
* Fixed `printf` should raise error when not enough arguments for positional argument.
* Removed "shadowing outer local variable" warning.
* Fixed parameter conversion to `String` in ENV methods.
* Fixed deprecation warning when `ENV.index` is called.
* Fixed issue with `ENV.each_key`.
* Fixed `ENV.replace` implementation.
* Fixed `ENV.udpate` implementation.
* Fixed argument handling in `Kernel.printf`.
* Fixed character length after conversion to binary from a non-US-ASCII String.
* Fixed issue with installing latest bundler (#1880).
* Fixed type conversion for `Numeric#step` `step` parameter.
* Fixed `Kernel#Integer` conversion.
* Fixed `IO.try_convert` parameter conversion.
* Fixed linking of always-inline C API functions with `-std=gnu90` (#1837, #1879).
* Avoid race conditions during `gem install` by using a single download thread.
* Do not use gems precompiled for MRI on TruffleRuby (#1837).
* Fixed printing foreign arrays that were also pointers (#1679).
* Fixed `nil#=~` to not warn.
* Fixed `Enumerable#collect` to give user block arity in the block passed to `Enumerable#each`.

Compatibility:

* Implemented `String#start_with?(Regexp)` (#1771, @zhublik).
* Various improvements to `SignalException` and signal handling (#1790, @XrXr).
* Implemented `rb_utf8_str_new`, `rb_utf8_str_new_cstr`, `rb_utf8_str_new_static` (#1788, @chrisseaton).
* Implemented the `unit` argument of `Time.at` (#1791, @XrXr).
* Implemented `keyword_init: true` for `Struct.new` (#1789, @XrXr).
* Implemented `MatchData#dup` (#1792, @XrXr).
* Implemented a native storage strategy for `Array` to allow better C extension compatibility.
* Implemented `rb_check_symbol_cstr` (#1814).
* Implemented `rb_hash_start` (#1841, @XrXr).
* JCodings has been updated from 1.0.42 to 1.0.45.
* Joni has been updated from 2.1.25 to 2.1.30.
* Implemented `Method#<<` and `Method#>>` (#1821).
* The `.bundle` file extension is now used for C extensions on macOS (#1819, #1837).
* Implemented `Comparable#clamp` (#1517).
* Implemented `rb_gc_register_mark_object` and `rb_enc_str_asciionly_p` (#1856, @chrisseaton).
* Implemented `rb_io_set_nonblock` (#1741).
* Include the major kernel version in `RUBY_PLATFORM` on macOS like MRI (#1860, @eightbitraptor).
* Implemented `Enumerator::Chain`, `Enumerator#+`, and `Enumerable#chain` (#1859, #1858).
* Implemented `Thread#backtrace_locations` and `Exception#backtrace_locations` (#1556).
* Implemented `rb_module_new`, `rb_define_class_id`, `rb_define_module_id`, (#1876, @XrXr, @chrisseaton).
* Implemented `-n` CLI option (#1532).
* Cache the `Symbol` of method names in call nodes only when needed (#1872).
* Implemented `rb_get_alloc_func` and related functions (#1874, @XrXr).
* Implemented `rb_module_new`, `rb_define_class_id`, `rb_define_module_id`, (#1876, @chrisseaton).
* Implemented `ENV.slice`.
* Support for the Darkfish theme for RDoc generation has been added back.
* Implemented `Kernel#system` `exception: true` option.
* Implemented `Random.bytes`.
* Implemented `Random.random_number`.
* Added the ability to parse endless ranges.
* Made `Range#{to_a, step, each, bsearch, step, last, max, min, to_s, ==}` compatible with endless ranges.
* Made `Array#{[], []=, values_at, fill, slice!}` compatible with endless ranges.
* Defined `Array#{min, max}` methods.

Performance:

* Use a smaller limit for identity-based inline caches to improve warmup by avoiding too many deoptimizations.
* `long[]` array storage now correctly declare that they accept `int` values, reducing deoptimisations and promotions to `Object[]` storage.
* Enable inline caching of `Symbol` conversion for `rb_iv_get` and `rb_iv_set`.
* `rb_type` information is now cached on classes as a hidden variable to improve performance.
* Change to using thread local buffers for socket calls to reduce allocations.
* Refactor `IO.select` to reduce copying and optimisation boundaries.
* Refactor various `String` and `Rope` nodes to avoid Truffle performance warnings.
* Reading caller frames should now work in more cases without deoptimisation.

# 19.3.0

New features:

* Compilation of C extensions is now done with an internal LLVM toolchain producing both native code and bitcode. This means more C extensions should compile out of the box and this should resolve most linker-related issues.
* It is no longer necessary to install LLVM for installing C extensions on TruffleRuby.
* It is no longer necessary to install libc++ and libc++abi for installing C++ extensions on TruffleRuby.
* On macOS, it is no longer necessary to install the system headers package (#1417).
* License updated to EPL 2.0/GPL 2.0/LGPL 2.1 like recent JRuby.

Bug fixes:

* `rb_undef_method` now works for private methods (#1731, @cky).
* Fixed several issues when requiring C extensions concurrently (#1565).
* `self.method ||= value` with a private method now works correctly (#1673).
* Fixed `RegexpError: invalid multibyte escape` for binary regexps with a non-binary String (#1433).
* Arrays now report their methods to other languages for interopability (#1768).
* Installing `sassc` now works due to using the LLVM toolchain (#1753).
* Renamed `Truffle::Interop.respond_to?` to avoid conflict with Ruby's `respond_to?` (#1491).
* Warn only if `$VERBOSE` is `true` when a magic comment is ignored (#1757, @nirvdrum).
* Make C extensions use the same libssl as the one used for the openssl C extension (#1770).

Compatibility:

* `GC.stat` can now take an optional argument (#1716, @kirs).
* `Kernel#load` with `wrap` has been implemented (#1739).
* Implemented `Kernel#spawn` with `:chdir` (#1492).
* Implemented `rb_str_drop_bytes`, notably used by OpenSSL (#1740, @cky).
* Include executables of default gems, needed for `rails new` in Rails 6.
* Use compilation flags similar to MRI for C extension compilation.
* Warn for `gem update --system` as it is not fully supported yet and is often not needed.
* Pass `-undefined dynamic_lookup` to the linker on macOS like MRI.

Performance:

* Core methods are no longer always cloned, which reduces memory footprint and should improve warmup.
* Inline cache calls to `rb_intern()` with a constant name in C extensions.
* Improve allocation speed of native handles for C extensions.
* Improve the performance of `NIL_P` and `INT2FIX` in C extensions.
* Various fixes to improve Rack performance.
* Optimize `String#gsub(String)` by not creating a `Regexp` and using `String#index` instead.
* Fixed "FrameWithoutBoxing should not be materialized" compilation issue in `TryNode`.

# 19.2.0, August 2019

New features:

* `Fiddle` has been implemented.

Bug fixes:

* Set `RbConfig::CONFIG['ruby_version']` to the same value as the TruffleRuby version. This fixes reusing C extensions between different versions of TruffleRuby with Bundler (#1715).
* Fixed `Symbol#match` returning `MatchData` (#1706, @zhublik).
* Allow `Time#strftime` to be called with binary format strings.
* Do not modify the argument passed to `IO#write` when the encoding does not match (#1714).
* Use the class where the method was defined to check if an `UnboundMethod` can be used for `#define_method` (#1710).
* Fixed setting `$~` for `Enumerable` and `Enumerator::Lazy`'s `#grep` and `#grep_v`.
* Improved errors when interacting with single-threaded languages (#1709).

Compatibility:

* Added `Kernel#then` (#1703, @zhublik).
* `FFI::Struct#[]=` is now supported for inline character arrays.
* `blocking: true` is now supported for `FFI::Library#attach_function`.
* Implemented `Proc#>>` and `#<<` (#1688).
* `Thread.report_on_exception` is now `true` by default like MRI 2.5+.
* `BigDecimal` compatibility has been generally improved in several ways.

Changes:

* An interop read message sent to a `Proc` will no longer call the `Proc`.

Performance:

* Several `String` methods have been made faster by the usage of vector instructions
  when searching for a single-byte character in a String.
* Methods needing the caller frame are now better optimized.

# 19.1.0, June 2019

*Ruby is an experimental language in the GraalVM 19.1.0 release*

Bug fixes:

* Sharing for thread-safety of objects is now triggered later as intended, e.g., when a second `Thread` is started.
* Fixed `Array#to_h` so it doesn't set a default value (#1698).
* Removed extra `public` methods on `IO` (#1702).
* Fixed `Process.kill(signal, Process.pid)` when the signal is trapped as `:IGNORE` (#1702).
* Fixed `Addrinfo.new(String)` to reliably find the address family (#1702).
* Fixed argument checks in `BasicSocket#setsockopt` (#1460).
* Fixed `ObjectSpace.trace_object_allocations` (#1456).
* Fixed `BigDecimal#{clone,dup}` so it now just returns the receiver, per Ruby 2.5+ semantics (#1680).
* Fixed creating `BigDecimal` instances from non-finite `Float` values (#1685).
* Fixed `BigDecimal#inspect` output for non-finite values (e.g, NaN or -Infinity) (#1683).
* Fixed `BigDecimal#hash` to return the same value for two `BigDecimal` objects that are equal (#1656).
* Added missing `BigDecimal` constant definitions (#1684).
* Implemented `rb_eval_string_protect`.
* Fixed `rb_get_kwargs` to correctly handle optional and rest arguments.
* Calling `Kernel#raise` with a raised exception will no longer set the cause of the exception to itself (#1682).
* Return a `FFI::Function` correctly for functions returning a callback.
* Convert to intuitive Ruby exceptions when INVOKE fails (#1690).
* Implemented `FFI::Pointer#clear` (#1687).
* Procs will now yield to the block in their declaration context even when called with a block argument (#1657).
* Fixed problems with calling POSIX methods if `Symbol#[]` is redefined (#1665).
* Fixed sharing of `Array` and `Hash` elements for thread-safety of objects (#1601).
* Fixed concurrent modifications of `Gem::Specification::LOAD_CACHE` (#1601).
* Fix `TCPServer#accept` to set `#do_not_reverse_lookup` correctly on the created `TCPSocket`.

Compatibility:

* Exceptions from `coerce` are no longer rescued, like MRI.
* Implemented `Integer#{allbits?,anybits?,nobits?}`.
* `Integer#{ceil,floor,truncate}` now accept a precision and `Integer#round` accepts a rounding mode.
* Added missing `Enumerable#filter` and `Enumerator::Lazy#filter` aliases to the respective `select` method (#1610).
* Implemented more `Ripper` methods as no-ops (#1694, @Mogztter).
* Implemented `rb_enc_sprintf` (#1702).
* Implemented `ENV#{filter,filter!}` aliases for `select` and `select!`.
* Non-blocking `StringIO` and `Socket` APIs now support `exception: false` like MRI (#1702).
* Increased compatibility of `BigDecimal`.
* `String#-@` now performs string deduplication (#1608).
* `Hash#merge` now preserves the key order from the original hash for merged values (#1650).
* Coerce values given to `FFI::Pointer` methods.
* `FrozenError` is now defined and is used for `can't modify frozen` object exceptions.
* `StringIO` is now available by default like in MRI, because it is required by RubyGems.

Changes:

* Interactive sources (like the GraalVM polyglot shell) now all share the same binding (#1695).
* Hash code calculation has been improved to reduce hash collisions for `Hash` and other cases.

Performance:

* `eval(code, binding)` for a fixed `code` containing blocks is now much faster. This improves the performance of rendering `ERB` templates containing loops.
* `rb_str_cat` is faster due to the C string now being concatenated without first being converted to a Ruby string or having its encoding checked. As a side effect the behaviour of `rb_str_cat` should now more closely match that of MRI.

# 19.0.0, May 2019

*Ruby is an experimental language in the GraalVM 19.0.0 release*

Bug fixes:

* The debugger now sees global variables as the global scope.
* Temporary variables are no longer visible in the debugger.
* Setting breakpoints on some lines has been fixed.
* The OpenSSL C extension is now always recompiled, fixing various bugs when using the extension (e.g., when using Bundler in TravisCI) (#1676, #1627, #1632).
* Initialize `$0` when not run from the 'ruby' launcher, which is needed to `require` gems (#1653).

Compatibility:

* `do...end` blocks can now have `rescue/else/ensure` clauses like MRI (#1618).

Changes:

* `TruffleRuby.sulong?` has been replaced by `TruffleRuby.cexts?`, and `TruffleRuby.graal?` has been replaced by `TruffleRuby.jit?`. The old methods will continue to work for now, but will produce warnings, and will be removed at a future release.

# 1.0 RC 16, 19 April 2019

Bug fixes:

* Fixed `Hash#merge` with no arguments to return a new copy of the receiver (#1645).
* Fixed yield with a splat and keyword arguments (#1613).
* Fixed `rb_scan_args` to correctly handle kwargs in combination with optional args.
* Many fixes for `FFI::Pointer` to be more compatible with the `ffi` gem.

New features:

* Rounding modes have been implemented or improved for `Float`, `Rational`, `BigDecimal` (#1509).
* Support Homebrew installed in other prefixes than `/usr/local` (#1583).
* Added a pure-Ruby implementation of FFI which passes almost all Ruby FFI specs (#1529, #1524).

Changes:

* Support for the Darkfish theme for RDoc generation has been removed.

Compatibility:

* The `KeyError` raised from `ENV#fetch` and `Hash#fetch` now matches MRI's message formatting (#1633).
* Add the missing `key` and `receiver` values to `KeyError` raised from `ENV#fetch`.
* `String#unicode_normalize` has been moved to the core library like in MRI.
* `StringScanner` will now match a regexp beginning with `^` even when not scanning from the start of the string.
* `Module#define_method` is now public like in MRI.
* `Kernel#warn` now supports the `uplevel:` keyword argument.

# 1.0 RC 15, 5 April 2019

Bug fixes:

* Improved compatibility with MRI's `Float#to_s` formatting (#1626).
* Fixed `String#inspect` when the string uses a non-UTF-8 ASCII-compatible encoding and has non-ASCII characters.
* Fixed `puts` for strings with non-ASCII-compatible encodings.
* `rb_protect` now returns `Qnil` when an error occurs.
* Fixed a race condition when using the interpolate-once (`/o`) modifier in regular expressions.
* Calling `StringIO#close` multiple times no longer raises an exception (#1640).
* Fixed a bug in include file resolution when compiling C extensions.

New features:

* `Process.clock_getres` has been implemented.

Changes:

* `debug`, `profile`, `profiler`, which were already marked as unsupported, have been removed.
* Our experimental JRuby-compatible Java interop has been removed - use `Polyglot` and `Java` instead.
* The Trufle handle patches applied to `psych` C extension have now been removed.
* The `rb_tr_handle_*` functions have been removed as they are no longer used in any C extension patches.
* Underscores and dots in options have become hyphens, so `--exceptions.print_uncaught_java` is now `--exceptions-print-uncaught-java`, for example.
* The `rb_tr_handle_*` functions have been removed as they are no longer used in any C extension patches.

Bug fixes:

* `autoload :C, "path"; require "path"` now correctly triggers the autoload.
* Fixed `UDPSocket#bind` to specify family and socktype when resolving address.
* The `shell` standard library can now be `require`-d.
* Fixed a bug where `for` could result in a `NullPointerException` when trying to assign the iteration variable.
* Existing global variables can now become aliases of other global variables (#1590).

Compatibility:

* ERB now uses StringScanner and not the fallback, like on MRI. As a result `strscan` is required by `require 'erb'` (#1615).
* Yield different number of arguments for `Hash#each` and `Hash#each_pair` based on the block arity like MRI (#1629).
* Add support for the `base` keyword argument to `Dir.{[], glob}`.

# 1.0 RC 14, 18 March 2019

Updated to Ruby 2.6.2.

Bug fixes:

* Implement `rb_io_wait_writable` (#1586).
* Fixed error when using arrows keys first within `irb` or `pry` (#1478, #1486).
* Coerce the right hand side for all `BigDecimal` operations (#1598).
* Combining multiple `**` arguments containing duplicate keys produced an incorrect hash. This has now been fixed (#1469).
* `IO#read_nonblock` now returns the passed buffer object, if one is supplied.
* Worked out autoloading issue (#1614).

New features:

* Implemented `String#delete_prefix`, `#delete_suffix`, and related methods.
* Implemented `Dir.children` and `Dir#children`.
* Implemented `Integer#sqrt`.

Changes:

* `-Xoptions` has been removed - use `--help:languages` instead.
* `-Xlog=` has been removed - use `--log.level=` instead.
* `-J` has been removed - use `--vm.` instead.
* `-J-cp lib.jar` and so on have removed - use `--vm.cp=lib.jar` or `--vm.classpath=lib.jar` instead.
* `--jvm.` and `--native.` have been deprecated, use `--vm.` instead to pass VM options.
* `-Xoption=value` has been removed - use `--option=value` instead.
* The `-X` option now works as in MRI.
* `--help:debug` is now `--help:internal`.
* `ripper` is still not implemented, but the module now exists and has some methods that are implemented as no-ops.

# 1.0 RC 13, 5 March 2019

Note that as TruffleRuby RC 13 is built on Ruby 2.4.4 it is still vulnerable to CVE-2018-16395. This will be fixed in the next release.

New features:

* Host interop with Java now works on SubstrateVM too.

Bug fixes:

* Fixed `Enumerator::Lazy` which wrongly rescued `StandardError` (#1557).
* Fixed several problems with `Numeric#step` related to default arguments, infinite sequences, and bad argument types (#1520).
* Fixed incorrect raising of `ArgumentError` with `Range#step` when at least one component of the `Range` is `Float::INFINITY` (#1503).
* Fixed the wrong encoding being associated with certain forms of heredoc strings (#1563).
* Call `#coerce` on right hand operator if `BigDecimal` is the left hand operator (#1533, @Quintasan).
* Fixed return type of division of `Integer.MIN_VALUE` and `Long.MIN_VALUE` by -1 (#1581).
* `Exception#cause` is now correctly set for internal exceptions (#1560).
* `rb_num2ull` is now implemented as well as being declared in the `ruby.h` header (#1573).
* `rb_sym_to_s` is now implemented (#1575).
* `R_TYPE_P` now returns the type number for a wider set of Ruby objects (#1574).
* `rb_fix2str` has now been implemented.
* `rb_protect` will now work even if `NilClass#==` has been redefined.
* `BigDecimal` has been moved out of the `Truffle` module to match MRI.
* `StringIO#puts` now correctly handles `to_s` methods which do not return strings (#1577).
* `Array#each` now behaves like MRI when the array is modified (#1580).
* Clarified that `$SAFE` can never be set to a non-zero value.
* Fix compatibility with RubyGems 3 (#1558).
* `Kernel#respond_to?` now returns false if a method is protected and the `include_all` argument is false (#1568).

Changes:

* `TRUFFLERUBY_CEXT_ENABLED` is no longer supported and C extensions are now always built, regardless of the value of this environment variable.
* Getting a substring of a string created by a C extension now uses less memory as only the requested portion will be copied to a managed string.
* `-Xoptions` has been deprecated and will be removed - use `--help:languages` instead.
* `-Xlog=` has been deprecated and will be removed - use `--log.level=` instead.
* `-J` has been deprecated and will be removed - use `--jvm.` instead.
* `-J-cp lib.jar` and so on have been deprecated and will be removed - use `--jvm.cp=lib.jar` or `--jvm.classpath=lib.jar` instead.
* `-J-cmd`, `--jvm.cmd`, `JAVA_HOME`, `JAVACMD`, and `JAVA_OPTS` do not work in any released configuration of TruffleRuby, so have been removed.
* `-Xoption=value` has been deprecated and will be removed - use `--option=value` instead.
* `TracePoint` now raises an `ArgumentError` for unsupported events.
* `TracePoint.trace` and `TracePoint#inspect` have been implemented.

Compatibility:

* Improved the exception when an `-S` file isn't found.
* Removed the message from exceptions raised by bare `raise` to better match MRI (#1487).
* `TracePoint` now handles the `:class` event.

Performance:

* Sped up `String` handling in native extensions, quite substantially in some cases, by reducing conversions between native and managed strings and allowing for mutable metadata in native strings.

# 1.0 RC 12, 4 February 2019

Bug fixes:

* Fixed a bug with `String#lines` and similar methods with multibyte characters (#1543).
* Fixed an issue with `String#{encode,encode!}` double-processing strings using XML conversion options and a new destination encoding (#1545).
* Fixed a bug where a raised cloned exception would be caught as the original exception (#1542).
* Fixed a bug with `StringScanner` and patterns starting with `^` (#1544).
* Fixed `Enumerable::Lazy#uniq` with infinite streams (#1516).

Compatibility:

* Change to a new system for handling Ruby objects in C extensions which greatly increases compatibility with MRI.
* Implemented `BigDecimal#to_r` (#1521).
* `Symbol#to_proc` now returns `-1` like on MRI (#1462).

# 1.0 RC 11, 15 January 2019

New features:

* macOS clocks `CLOCK_MONOTONIC_RAW`, `_MONOTONIC_RAW_APPROX`, `_UPTIME_RAW`, `_UPTIME_RAW_APPROX`, and `_PROCESS_CPUTIME_ID` have been implemented (#1480).
* TruffleRuby now automatically detects native access and threading permissions from the `Context` API, and can run code with no permissions given (`Context.create()`).

Bug fixes:

* FFI::Pointer now does the correct range checks for signed and unsigned values.
* Allow signal `0` to be used with `Process.kill` (#1474).
* `IO#dup` now properly sets the new `IO` instance to be close-on-exec.
* `IO#reopen` now properly resets the receiver to be close-on-exec.
* `StringIO#set_encoding` no longer raises an exception if the underlying `String` is frozen (#1473).
* Fix handling of `Symbol` encodings in `Marshal#dump` and `Marshal#load` (#1530).

Compatibility:

* Implemented `Dir.each_child`.
* Adding missing support for the `close_others` option to `exec` and `spawn`.
* Implemented the missing `MatchData#named_captures` method (#1512).

Changes:

* `Process::CLOCK_` constants have been given the same value as in standard Ruby.

Performance:

* Sped up accesses to native memory through FFI::Pointer.
* All core files now make use of frozen `String` literals, reducing the number of `String` allocations for core methods.
* New -Xclone.disable option to disable all manual cloning.

# 1.0 RC 10, 5 December 2018

New features:

* The `nkf` and `kconv` standard libraries were added (#1439).
* `Mutex` and `ConditionVariable` have a new fast path for acquiring locks that are unlocked.
* `Queue` and `SizedQueue`, `#close` and `#closed?`, have been implemented.
* `Kernel#clone(freeze)` has been implemented (#1454).
* `Warning.warn` has been implemented (#1470).
* `Thread.report_on_exception` has been implemented (#1476).
* The emulation symbols for `Process.clock_gettime` have been implemented.

Bug fixes:

* Added `rb_eEncodingError` for C extensions (#1437).
* Fixed race condition when creating threads (#1445).
* Handle `exception: false` for IO#write_nonblock (#1457, @ioquatix).
* Fixed `Socket#connect_nonblock` for the `EISCONN` case (#1465, @ioquatix).
* `File.expand_path` now raises an exception for a non-absolute user-home.
* `ArgumentError` messages now better match MRI (#1467).
* Added support for `:float_millisecond`, `:millisecond`, and `:second` time units to `Process.clock_gettime` (#1468).
* Fixed backtrace of re-raised exceptions (#1459).
* Updated an exception message in Psych related to loading a non-existing class so that it now matches MRI.
* Fixed a JRuby-style Java interop compatibility issue seen in `test-unit`.
* Fixed problem with calling `warn` if `$stderr` has been reassigned.
* Fixed definition of `RB_ENCODING_GET_INLINED` (#1440).

Changes:

* Timezone messages are now logged at `CONFIG` level, use `-Xlog=CONFIG` to debug if the timezone is incorrectly shown as `UTC`.

# 1.0 RC 9, 5 November 2018

Security:

* CVE-2018-16396, *tainted flags are not propagated in Array#pack and String#unpack with some directives* has been mitigated by adding additional taint operations.

New features:

* LLVM for Oracle Linux 7 can now be installed without building from source.

Bug fixes:

* Times can now be created with UTC offsets in `+/-HH:MM:SS` format.
* `Proc#to_s` now has `ASCII-8BIT` as its encoding instead of the incorrect `UTF-8`.
* `String#%` now has the correct encoding for `UTF-8` and `US-ASCII` format strings, instead of the incorrect `ASCII-8BIT`.
* Updated `BigDecimal#to_s` to use `e` instead of `E` for exponent notation.
* Fixed `BigDecimal#to_s` to allow `f` as a format flag to indicate conventional floating point notation. Previously only `F` was allowed.

Changes:

* The supported version of LLVM for Oracle Linux has been updated from 3.8 to 4.0.
* `mysql2` is now patched to avoid a bug in passing `NULL` to `rb_scan_args`, and now passes the majority of its test suite.
* The post-install script now automatically detects if recompiling the OpenSSL C extension is needed. The post-install script should always be run in TravisCI as well, see `doc/user/standalone-distribution.md`.
* Detect when the system libssl is incompatible more accurately and add instructions on how to recompile the extension.

# 1.0 RC 8, 19 October 2018

New features:

* `Java.synchronized(object) { }` and `TruffleRuby.synchronized(object) { }` methods have been added.
* Added a `TruffleRuby::AtomicReference` class.
* Ubuntu 18.04 LTS is now supported.
* macOS 10.14 (Mojave) is now supported.

Changes:

* Random seeds now use Java's `NativePRNGNonBlocking`.
* The supported version of Fedora is now 28, upgraded from 25.
* The FFI gem has been updated from 1.9.18 to 1.9.25.
* JCodings has been updated from 1.0.30 to 1.0.40.
* Joni has been updated from 2.1.16 to 2.1.25.

Performance:

* Performance of setting the last exception on a thread has now been improved.

# 1.0 RC 7, 3 October 2018

New features:

* Useful `inspect` strings have been added for more foreign objects.
* The C extension API now defines a preprocessor macro `TRUFFLERUBY`.
* Added the rbconfig/sizeof native extension for better MRI compatibility.
* Support for `pg` 1.1. The extension now compiles successfully, but may still have issues with some datatypes.

Bug fixes:

* `readline` can now be interrupted by the interrupt signal (Ctrl+C). This fixes Ctrl+C to work in IRB.
* Better compatibility with C extensions due to a new "managed struct" type.
* Fixed compilation warnings which produced confusing messages for end users (#1422).
* Improved compatibility with Truffle polyglot STDIO.
* Fixed version check preventing TruffleRuby from working with Bundler 2.0 and later (#1413).
* Fixed problem with `Kernel.public_send` not tracking its caller properly (#1425).
* `rb_thread_call_without_gvl()` no longer holds the C-extensions lock.
* Fixed `caller_locations` when called inside `method_added`.
* Fixed `mon_initialize` when called inside `initialize_copy` (#1428).
* `Mutex` correctly raises a `TypeError` when trying to serialize with `Marshal.dump`.

Performance:

* Reduced memory footprint for private/internal AST nodes.
* Increased the number of cases in which string equality checks will become compile-time constants.
* Major performance improvement for exceptional paths where the rescue body does not access the exception object (e.g., `x.size rescue 0`).

Changes:

* Many clean-ups to our internal patching mechanism used to make some native extensions run on TruffleRuby.
* Removed obsoleted patches for Bundler compatibility now that Bundler 1.16.5 has built-in support for TruffleRuby.
* Reimplemented exceptions and other APIs that can return a backtrace to use Truffle's lazy stacktraces API.

# 1.0 RC 6, 3 September 2018

New features:

* `Polyglot.export` can now be used with primitives, and will now convert strings to Java, and `.import` will convert them from Java.
* Implemented `--encoding`, `--external-encoding`, `--internal-encoding`.
* `rb_object_tainted` and similar C functions have been implemented.
* `rb_struct_define_under` has been implemented.
* `RbConfig::CONFIG['sysconfdir']` has been implemented.
* `Etc` has been implemented (#1403).
* The `-Xcexts=false` option disables C extensions.
* Instrumentation such as the CPUSampler reports methods in a clearer way like `Foo#bar`, `Gem::Specification.each_spec`, `block in Foo#bar` instead of just `bar`, `each_spec`, `block in bar` (which is what MRI displays in backtraces).
* TruffleRuby is now usable as a JSR 223 (`javax.script`) language.
* A migration guide from JRuby (`doc/user/jruby-migration.md`) is now included.
* `kind_of?` works as an alias for `is_a?` on foreign objects.
* Boxed foreign strings unbox on `to_s`, `to_str`, and `inspect`.

Bug fixes:

* Fix false-positive circular warning during autoload.
* Fix Truffle::AtomicReference for `concurrent-ruby`.
* Correctly look up `llvm-link` along `clang` and `opt` so it is no longer needed to add LLVM to `PATH` on macOS for Homebrew and MacPorts.
* Fix `alias` to work when in a refinement module (#1394).
* `Array#reject!` no longer truncates the array if the block raises an exception for an element.
* WeakRef now has the same inheritance and methods as MRI's version.
* Support `-Wl` linker argument for C extensions. Fixes compilation of`mysql2` and `pg`.
* Using `Module#const_get` with a scoped argument will now correctly autoload the constant if needed.
* Loaded files are read as raw bytes, rather than as a UTF-8 string and then converted back into bytes.
* Return 'DEFAULT' for `Signal.trap(:INT) {}`. Avoids a backtrace when quitting a Sinatra server with Ctrl+C.
* Support `Signal.trap('PIPE', 'SYSTEM_DEFAULT')`, used by the gem `rouge` (#1411).
* Fix arity checks and handling of arity `-2` for `rb_define_method()`.
* Setting `$SAFE` to a negative value now raises a `SecurityError`.
* The offset of `DATA` is now correct in the presence of heredocs.
* Fix double-loading of the `json` gem, which led to duplicate constant definition warnings.
* Fix definition of `RB_NIL_P` to be early enough. Fixes compilation of `msgpack`.
* Fix compilation of megamorphic interop calls.
* `Kernel#singleton_methods` now correctly ignores prepended modules of non-singleton classes. Fixes loading `sass` when `activesupport` is loaded.
* Object identity numbers should never be negative.

Performance:

* Optimize keyword rest arguments (`def foo(**kwrest)`).
* Optimize rejected (non-Symbol keys) keyword arguments.
* Source `SecureRandom.random_bytes` from `/dev/urandom` rather than OpenSSL.
* C extension bitcode is no longer encoded as Base64 to pass it to Sulong.
* Faster `String#==` using vectorization.

Changes:

* Clarified that all sources that come in from the Polyglot API `eval` method will be treated as UTF-8, and cannot be re-interpreted as another encoding using a magic comment.
* The `-Xembedded` option can now be set set on the launcher command line.
* The `-Xplatform.native=false` option can now load the core library, by enabling `-Xpolyglot.stdio`.
* `$SAFE` and `Thread#safe_level` now cannot be set to `1` - raising an error rather than warning as before. `-Xsafe` allows it to be set, but there are still no checks.
* Foreign objects are now printed as `#<Foreign:system-identity-hash-code>`, except for foreign arrays which are now printed as `#<Foreign [elements...]>`.
* Foreign objects `to_s` now calls `inspect` rather than Java's `toString`.
* The embedded configuration (`-Xembedded`) now warns about features which may not work well embedded, such as signals.
* The `-Xsync.stdio` option has been removed - use standard Ruby `STDOUT.sync = true` in your program instead.

# 1.0 RC 5, 3 August 2018

New features:

* It is no longer needed to add LLVM (`/usr/local/opt/llvm@4/bin`) to `PATH` on macOS.
* Improve error message when LLVM, `clang` or `opt` is missing.
* Automatically find LLVM and libssl with MacPorts on macOS (#1386).
* `--log.ruby.level=` can be used to set the log level from any launcher.
* Add documentation about installing with Ruby managers/installers and how to run TruffleRuby in CI such as TravisCI (#1062, #1070).
* `String#unpack1` has been implemented.

Bug fixes:

* Allow any name for constants with `rb_const_get()`/`rb_const_set()` (#1380).
* Fix `defined?` with an autoload constant to not raise but return `nil` if the autoload fails (#1377).
* Binary Ruby Strings can now only be converted to Java Strings if they only contain US-ASCII characters. Otherwise, they would produce garbled Java Strings (#1376).
* `#autoload` now correctly calls `main.require(path)` dynamically.
* Hide internal file from user-level backtraces (#1375).
* Show caller information in warnings from the core library (#1375).
* `#require` and `#require_relative` should keep symlinks in `$"` and `__FILE__` (#1383).
* Random seeds now always come directly from `/dev/urandom` for MRI compatibility.
* SIGINFO, SIGEMT and SIGPWR are now defined (#1382).
* Optional and operator assignment expressions now return the value assigned, not the value returned by an assignment method (#1391).
* `WeakRef.new` will now return the correct type of object, even if `WeakRef` is subclassed (#1391).
* Resolving constants in prepended modules failed, this has now been fixed (#1391).
* Send and `Symbol#to_proc` now take account of refinements at their call sites (#1391).
* Better warning when the timezone cannot be found on WSL (#1393).
* Allow special encoding names in `String#force_encoding` and raise an exception on bad encoding names (#1397).
* Fix `Socket.getifaddrs` which would wrongly return an empty array (#1375).
* `Binding` now remembers the file and line at which it was created for `#eval`. This is notably used by `pry`'s `binding.pry`.
* Resolve symlinks in `GEM_HOME` and `GEM_PATH` to avoid related problems (#1383).
* Refactor and fix `#autoload` so other threads see the constant defined while the autoload is in progress (#1332).
* Strings backed by `NativeRope`s now make a copy of the rope when `dup`ed.
* `String#unpack` now taints return strings if the format was tainted, and now does not taint the return array if the format was tainted.
* Lots of fixes to `Array#pack` and `String#unpack` tainting, and a better implementation of `P` and `p`.
* Array literals could evaluate an element twice under some circumstances. This has now been fixed.

Performance:

* Optimize required and optional keyword arguments.
* `rb_enc_to_index` is now faster by eliminating an expensive look-up.

Changes:

* `-Xlog=` now needs log level names to be upper case.
* `-Dtruffleruby.log` and `TRUFFLERUBY_LOG` have been removed - use `-Dpolyglot.log.ruby.level`.
* The log format, handlers, etc are now managed by the Truffle logging system.
* The custom log levels `PERFORMANCE` and `PATCH` have been removed.

# 1.0 RC 4, 18 July 2018

*TruffleRuby was not updated in RC 4*

# 1.0 RC 3, 2 July 2018

New features:

* `is_a?` can be called on foreign objects.

Bug fixes:

* It is no longer needed to have `ruby` in `$PATH` to run the post-install hook.
* `Qnil`/`Qtrue`/`Qfalse`/`Qundef` can now be used as initial value for global variables in C extensions.
* Fixed error message when the runtime libssl has no SSLv2 support (on Ubuntu 16.04 for instance).
* `RbConfig::CONFIG['extra_bindirs']` is now a String as other RbConfig values.
* `SIGPIPE` is correctly caught on SubstrateVM, and the corresponding write() raises `Errno::EPIPE` when the read end of a pipe or socket is closed.
* Use the magic encoding comment for determining the source encoding when using eval().
* Fixed a couple bugs where the encoding was not preserved correctly.

Performance:

* Faster stat()-related calls, by returning the relevant field directly and avoiding extra allocations.
* `rb_str_new()`/`rb_str_new_cstr()` are much faster by avoiding extra copying and allocations.
* `String#{sub,sub!}` are faster in the common case of an empty replacement string.
* Eliminated many unnecessary memory copy operations when reading from `IO` with a delimiter (e.g., `IO#each`), leading to overall improved `IO` reading for common use cases such as iterating through lines in a `File`.
* Use the byte[] of the given Ruby String when calling eval() directly for parsing.

# 1.0 RC 2, 6 June 2018

New features:

* We are now compatible with Ruby 2.4.4.
* `object.class` on a Java `Class` object will give you an object on which you can call instance methods, rather than static methods which is what you get by default.
* The log level can now also be set with `-Dtruffleruby.log=info` or `TRUFFLERUBY_LOG=info`.
* `-Xbacktraces.raise` will print Ruby backtraces whenever an exception is raised.
* `Java.import name` imports Java classes as top-level constants.
* Coercion of foreign numbers to Ruby numbers now works.
* `to_s` works on all foreign objects and calls the Java `toString`.
* `to_str` will try to `UNBOX` and then re-try `to_str`, in order to provoke the unboxing of foreign strings.

Changes:

* The version string now mentions if you're running GraalVM Community Edition (`GraalVM CE`) or GraalVM Enterprise Edition (`GraalVM EE`).
* The inline JavaScript functionality `-Xinline_js` has been removed.
* Line numbers `< 0`, in the various eval methods, are now warned about, because we don't support these at all. Line numbers `> 1` are warned about (at the fine level) but they are shimmed by adding blank lines in front to get to the correct offset. Line numbers starting at `0` are also warned about at the fine level and set to `1` instead.
* The `erb` standard library has been patched to stop using a -1 line number.
* `-Xbacktraces.interleave_java` now includes all the trailing Java frames.
* Objects with a `[]` method, except for `Hash`, now do not return anything for `KEYS`, to avoid the impression that you could `READ` them. `KEYINFO` also returns nothing for these objects, except for `Array` where it returns information on indices.
* `String` now returns `false` for `HAS_KEYS`.
* The supported additional functionality module has been renamed from `Truffle` to `TruffleRuby`. Anything not documented in `doc/user/truffleruby-additions.md` should not be used.
* Imprecise wrong gem directory detection was replaced. TruffleRuby newly marks its gem directories with a marker file, and warns if you try to use TruffleRuby with a gem directory which is lacking the marker.

Bug fixes:

* TruffleRuby on SubstrateVM now correctly determines the system timezone.
* `Kernel#require_relative` now coerces the feature argument to a path and canonicalizes it before requiring, and it now uses the current directory as the directory for a synthetic file name from `#instance_eval`.

# 1.0 RC 1, 17 April 2018

New features:

* The Ruby version has been updated to version 2.3.7.

Security:

* CVE-2018-6914, CVE-2018-8779, CVE-2018-8780, CVE-2018-8777, CVE-2017-17742 and CVE-2018-8778 have been mitigated.

Changes:

* `RubyTruffleError` has been removed and uses replaced with standard exceptions.
* C++ libraries like `libc++` are now not needed if you don't run C++ extensions. `libc++abi` is now never needed. Documentation updated to make it more clear what the minimum requirements for pure Ruby, C extensions, and C++ extensions separately.
* C extensions are now built by default - `TRUFFLERUBY_CEXT_ENABLED` is assumed `true` unless set to `false`.
* The `KEYS` interop message now returns an array of Java strings, rather than Ruby strings. `KEYS` on an array no longer returns indices.
* `HAS_SIZE` now only returns `true` for `Array`.
* A method call on a foreign object that looks like an operator (the method name does not begin with a letter) will call `IS_BOXED` on the object and based on that will possibly `UNBOX` and convert to Ruby.
* Now using the native version of Psych.
* The supported version of LLVM on Oracle Linux has been dropped to 3.8.
* The supported version of Fedora has been dropped to 25, and the supported version of LLVM to 3.8, due to LLVM incompatibilities. The instructions for installing `libssl` have changed to match.

# 0.33, April 2018

New features:

* The Ruby version has been updated to version 2.3.6.
* Context pre-initialization with TruffleRuby `--native`, which significantly improves startup time and loads the `did_you_mean` gem ahead of time.
* The default VM is changed to SubstrateVM, where the startup is significantly better. Use `--jvm` option for full JVM VM.
* The `Truffle::Interop` module has been replaced with a new `Polyglot` module which is designed to use more idiomatic Ruby syntax rather than explicit methods. A [new document](doc/user/polyglot.md) describes polyglot programming at a higher level.
* The `REMOVABLE`, `MODIFIABLE` and `INSERTABLE` Truffle interop key info flags have been implemented.
* `equal?` on foreign objects will check if the underlying objects are equal if both are Java interop objects.
* `delete` on foreign objects will send `REMOVE`, `size` will send `GET_SIZE`, and `keys` will send `KEYS`. `respond_to?(:size)` will send `HAS_SIZE`, `respond_to?(:keys)` will send `HAS_KEYS`.
* Added a new Java-interop API similar to the one in the Nashorn JavaScript implementation, as also implemented by Graal.js. The `Java.type` method returns a Java class object on which you can use normal interop methods. Needs the `--jvm` flag to be used.
* Supported and tested versions of LLVM for different platforms have been more precisely [documented](doc/user/installing-llvm.md).

Changes:

* Interop semantics of `INVOKE`, `READ`, `WRITE`, `KEYS` and `KEY_INFO` have changed significantly, so that `INVOKE` maps to Ruby method calls, `READ` calls `[]` or returns (bound) `Method` objects, and `WRITE` calls `[]=`.

Performance:

* `Dir.glob` is much faster and more memory efficient in cases that can reduce to direct filename lookups.
* `SecureRandom` now defers loading OpenSSL until it's needed, reducing time to load `SecureRandom`.
* `Array#dup` and `Array#shift` have been made constant-time operations by sharing the array storage and keeping a starting index.

Bug fixes:

* Interop key-info works with non-string-like names.

Internal changes:

* Changes to the lexer and translator to reduce regular expression calls.
* Some JRuby sources have been updated to 9.1.13.0.

# 0.32, March 2018

New features:

* A new embedded configuration is used when TruffleRuby is used from another language or application. This disables features like signals which may conflict with the embedding application, and threads which may conflict with other languages, and enables features such as the use of polyglot IO streams.

Performance:

* Conversion of ASCII-only Ruby strings to Java strings is now faster.
* Several operations on multi-byte character strings are now faster.
* Native I/O reads are about 22% faster.

Bug fixes:

* The launcher accepts `--native` and similar options in  the `TRUFFLERUBYOPT` environment variable.

Internal changes:

* The launcher is now part of the TruffleRuby repository, rather than part of the GraalVM repository.
* `ArrayBuilderNode` now uses `ArrayStrategies` and `ArrayMirrors` to remove direct knowledge of array storage.
* `RStringPtr` and `RStringPtrEnd` now report as pointers for interop purposes, fixing several issues with `char *` usage in C extensions.<|MERGE_RESOLUTION|>--- conflicted
+++ resolved
@@ -28,11 +28,8 @@
 * Implement `Fiber#raise` (#2338).
 * Update `File.basename` to return new `String` instances (#2343).
 * Allow `Fiber#raise` after `Fiber#transfer` like Ruby 3.0 (#2342).
-<<<<<<< HEAD
 * Fix `ObjectSpace._id2ref` for Symbols and frozen String literals (#2358).
-=======
 * Implemented `Enumerator::Lazy#filter_map` (#2356).
->>>>>>> 3c681607
 
 Performance:
 
