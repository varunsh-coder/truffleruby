--- conflicted
+++ resolved
@@ -5,11 +5,8 @@
 
 Bug fixes:
 
-<<<<<<< HEAD
 * Fix error message when the method name is not a Symbol or String for `Kernel#respond_to?` (#2132, @ssnickolay)
-=======
 * Fixed setting of special variables in enumerators and enumerables (#1484).
->>>>>>> e6f18556
 
 Compatibility:
 
