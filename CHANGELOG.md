--- conflicted
+++ resolved
@@ -52,11 +52,8 @@
 * Do not create a finalizers `Thread` if there are other public languages, which is helpful for polyglot cases (#2035).
 * Implemented `rb_enc_isalnum` and `rb_enc_isspace`.
 * `RUBY_REVISION` is now the full commit hash used to build TruffleRuby, similar to MRI 2.7+.
-<<<<<<< HEAD
 * Implemented `rb_enc_mbc_to_codepoint`.
-=======
 * Change the lookup methods to achieve Refinements specification (#2033, @ssnickolay)
->>>>>>> 35a5adc4
 
 Performance:
 
