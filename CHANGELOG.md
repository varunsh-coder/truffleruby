# 22.3.0

New features:


Bug fixes:


Compatibility:


Performance:


Changes:


# 22.2.0

New features:

* Add support for `darwin-aarch64` (macOS M1) (#2181, @lewurm, @chrisseaton, @eregon).
* Add support for OpenSSL 3.0.0 by updating the openssl gem (@aardvark179, @eregon).

Bug fixes:

* Fix `rb_id2name` to ensure the native string will have the same lifetime as the id (#2630, @aardvark179).
* Fix `MatchData#[]` exception when passing a length argument larger than the number of match values (#2636, @nirvdrum).
* Fix `MatchData#[]` exception when supplying a large negative index along with a length argument (@nirvdrum).
* Fix capacity computation for huge `Hash` (#2635, @eregon).
* Fix aliased methods to return the correct owner when method is from a superclass (@bjfish).
* Fix `String#[Regexp, Integer]` when the capture group exists but is not matched (@eregon).
* Fix `File.open` mode string parsing when binary option is the third character (@bjfish).
* Fix `rb_scan_args_kw` macro to avoid shadowing variables (#2649, @aardvark179).
* Fix `String#unpack("Z")` to not advance after the null byte, like CRuby (#2659, @aardvark179).
* Fix `Float#round` to avoid losing precision during the rounding process (@aardvark179).
* Fix `String#insert` to not call a subclassed string method (@bjfish).
* Fix `rb_obj_call_init` to pass any block argument to the `initialize` method (#2675, @aardvark179).
<<<<<<< HEAD
* Fix issue with feature loading not detecting a previously loaded feature (#2677, @bjfish).
* Fix `/#{...}/o` to evaluate only once per context when splitting happens (@eregon).
=======
* Fix `Kernel#sprintf` formatting of floats to be like CRuby (@aardvark179).
>>>>>>> 1b00befe

Compatibility:

* Updated to Ruby 3.0.3. The 3 CVEs did not affect TruffleRuby, this is to bring the stdlib and gem updates (@eregon).
* Fix `Marshal.dump` to raise an error when an object has singleton methods (@bjfish).
* `Exception#full_message` now defaults the order to `:top` like CRuby 3+ (@eregon).
* Fix `Process.wait2` to return `nil` when the `WNOHANG` flag is given and the child process is still running (@bjfish).
* Disable most `nokogiri` C extension patches when system libraries are not being used (#2693, @aardvark179).
* Implement `rb_gc_mark_maybe` and `rb_global_variable` to ensure `VALUE` stay live in C extensions (@aardvark179).
* Implement `rb_imemo_tmpbuf` allocation for `ripper` (@aardvark179).
* Implement `inherit` argument for `Module#class_variables` (#2653, @bjfish).
* Fix `Float#/` when dividing by `Rational` (@bjfish).
* `Process.euid=` should accept String (#2615, @ngtban).
* Fix `instance_variable_get` and `instance_variable_set` for immutable objects (@bjfish).
* `Thread#raise(exc, message)` now calls `exc.exception` in the target thread like CRuby (@eregon).
* Define `Process::{CLOCK_BOOTTIME,CLOCK_BOOTTIME_ALARM,CLOCK_REALTIME_ALARM}` (#1480, @eregon).
* Improve support of `:chomp` keyword argument in `IO` and `StringIO` methods (#2650, @andrykonchin). 
* Implement specializations for immutable ruby objects for ObjectSpace methods (@bjfish).
* Use `$PAGER` for `--help` and `--help*`, similar to CRuby (#2542, @Strech).
* Ensure all headers are warnings-free (#2662, @eregon).
* All `IO` instances should have `T_FILE` as their `rb_type()`, not only `File` instances (#2662, @eregon).

Performance:

* Reimplement `Float#to_s` for better performance (#1584, @aardvark179).
* Improve reference processing by making C object free functions and other finalizers more lightweight (@aardvark179).
* Improve performance of `RSTRING_PTR` for interned strings (@aardvark179).
* Cache constant argument formats used with `rb_scan_args_kw` (@aardvark179).

Changes:

* `-Werror=implicit-function-declaration` is now used for compiling C extensions to fail more clearly and earlier if a function is missing, like CRuby 3.2 (#2618, @eregon).
* Disable thread pool for Fibers as it causes correctness issues (#2551, @eregon).

# 22.1.0

New features:

* Foreign exceptions are now fully integrated and have most methods of `Exception` (@eregon).
* Foreign exceptions can now be rescued with `rescue Polyglot::ForeignException` or `rescue foreign_meta_object` (#2544, @eregon).

Bug fixes:

* Guard against unterminated ranges in file matching patterns (#2556, @aardvark179).
* Fixed `rb_proc_new` to return a proc that will pass all required arguments to C (#2556, @aardvark179).
* Fixed `String#split` to return empty array when splitting all whitespace on whitespace (#2565, @bjfish).
* Raise `RangeError` for `Time.at(bignum)` (#2580, @eregon).
* Fix `Integer#{<<,>>}` with RHS bignum and long (@eregon).
* Fix a resource leak from allocators defined in C extensions (@aardvark179).
* `SIGINT`/`Interrupt`/`Ctrl+C` now shows the backtrace and exits as signaled, like CRuby (@eregon).
* Update patch feature finding to prefer the longest matching load path (#2605, @bjfish).
* Fix `Hash#{to_s,inspect}` for keys whose `#inspect` return a frozen String (#2613, @eregon).
* Fix `Array#pack` with `x*` to not output null characters (#2614, @bjfish).
* Fix `Random#rand` not returning random floats when given float ranges (#2612, @bjfish).
* Fix `Array#sample` for `[]` when called without `n` and a `Random` is given (#2612, @bjfish).
* Fix `Module#const_get` to raise a `NameError` when nested modules do not exist (#2610, @bjfish).
* Ensure native `VALUE`s returned from C are unwrapped before the objects can be collected (@aardvark179).
* Fix `Enumerator::Lazy#with_index` to start with new index for multiple enumerations (@bjfish).
* Fix `rb_id2name` to ensure the native string will have the same lifetime as the id (#2630, @aardvark179).
* Fix `Integer#fdiv` and `Rational#to_f` for large `Integer` values (#2631, @bjfish).

Compatibility:

* Implement full Ruby 3 keyword arguments semantics (#2453, @eregon, @chrisseaton).
* Implement `ruby_native_thread_p` for compatibility (#2556, @aardvark179).
* Add `rb_argv0` for the `tk` gem. (#2556, @aardvark179).
* Implement more correct conversion of array elements by `Array#pack`(#2503, #2504, @aardvark179).
* Implement `Pathname#{empty?, glob}` (#2559, @bjfish)
* Fixed `Rational('')` to raise error like MRI (#2566, @aardvark179).
* Freeze instances of `Range` but not subclasses, like CRuby (#2570, @MattAlp).
* When writing to STDOUT redirected to a closed pipe, no broken pipe error message will be shown now. (#2532, @gogainda).
* Use `#to_a` for converting `list` in `rescue *list` (#2572, @eregon).
* Implement 'rb_str_buf_append' (@bjfish).
* Add patch for `digest` so that TruffleRuby implementation is not overridden (@bjfish).
* Handle encoding conversion errors when reading directory entries (@aardvark179).
* Follow symlinks when processing `*/` directory glob patterns. (#2589, @aardvark179).
* Set `@gem_prelude_index` variable on the default load paths (#2586 , @bjfish)
* Do not call `IO#flush` dynamically from `IO#close` (#2594, @gogainda).
* Implement `rb_str_new_static` for C extensions that use it (@aardvark179).
* Rewrote `ArrayEachIteratorNode` and re-introduced `each` specs for MRI parity when mutating arrays whilst iterating, rather than crashing (#2587, @MattAlp)
* Update `String#rindex` to only accept `Regexp` or objects convertable to `String` as the first parameter (#2608, @bjfish).
* Update `String#<<` to require one argument (#2609, @bjfish).
* Update `String#split` to raise `TypeError` when false is given (#2606, @bjfish).
* Update `String#lstrip!` to remove leading null characters (#2607, @bjfish).
* Update `File.utime` to return the number of file names in the arguments (#2616, @bjfish).
* Update `Dir.foreach` to accept an `encoding` parameter (#2627, @bjfish).
* Update `IO.readlines` to ignore negative limit parameters (#2625 , @bjfish).
* Update `Math.sqrt` to raise a `Math::DomainError` for negative numbers (#2621, @bjfish).
* Update `Enumerable#inject` to raise an `ArgumentError` if no block or symbol are given (#2626, @bjfish).

Performance:

* Increase dispatch limit for string library to handle mutable, immutable and non-strings (@aardvark179)
* Switch to `Arrays.mismatch()` in string comparison for better performance (@aardvark179).
* Removed extra array allocations for method calls in the interpreter to improve warmup performance (@aardvark179).
* Optimize `Dir[]` by sorting entries as they are found and grouping syscalls (#2092, @aardvark179).
* Reduce memory footprint by tracking `VALUE`s created during C extension init separately (@aardvark179).
* Rewrote `ArrayEachIteratorNode` to optimize performance for a constant-sized array and reduce specializations to 1 general case (#2587, @MattAlp)
* Reduce conversion of `VALUE`s to native handle during common operations in C extensions (@aardvark179).
* Improved performance of regex boolean matches (e.g., `Regexp#match?`) by avoiding match data allocation in TRegex (#2588, @nirvdrum).
* Remove overhead when getting using `RDATA_PTR` (@aardvark179).
* Additional copy operations have been reduced when performing IO (#2536, @aardvark179).

Changes:

* Foreign exceptions are no longer translated to `RuntimeError` but instead remain as foreign exceptions, see the [documentation](doc/user/polyglot.md) for how to rescue them (@eregon).

# 22.0.0

New features:

* Updated to Ruby 3.0.2 (#2453, @eregon).

Bug fixes:

* Fix `File.utime` to use nanoseconds (#2448, @bjfish).
* Capture the intercepted feature path during patching to reuse during patch require (#2441, @bjfish).
* Update `Module#constants` to filter invalid constant identifiers (#2452, @bjfish).
* Fixed `-0.0 <=> 0.0` and `-0.0 <=> 0` to return `0` like on CRuby (#1391, @eregon).
* Fixed `Range#step` to return correct class with begin-less range (@ccocchi, #2516).
* Fixed exception creation when an `Errno` is sub-classed (@bjfish, #2521).
* Fixed `String#[]=` to use the negotiated encoding (@bjfish, #2545).

Compatibility:

* Implement `rb_sprintf` in our format compiler to provide consistent formatting across C standard libraries (@eregon).
* Update `defined?` to return frozen strings (#2450, @bjfish).
* Use compensated summation for `{Array,Enumerable}#sum` when floating point values are included (@eregon).
* `Module#attr_*` methods now return an array of method names (#2498, @gogainda).
* Fixed `Socket#(local|remote)_address` to retrieve family and type from the file descriptor (#2444, @larskanis).
* Add `Thread.ignore_deadlock` accessor (#2453, @bjfish).
* Allow `Hash#transform_keys` to take a hash argument (@ccocchi, #2464).
* Add `Enumerable#grep{_v}` optimization for `Regexp` (#2453, @bjfish).
* Update `IO#write` to accept multiple arguments (#2501, @bjfish).
* Do not warn when uninitialized instance variable is accessed (#2502, @andrykonchin).
* Remove `TRUE`, `FALSE`, and `NIL` constants like CRuby 3.0 (#2505, @andrykonchin).
* `Symbol#to_proc` now returns a lambda like in Ruby 3 (#2508, @andrykonchin).
* `Kernel#lambda` now warns if called without a literal block (#2500, @andrykonchin).
* Implement Hash#except (#2463, @wildmaples).
* Remove special `$SAFE` global and related C API methods (#2453, @bjfish).
* Assigning to a numbered parameter raises `SyntaxError` (#2506, @andrykonchin).
* Implement `--backtrace-limit` option (#2453, @bjfish).
* Update `String` methods to return `String` instances when called on a subclass (#2453, @bjfish).
* Update `String#encode` to support the `:fallback` option (#1391, @aardvark179).
* `Module#alias_method` now returns the defined alias as a symbol(#2499, @gogainda).
* Implement `Symbol#name` (#2453, @bjfish).
* Update `Module#{public, protected, private, public_class_method, private_class_method}` and top-level `private` and `public` methods to accept single array argument with a list of method names (#2453, @bjfish).
* Constants deprecated by `Module#deprecate_constant` only warn if `Warning[:deprecated]` is `true` (@eregon).
* All Array methods now return Array instances and not subclasses (#2510, @Strech).
* Integer#zero? overrides Numeric#zero? for optimization (#2453, @bjfish).
* Default `Kernel#eval` source file and line to `(eval):1` like CRuby 3 (#2453, @aardvark179).
* Add `GC.auto_compact` accessors for compatibility (#2453, @bjfish).
* Update accessing a class variable from the top-level scope to be a `RuntimeError` (#2453, @bjfish).
* Update interpolated strings to not be frozen (#2453, @bjfish).
* Add `WERRORFLAG` to `RbConfig` (#2519, @bjfish).
* Update `MatchData` methods to return `String` instances when called on a subclass (#2453, @bjfish).
* Implement `Proc#{==,eql?}` (#2453, @bjfish).
* Implement all `StringScanner` methods (#2520, @eregon).
* Handle `Kernel#clone(freeze: true)` (#2512, @andrykonchin).
* Relax `Fiber#transfer` limitations (#2453, @bjfish).
* Implement `Fiber#blocking?` like CRuby 3 (#2453, @aardvark179).
* Sort by default for `Dir.{glob,[]}` and add `sort:` keyword argument (#2523, @Strech).
* Implement `rb_str_locktmp` and `rb_str_unlocktmp` (#2524, @bjfish).
* Update `Kernel#instance_variables` to return insertion order (@bjfish).
* Fixed `rb_path2class()` to not error for a module (#2511, @eregon).
* Update `Kernel#print` to print `$_` when no arguments are given (#2531, @bjfish).
* Add category kwarg to Kernel.warn and Warning.warn (#2533, @Strech).
* Implement `GC.{measure_total_time, total_time}` and update `GC.stat` to update provided hash (#2535, @bjfish).
* Implement `Array#slice` with `ArithmeticSequence` (#2526, @ccocchi).
* Update `Hash#each` to consistently yield a 2-element array (#2453, @bjfish).
* Remove `Hash#{__store__, index}` methods for compatibility (#2546, @bjfish).
* Implement more correct conversion of array elements by `Array#pack` (#2503, #2504, @aardvark179).
* Update `String#split` to raise a `RangeError` when `limit` is larger than `int` (@bjfish).

Performance:

* Regexp objects are now interned in a similar way to symbols (@aardvark179).
* Improve performance of regexps using POSIX bracket expressions (e.g., `[[:lower:]]`) matching against ASCII-only strings (#2447, @nirvdrum).
* `String#sub`, `sub!`, `gsub`, and `gsub!` have been refactored for better performance (@aardvark179).
* Don't allocate a `MatchData` object when `Regexp#match?` or `String#match?` is used (#2509, @nirvdrum).
* Add `ENV.except` (#2507, @Strech).
* Fully inline the `Integer#+` and `Integer#-` logic for interpreter speed (#2518, @smarr).
* Remove unnecessary work in negotiating the encoding to use in a Regexp match (#2522, @nirvdrum).
* Add new fast paths for encoding negotiation between strings with different encodings, but which match common default cases (#2522, @nirvdrum).
* Reduce footprint by removing unnecessary nodes for accessing the `FrameOnStackMarker` (#2530, @smarr).

Changes:

* TruffleRuby now requires Java 11+ and no longer supports Java 8 (@eregon).

# 21.3.0

New features:

* [TRegex](https://github.com/oracle/graal/tree/master/regex) is now used by default, which provides large speedups for matching regular expressions.
* Add `Polyglot.languages` to expose the list of available languages.
* Add `Polyglot::InnerContext` to eval code in any available language in an inner isolated context (#2169).
* Foreign objects now have a dynamically-generated class based on their interop traits like `ForeignArray` and are better integrated with Ruby objects (#2149).
* Foreign arrays now have all methods of Ruby `Enumerable` and many methods of `Array` (#2149).
* Foreign hashes now have all methods of Ruby `Enumerable` and many methods of `Hash` (#2149).
* Foreign iterables (`InteropLibrary#hasIterator`) now have all methods of Ruby `Enumerable` (#2149).
* Foreign objects now implement `#instance_variables` (readable non-invocable members) and `#methods` (invocable members + Ruby methods).

Bug fixes:

* Fix `Marshal.load` of multiple `Symbols` with an explicit encoding (#1624).
* Fix `rb_str_modify_expand` to preserve existing bytes (#2392).
* Fix `String#scrub` when replacement is frozen (#2398, @LillianZ).
* Fix `Dir.mkdir` error handling for `Pathname` paths (#2397).
* `BasicSocket#*_nonblock(exception: false)` now only return `:wait_readable/:wait_writable` for `EAGAIN`/`EWOULDBLOCK` like MRI (#2400).
* Fix issue with `strspn` used in the `date` C extension compiled as a macro on older glibc and then missing the `__strspn_c1` symbol on newer glibc (#2406).
* Fix constant lookup when loading the same file multiple times (#2408).
* Fix handling of `break`, `next` and `redo` in `define_method(name, &block)` methods (#2418).
* Fix handling of incompatible types in `Float#<=>` (#2432, @chrisseaton).
* Fix issue with escaping curly braces for `Dir.glob` (#2425).
* Fix `base64` decoding issue with missing output (#2435).
* Fix `StringIO#ungetbyte` to treat a byte as a byte, not a code point (#2436). 
* Fix `defined?(yield)` when used inside a block (#2446).
* Fix a couple issues related to native memory allocation and release.

Compatibility:

* Implement `Process::Status.wait` (#2378).
* Update `rb_str_modify` and `rb_str_modify_expand` to raise a `FrozenError` when given a frozen string (#2392).
* Implement `rb_fiber_*` functions (#2402).
* Implement `rb_str_vcatf`.
* Add support for tracing allocations from C functions (#2403, @chrisseaton).
* Implement `rb_str_catf`.
* Search the executable in the passed env `PATH` for subprocesses (#2419).
* Accept a string as the pattern argument to `StringScanner#scan` and `StringScanner#check` (#2423).

Performance:

* Moved most of `MonitorMixin` to primitives to deal with interrupts more efficiently (#2375).
* Improved the performance of `rb_enc_from_index` by adding cached lookups (#2379, @nirvdrum).
* Improved the performance of many `MatchData` operations (#2384, @nirvdrum).
* Significantly improved performance of TRegex calls by allowing Truffle splitting (#2389, @nirvdrum).
* Improved `String#gsub` performance by adding a fast path for the `string_byte_index` primitive (#2380, @nirvdrum).
* Improved `String#index` performance by adding a fast path for the `string_character_index` primitive (#2383, @LillianZ).
* Optimized conversion of strings to integers if the string contained a numeric value (#2401, @nirvdrum).
* Use Truffle's `ContextThreadLocal` to speedup access to thread-local data.
* Provide a new fast path for `rb_backref*` and `rb_lastline*`functions from C extensions.

Changes:

* `foreign_object.class` on foreign objects is no longer special and uses `Kernel#class` (it used to return the `java.lang.Class` object for a Java type or `getMetaObject()`, but that is too incompatible with Ruby code).
* `Java.import name` imports a Java class in the enclosing module instead of always as a top-level constant.
* `foreign_object.keys` no longer returns members, use `foreign_object.instance_variables` or `foreign_object.methods` instead.
* `foreign_object.respond_to?(:class)` is now always true (before it was only for Java classes), since the method is always defined.

Security:

* Updated to Ruby 2.7.4 to fix CVE-2021-31810, CVE-2021-32066 and CVE-2021-31799.

# 21.2.0

New features:

* New `TruffleRuby::ConcurrentMap` data structure for use in [`concurrent-ruby`](https://github.com/ruby-concurrency/concurrent-ruby) (#2339, @wildmaples).

Bug fixes:

* Fix of different values of self in different scopes.
* `Truffle::POSIX.select` was being redefined repeatedly (#2332).
* Fix the `--backtraces-raise` and `--backtraces-rescue` options in JVM mode (#2335).
* Fix `File.{atime, mtime, ctime}` to include nanoseconds (#2337).
* Fix `Array#[a, b] = "frozen string literal".freeze` (#2355).
* `rb_funcall()` now releases the C-extension lock (similar to MRI).

Compatibility:

* Updated to Ruby 2.7.3. The `resolv` stdlib was not updated (`resolv` in 2.7.3 has [bugs](https://bugs.ruby-lang.org/issues/17748)).
* Make interpolated strings frozen for compatibility with Ruby 2.7 (#2304, @kirs).
* `require 'socket'` now also requires `'io/wait'` like CRuby (#2326).
* Support precision when formatting strings (#2281, @kirs).
* Make rpartition compatible with Ruby 2.7 (#2320, @gogainda).
* Include the type name in exception messages from `rb_check_type` (#2307).
* Fix `Hash#rehash` to remove duplicate keys after modifications (#2266, @MattAlp)
* Only fail `rb_check_type` for typed data, not wrapped untyped structs (#2331).
* Decide the visibility in `Module#define_method` based on `self` and the default definee (#2334).
* Configure `mandir` value in `RbConfig::CONFIG` and `RbConfig::MAKEFILE_CONFIG` (#2315).
* TruffleRuby now supports the Truffle polyglot Hash interop API.
* Implement `Fiber#raise` (#2338).
* Update `File.basename` to return new `String` instances (#2343).
* Allow `Fiber#raise` after `Fiber#transfer` like Ruby 3.0 (#2342).
* Fix `ObjectSpace._id2ref` for Symbols and frozen String literals (#2358).
* Implemented `Enumerator::Lazy#filter_map` (#2356).
* Fix LLVM toolchain issue on macOS 11.3 (#2352, [oracle/graal#3383](https://github.com/oracle/graal/issues/3383)).
* Implement `IO#set_encoding_by_bom` (#2372, pawandubey).
* Implemented `Enumerator::Lazy#with_index` (#2356).
* Implement `rb_backref_set`.
* Fix `Float#<=>` when comparing `Infinity` to other `#infinite?` values.
* Implement `date` library as a C extension to improve compatibility (#2344).

Performance:

* Make `#dig` iterative to make it faster and compile better for calls with 3+ arguments (#2301, @chrisseaton, @jantnovi).
* Make `Struct#dig` faster in interpreter by avoiding exceptions (#2306, @kirs).
* Reduce the number of AST nodes created for methods and blocks (#2261).
* Fiber-local variables are much faster now by using less synchronization.
* Improved the performance of the exceptional case of `String#chr` (#2318, @chrisseaton).
* Improved the performance of `IO#read_nonblock` when no data is available to be read.
* `TruffleSafepoint` is now used instead of custom logic, which no longer invalidates JITed code for guest safepoints (e.g., `Thread#{backtrace,raise,kill}`, `ObjectSpace`, etc)
* Significantly improved performance of `Time#strftime` for common formats (#2361, @wildmaples, @chrisseaton).
* Faster solution for lazy integer length (#2365, @lemire, @chrisseaton).
* Speedup `rb_funcallv*()` by directly unwrapping the C arguments array instead of going through a Ruby `Array` (#2089).
* Improved the performance of several `Truffle::RegexOperations` methods (#2374, @wildmapes, @nirvdrum).

Changes:

* `rb_iterate()` (deprecated since 1.9) no longer magically passes the block to `rb_funcall()`, use `rb_block_call()` instead.

Security:

* Updated to Ruby 2.7.3 to fix CVE-2021-28965 and CVE-2021-28966.

# 21.1.0

New features:

* Access to local variables of the interactive Binding via language bindings is now supported: `context.getBindings("ruby").putMember("my_var", 42);` (#2030).
* `VALUE`s in C extensions now expose the Ruby object when viewed in the debugger, as long as they have not been converted to native values.
* Signal handlers can now be run without triggering multi-threading.
* Fibers no longer trigger Truffle multi-threading.

Bug fixes:

* `Range#to_a` wasn't working for `long` ranges (#2198, @tomstuart and @LillianZ).
* Show the interleaved host and guest stacktrace for host exceptions (#2226).
* Fix the label of the first location reported by `Thread#backtrace_locations` (#2229).
* Fix `Thread.handle_interrupt` to defer non-pure interrupts until the end of the `handle_interrupt` block (#2219).
* Clear and restore errinfo on entry and normal return from methods in C extensions (#2227).
* Fix extra whitespace in squiggly heredoc with escaped newline (#2238, @wildmaples and @norswap).
* Fix handling of signals with `--single-threaded` (#2265).
* Fix `Enumerator::Lazy#{chunk_while, slice_before, slice_after, slice_when}` to return instances of `Enumerator::Lazy` (#2273).
* Fix `Truffle::Interop.source_location` to return unavailable source sections for modules instead of null (#2257).
* Fix usage of `Thread.handle_interrupt` in `MonitorMixin#mon_synchronize`.
* Fixed `TruffleRuby.synchronized` to handle guest safepoints (#2277).
* Fix control flow bug when assigning constants using ||= (#1489).
* Fix `Kernel#raise` argument handling for hashes (#2298).
* Set errinfo when `rb_protect` captures a Ruby exception (#2245).
* Fixed handling of multiple optional arguments and keywords when passed a positional `Hash` (#2302).

Compatibility:

* Prepend the GraalVM LLVM Toolchain to `PATH` when installing gems (#1974, #1088, #1343, #1400, #1947, #1931, #1588).
* Installing the `nokogiri` gem now defaults to use the vendored `libxml2` and `libxslt`, similar to CRuby, which means the corresponding system packages are no longer needed (#62).
* Implemented `$LOAD_PATH.resolve_feature_path`.
* Add `Pathname#/` alias to `Pathname#+` (#2178).
* Fixed issue with large `Integer`s in `Math.log` (#2184).
* Updated `Regexp.last_match` to support `Symbol` and `String` parameter (#2179).
* Added support for numbered block parameters (`_1` etc).
* Fixed `String#upto` issue with non-ascii strings (#2183).
* Implemented partial support for pattern matching (#2186).
* Make `File.extname` return `'.'` if the path ends with one (#2192, @tomstuart).
* Include fractional seconds in `Time#inspect` output (#2194, @tomstuart).
* Add support for `Integer#[Range]` and `Integer#[start, length]` (#2182, @gogainda).
* Allow private calls with `self` as an explicit receiver (#2196, @wildmaples).
* Fixed `:perm` parameter for `File.write`.
* Implemented `Time#floor` and `#ceil` (#2201, @wildmaples).
* Allow `Range#include?` and `#member?` with `Time` (#2202, @wildmaples).
* Implemented `Comparable#clamp(Range)` (#2200, @wildmaples).
* Added a `Array#minmax` to override `Enumerable#minmax` (#2199, @wildmaples).
* Implemented `chomp` parameter for `IO.{readlines, foreach}` (#2205).
* Implemented the Debug Inspector C API.
* Added beginless range support for `Range#{new, bsearch, count, each, equal_value, first, inspect, max, min, size, cover?, include?, ===}`.
* Added beginless range support for `Array#{[], []=, slice, slice!, to_a, fill, values_at}` (#2155, @LillianZ).
* Added beginless range support for `String#{byteslice, slice, slice!}` and `Symbol#slice` (#2211, @LillianZ).
* Added beginless range support for `Kernel#{caller, caller_locations}` and `Thread#backtrace_locations` (#2211, @LillianZ).
* Make rand work with exclusive range with Float (#1506, @gogainda)
* Fixed `String#dump`'s formatting of escaped unicode characters (#2217, @meganniu).
* Switched to the io-console C extension from C ruby for better performance and compatibility in `irb`.
* Coerce the message to a `String` for `BasicSocket#send` (#2209, @HoneyryderChuck).
* Support buffer argument for `UDPSocket#recvfrom_nonblock` (#2209, @HoneyryderChuck).
* Fixed `Integer#digits` implementation to handle more bases (#2224, #2225).
* Support the `inherit` parameter for `Module#{private, protected, public}_method_defined?`.
* Implement `Thread.pending_interrupt?` and `Thread#pending_interrupt?` (#2219).
* Implement `rb_lastline_set` (#2170).
* Implemented `Module#const_source_location` (#2212, @tomstuart and @wildmaples).
* Do not call `File.exist?` in `Dir.glob` as `File.exist?` is often mocked (#2236, @gogainda).
* Coerce the inherit argument to a boolean in `Module#const_defined?` and `Module#const_get` (#2240).
* Refinements take place at `Object#method` and `Module#instance_method` (#2004, @ssnickolay).
* Add support for `rb_scan_args_kw` in C API (#2244, @LillianZ).
* Update random implementation layout to be more compatible (#2234).
* Set `RbConfig::CONFIG['LIBPATHFLAG'/'RPATHFLAG']` like MRI to let `$LIBPATH` changes in `extconf.rb` work.
* Access to path and mode via `rb_io_t` from C has been changed to improve compatibility for io-console.
* Implemented the `Time.at` `in:` parameter.
* Implemented `Kernel#raise` `cause` parameter.
* Improved compatibility of `Signal.trap` and `Kernel#trap` (#2287, @chrisseaton).
* Implemented `GC.stat(:total_allocated_objects)` as `0` (#2292, @chrisseaton).
* `ObjectSpace::WeakMap` now supports immediate and frozen values as both keys and values (#2267).
* Call `divmod` when coercion to `Float` fails for `#sleep` (#2289, @LillianZ).

Performance:

* Multi-Tier compilation is now enabled by default, which improves warmup significantly.
* Improve the performance of checks for recursion (#2189, @LillianZ).
* Improve random number generation performance by avoiding synchronization (#2190, @ivoanjo).
* We now create a single call target per block by default instead of two.
* Some uses of class variables are now much better optimized (#2259, @chrisseaton).
* Several methods that need the caller frame are now always inlined in their caller, which speeds up the interpreter and reduces footprint.
* Pasting code in IRB should be reasonably fast, by updating to `irb` 1.3.3 and `reline` 0.2.3 (#2233).

Changes:

* Standalone builds of TruffleRuby are now based on JDK11 (they used JDK8 previously). There should be no user-visible changes. Similarly, JDK11 is now used by default in development instead of JDK8.
* The deprecated `Truffle::System.synchronized` has been removed.
* `Java.synchronized` has been removed, it did not work on host objects.

# 21.0.0

Release notes:

* The new IRB is quite slow when copy/pasting code into it. This is due to an inefficient `io/console` implementation which will be addressed in the next release. A workaround is to use `irb --readline`, which disables some IRB features but is much faster for copy/pasting code.

New features:

* Updated to Ruby 2.7.2 (#2004).

Bug fixes:

* Fix error message when the method name is not a Symbol or String for `Kernel#respond_to?` (#2132, @ssnickolay)
* Fixed setting of special variables in enumerators and enumerables (#1484).
* Fixed return value of `Enumerable#count` and `Enumerable#uniq` with multiple yielded arguments (#2145, @LillianZ).
* Fixed `String#unpack` for `w*` format (#2143).
* Fixed issue with ``Kernel#` `` when invalid UTF-8 given (#2118).
* Fixed issue with `Method#to_proc` and special variable storage (#2156).
* Add missing `offset` parameter for `FFI::Pointer#put_array_of_*` (#1525).
* Fixed issue with different `Struct`s having the same hash values (#2214).

Compatibility:

* Implement `String#undump` (#2131, @kustosz)
* `Errno` constants with the same `errno` number are now the same class.
* Implement `Enumerable#tally` and `Enumerable#filter_map` (#2144 and #2152, @LillianZ).
* Implement `Range#minmax`.
* Pass more `Enumerator::Lazy#uniq` and `Enumerator::Lazy#chunk` specs (#2146, @LillianZ).
* Implement `Enumerator#produce` (#2160, @zverok)
* Implement `Complex#<=>` (#2004, @ssnickolay).
* Add warning for `proc` without block (#2004, @ssnickolay).
* Implemented `FrozenError#receiver`.
* `Proc#<<` and `Proc#>>` raises TypeError if passed not callable object (#2004, @ssnickolay).
* Support time and date related messages for `Time` (#2166).
* Updated `Dir.{glob,[]}` to raise `ArgumentError` for nul-separated strings.
* `Kernel#lambda` with no block in a method called with a block raises an exception (#2004, @ssnickolay).
* Implemented `BigDecimal` as C extension to improve compatibility.
* Comment lines can be placed between fluent dot now (#2004, @ssnickolay).
* Implemented `rb_make_exception`.
* `**kwargs` now accept non-Symbol keys like Ruby 2.7.
* Updated the Unicode Emoji version (#2173, @wildmaples).
* Added `Enumerator::Yielder#to_proc`.
* Implemented `Enumerator::Lazy#eager`.
* Updated `Method#inspect` to include paremeter information.
* Update `Module#name` to return the same frozen string.
* Implemented `inherit` argument for `Module#autoload?`.

Performance:

* Refactor and implement more performant `MatchData#length` (#2147, @LillianZ).
* Refactor and implement more performant `Array#sample` (#2148, @LillianZ).
* `String#inspect` is now more efficient.

Changes:

* All `InteropLibrary` messages are now exposed consistently as methods on `Truffle::Interop` (#2139). Some methods were renamed to match the scheme described in the documentation.

# 20.3.0

Bug fixes:

* Handle foreign null object as falsy value (#1902, @ssnickolay)
* Fixed return value of `Enumerable#first` with multiple yielded arguments (#2056, @LillianZ).
* Improve reliability of the post install hook by disabling RubyGems (#2075).
* Fixed top level exception handler to print exception cause (#2013).
* Fixed issue when extending FFI from File (#2094).
* Fixed issue with `Kernel#freeze` not freezing singleton class (#2093).
* Fixed `String#encode` with options issue (#2091, #2095, @LillianZ)
* Fixed issue with `spawn` when `:close` redirect is used (#2097).
* Fixed `coverage` issue when `*eval` is used (#2078).
* Use expanded load paths for feature matching (#1501).
* Fixed handling of post arguments for `super()` (#2111).
* Fixed `SystemStackError` sometimes replaced by an internal Java `NoClassDefFoundError` on JVM (#1743).
* Fixed constant/identifier detection in lexer for non-ASCII encodings (#2079, #2102, @ivoanjo).
* Fixed parsing of `--jvm` as an application argument (#2108).
* Fix `rb_rescue2` to ignore the end marker `(VALUE)0` (#2127, #2130).
* Fix status and output when SystemExit is subclassed and raised (#2128)
* Fix `String#{chomp, chomp!}` issue with invalid encoded strings (#2133).

Compatibility:

* Run `at_exit` handlers even if parsing the main script fails (#2047).
* Load required libraries (`-r`) before parsing the main script (#2047).
* `String#split` supports block (#2052, @ssnickolay)
* Implemented `String#{grapheme_clusters, each_grapheme_cluster}`.
* Fix the caller location for `#method_added` (#2059).
* Fix issue with `Float#round` when `self` is `-0.0`.
* Fix `String#unpack` issue with `m0` format (#2065).
* Fix issue with `File.absolute_path` returning a path to current directory (#2062).
* Update `Range#cover?` to handle `Range` parameter.
* Fix `String#{casecmp, casecmp?}` parameter conversion.
* Fix `Regexp` issue which raised syntax error instead of `RegexpError` (#2066).
* Handle `Object#autoload` when autoload itself (#1616, @ssnickolay)
* Skip upgraded default gems while loading RubyGems (#2075).
* Verify that gem paths are correct before loading RubyGems (#2075).
* Implement `rb_ivar_count`.
* Implemented `rb_yield_values2`.
* Implemented `Digest::Base#{update, <<}` (#2100).
* Pass the final `super` specs (#2104, @chrisseaton).
* Fix arity for arguments with optional kwargs (#1669, @ssnickolay)
* Fix arity for `Proc` (#2098, @ssnickolay)
* Check bounds for `FFI::Pointer` accesses when the size of the memory behind is known.
* Implement negative line numbers for eval (#1482).
* Support refinements for `#to_s` called by string interpolation (#2110, @ssnickolay)
* Module#using raises error in method scope (#2112, @ssnickolay)
* `File#path` now returns a new mutable String on every call like MRI (#2115).
* Avoid infinite recursion when redefining `Warning#warn` and calling `Kernel#warn` (#2109).
* Convert objects with `#to_path` in `$LOAD_PATH` (#2119).
* Handle the functions being native for `rb_thread_call_without_gvl()` (#2090).
* Support refinements for Kernel#respond_to? (#2120, @ssnickolay)
* JCodings has been updated from 1.0.45 to 1.0.55.
* Joni has been updated from 2.1.30 to 2.1.40.

Performance:

* Calls with a literal block are no longer always split but instead the decision is made by the Truffle splitting heuristic.
* `Symbol#to_proc` is now AST-inlined in order to not rely on splitting and to avoid needing the caller frame to find refinements which apply.
* `Symbol#to_proc` is now globally cached per Symbol and refinements, to avoid creating many redundant `CallTargets`.
* Setting and access to the special variables `$~` and `$_` has been refactored to require less splitting.

Changes:

* Migrated from JLine 2 to JLine 3 for the `readline` standard library.

# 20.2.0

New features:

* Updated to Ruby 2.6.6.
* Use `InteropLibrary#toDisplayString()` to better display objects from other languages.
* Implement writing to the top scope for global variables (#2024).
* `foreign_object.to_s` now uses `InteropLibrary#toDisplayString()` (and still `asString()` if `isString()`).
* `foreign_object.inspect` has been improved to be more useful (include the language and meta object).
* `foreign_object.class` now calls `getMetaObject()` (except for Java classes, same as before).
* Add basic support for Linux AArch64.
* `foreign_object.name = value` will now call `Interoplibrary#writeMember("name", value)` instead of `invokeMember("name=", value)`.
* Always show the Ruby core library files in backtraces (#1414).
* The Java stacktrace is now shown when sending SIGQUIT to the process, also on TruffleRuby Native, see [Debugging](doc/user/debugging.md) for details (#2041).
* Calls to foreign objects with a block argument will now pass the block as the last argument.
* `foreign.name` will now use `invokeMember` if invocable and if not use `readMember`, see `doc/contrib/interop_implicit_api.md` for details.
* `foreign.to_f` and `foreign.to_i` will now attempt to convert to Ruby `Float` and `Integer` (#2038).
* `foreign.equal?(other)` now uses `InteropLibrary#isIdentical(other)` and `foreign.object_id/__id__` now uses `InteropLibrary#identityHashCode()`.

Bug fixes:

* Fix `#class_exec`, `#module_exec`, `#instance_eval`, and `instance_exec` to use activated refinements (#1988, @ssnickolay).
* Fixed missing method error for FFI calls with `blocking: true` when interrupted.
* Use upgraded default gems when installed (#1956).
* Fixed `NameError` when requiring an autoload path that does not define the autoload constant (#1905).
* Thread local IO buffers are now allocated using a stack to ensure safe operating if a signal handler uses one during an IO operation.
* Fixed `TracePoint` thread-safety by storing the state on the Ruby `Thread` (like MRI) instead of inside the `TracePoint` instance.
* Make `require 'rubygems/package'` succeed and define `Gem::Deprecate` correctly (#2014).
* Fix `MBCLEN_CHARFOUND_P` error.
* Fix `rb_enc_str_new` when `NULL` encoding is given with a constant string.
* Fixed `rb_enc_precise_mbclen` to handle more inputs.
* The output for `--engine.TraceCompilation` is now significantly easier to read, by having shorter method names and source names (oracle/graal#2052).
* Fix indentation for squiggly heredoc with single quotes (#1564).
* Only print members which are readable for foreign `#inspect` (#2027).
* Fixed the return value of the first call to `Kernel#srand` in a Thread (#2028).
* Fix missing flushing when printing an exception at top-level with a custom backtrace, which caused no output being shown (#1750, #1895).
* Use the mode of the given `IO` for `IO#reopen(IO)` which is important for the 3 standard IOs (#2034).
* Fix potential deadlock when running finalizers (#2041).
* Let `require 'rubygems/specification'` work before `require 'rubygems'`.

Compatibility:

* Implement `UnboundMethod#bind_call`.
* Implemented `ObjectSpace::WeakMap` (#1385, #1958).
* Implemented `strtod` and `ruby_strtod` (#2007).
* Fix detection of `#find_type` in FFI to ignore `MakeMakefile#find_type` from `mkmf` (#1896, #2010).
* Implemented `rb_uv_to_utf8` (#1998, @skateman).
* Implemented `rb_str_cat_cstr`.
* Implemented `rb_fstring`.
* Support `#refine` for Module (#2021, @ssnickolay).
* Implemented `rb_ident_hash_new`.
* Improved the compatibility of `Symbol.all_symbols` (#2022, @chrisseaton).
* Implemented `rb_enc_str_buf_cat`.
* Implemented `rb_int_positive_pow`.
* Implemented `rb_usascii_str_new_lit`.
* Define `#getch` and `#getpass` on `StringIO` when `io/console` is required.
* Implemented `rb_uv_to_utf8` (#1998).
* Single character IDs now behave more like those in MRI to improve C extension compatibility, so `rb_funcall(a, '+', b)` will now do the same thing as in MRI.
* Removed extra public methods on `String`.
* Implemented `rb_array_sort` and `rb_array_sort_bang`.
* Do not create a finalizers `Thread` if there are other public languages, which is helpful for polyglot cases (#2035).
* Implemented `rb_enc_isalnum` and `rb_enc_isspace`.
* `RUBY_REVISION` is now the full commit hash used to build TruffleRuby, similar to MRI 2.7+.
* Implemented `rb_enc_mbc_to_codepoint`.
* Changed the lookup methods to achieve Refinements specification (#2033, @ssnickolay)
* Implemented `Digest::Instance#new` (#2040).
* Implemented `ONIGENC_MBC_CASE_FOLD`.
* Fixed `Thread#raise` to call the exception class' constructor with no arguments when given no message (#2045).
* Fixed `refine + super` compatibility (#2039, #2048, @ssnickolay)
* Make the top-level exception handler more compatible with MRI (#2047).
* Implemented `rb_enc_codelen`.
* Implemented `Ripper` by using the C extension (#1585).

Changes:

* RubyGems gem commands updated to use the `--no-document` option by default.

Performance:

* Enable lazy translation from the parser AST to the Truffle AST for user code by default. This should improve application startup time (#1992).
* `instance variable ... not initialized` and similar warnings are now optimized to have no peak performance impact if they are not printed (depends on `$VERBOSE`).
* Implement integer modular exponentiation using `BigInteger#mod_pow` (#1999, @skateman)
* Fixed a performance issue when computing many substrings of a given non-leaf `String` with non-US-ASCII characters.
* Speedup native handle to Ruby object lookup for C extensions.

# 20.1.0

New features:

* Nightly builds of TruffleRuby are now available, see the README for details (#1483).
* `||=` will not compile the right-hand-side if it's only executed once, to match the idiomatic lazy-initialisation use-case ([blog post](https://engineering.shopify.com/blogs/engineering/optimizing-ruby-lazy-initialization-in-truffleruby-with-deoptimization), #1887, @kipply).
* Added `--metrics-profile-require` option to profile searching, parsing, translating and loading files.
* Added support for captured variables for the Truffle instruments (e.g. Chrome debugger).

Bug fixes:

* Fixed `Exception#dup` to copy the `Exception#backtrace` string array.
* Fixed `rb_warn` and `rb_warning` when used as statements (#1886, @chrisseaton).
* Fixed `NameError.new` and `NoMethodError.new` `:receiver` argument.
* Correctly handle large numbers of arguments to `rb_funcall` (#1882).
* Added arity check to `Module#{include, prepend}`.
* Fix `OpenSSL::Digest.{digest,hexdigest,base64digest}` to handle `algorithm, data` arguments (#1889, @bdewater).
* Fixed `SystemCallError.new` parameter conversion.
* Fixed `File#{chmod, umask}` argument conversion check.
* Added warning in `Hash.[]` for non-array elements.
* Fixed `File.lchmod` to raise `NotImplementedError` when not available.
* `RSTRING_PTR()` now always returns a native pointer, resolving two bugs `memcpy`ing to (#1822) and from (#1772) Ruby Strings.
* Fixed issue with duping during splat (#1883).
* Fixed `Dir#children` implementation.
* Fixed `SignalException.new` error when bad parameter given.
* Added deprecation warning to `Kernel#=~`.
* Fixed `puts` for a foreign objects, e.g. `puts Polyglot.eval('js', '[]')` (#1881).
* Fixed `Exception#full_message` implementation.
* Updated `Kernel.Complex()` to handle the `exception: false` parameter.
* Fixed `Kernel#dup` to return self for `Complex` and `Rational` objects.
* Updated `Kernel.Float()` to handle the `exception: false` parameter.
* Fixed `String#unpack` `M` format (#1901).
* Fixed error when `SystemCallError` message contained non-ASCII characters.
* Fixed `rb_rescue` to allow null rescue methods. (#1909, @kipply).
* Fixed incorrect comparisons between bignums and doubles.
* Prevented some internal uses of `Kernel#caller_locations` to be overridden by user code (#1934).
* Fixed an issue caused by recursing inlining within `Regexp#quote` (#1927).
* Updated `Kernel.Float()` to return given string in error message (#1945).
* Parameters and arity of methods derived from `method_missing` should now match MRI (#1921).
* Fixed compile error in `RB_FLOAT_TYPE_P` macro (#1928).
* Fixed `Symbol#match` to call the block with the `MatchData` (#1933).
* Fixed `Digest::SHA2.hexdigest` error with long messages (#1922).
* Fixed `Date.parse` to dup the coerced string to not modify original (#1946).
* Update `Comparable` error messages for special constant values (#1941).
* Fixed `File.ftype` parameter conversion (#1961).
* Fixed `Digest::Instance#file` to not modify string literals (#1964).
* Make sure that string interpolation returns a `String`, and not a subclass (#1950).
* `alias_method` and `instance_methods` should now work correctly inside a refinement (#1942).
* Fixed `Regexp.union` parameter conversion (#1963).
* `IO#read(n)` no longer buffers more than needed, which could cause hanging if detecting readability via a native call such as `select(2)` (#1951).
* Fixed `Random::DEFAULT.seed` to be different on boot (#1965, @kipply)
* `rb_encoding->name` can now be read even if the `rb_encoding` is stored in native memory.
* Detect and cut off recursion when inspecting a foreign object, substituting an ellipsis instead.
* Fixed feature lookup order to check every `$LOAD_PATH` path entry for `.rb`, then every entry for native extension when `require` is called with no extension.
* Define the `_DARWIN_C_SOURCE` macro in extension makefiles (#1592).
* Change handling of var args in `rb_rescue2` to handle usage in C extensions (#1823).
* Fixed incorrect `Encoding::CompatibilityError` raised for some interpolated Regexps (#1967).
* Actually unset environment variables with a `nil` value for `Process.spawn` instead of setting them to an empty String.
* Core library methods part of the Native Image heap are no longer added in the compilation queue on the first call, but after they reach the thresholds like other methods.
* Fix `RbConfig::CONFIG['LIBRUBY_SO']` file extension.
* Fix `char`, `short`, `unsigned char`,  `unsigned int`, and `unsigned short` types in `Fiddle` (#1971).
* Fix `IO#select` to reallocate its buffer if it is interrupted by a signal.
* Fix issue where interpolated string matched `#` within string as being a variable (#1495).
* Fix `File.join` to raise error on strings with null bytes.
* Fix initialization of Ruby Thread for foreign thread created in Java.
* Fix registration of default specs in RubyGems (#1987).

Compatibility:

* The C API type `VALUE` is now defined as `unsigned long` as on MRI. This enables `switch (VALUE)` and other expressions which rely on `VALUE` being an integer type (#1409, #1541, #1675, #1917, #1954).
* Implemented `Float#{floor, ceil}` with `ndigits` argument.
* Implemented `Thread#fetch`.
* Implemented `Float#truncate` with `ndigits` argument.
* Made `String#{byteslice, slice, slice!}` and `Symbol#slice` compatible with endless ranges.
* Implemented "instance variable not initialized" warning.
* Make `Kernel#{caller, caller_locations}` and `Thread#backtrace_locations` compatible with endless ranges.
* Implemented `Dir#each_child`.
* Implemented `Kernel.{chomp, chop}` and `Kernel#{chomp, chop}`.
* Implemented `-p` and `-a`, and `-l` CLI options.
* Convert the argument to `File.realpath` with `#to_path` (#1894).
* `StringIO#binmode` now sets the external encoding to BINARY like MRI (#1898).
* `StringIO#inspect` should not include the contents of the `StringIO` (#1898).
* Implemented `rb_fd_*` functions (#1623).
* Fixed uninitialized variable warnings in core and lib (#1897).
* Make `Thread#backtrace` support omit, length and range arguments.
* Implemented `Range#%`.
* Fixed the type of the `flags` field of `rb_data_type_t` (#1911).
* Implemented `rb_obj_is_proc` (#1908, @kipply, @XrXr).
* Implemented C API macro `RARRAY_ASET()`.
* Implemented `num2short` (#1910, @kipply).
* `RSTRING_END()` now always returns a native pointer.
* Removed `register` specifier for `rb_mem_clear()` (#1924).
* Implemented `Thread::Backtrace::Locations#base_label` (#1920).
* Implemented `rb_mProcess` (#1936).
* Implemented `rb_gc_latest_gc_info` (#1937).
* Implemented `RBASIC_CLASS` (#1935).
* Yield 2 arguments for `Hash#map` if the arity of the block is > 1 (#1944).
* Add all `Errno` constants to match MRI, needed by recent RubyGems.
* Silence `ruby_dep` warnings since that gem is unmaintained.
* Clarify error message for not implemented `Process.daemon` (#1962).
* Allow multiple assignments in conditionals (#1513).
* Update `NoMethodError#message` to match MRI (#1957).
* Make `StringIO` work with `--enable-frozen-string-literal` (#1969).
* Support `NULL` for the status of `rb_protect()`.
* Ensure `BigDecimal#inspect` does not call `BigDecimal#to_s` to avoid behaviour change on `to_s` override (#1960).
* Define all C-API `rb_{c,m,e}*` constants as C global variables (#1541).
* Raise `ArgumentError` for `Socket.unpack_sockaddr_un` if the socket family is incorrect.
* Implemented `RTYPEDDATA_*()` macros and `rb_str_tmp_new()` (#1975).
* Implemented `rb_set_end_proc` (#1959).
* Implemented `rb_to_symbol`.
* Implemented `rb_class_instance_methods`, `rb_class_public_instance_methods`, `rb_class_protected_instance_methods`, and `rb_class_private_instance_methods`.
* Implemented `rb_tracepoint_new`, `rb_tracepoint_disable`, `rb_tracepoint_enable`, and `rb_tracepoint_enabled_p` (#1450).
* Implemented `RbConfig::CONFIG['AR']` and `RbConfig::CONFIG['STRIP']` (#1973).
* Not yet implemented C API functions are now correctly detected as missing via `mkmf`'s `have_func` (#1980).
* Accept `RUBY_INTERNAL_EVENT_{NEWOBJ,FREEOBJ}` events but warn they are not triggered (#1978, #1983).
* `IO.copy_stream(in, STDOUT)` now writes to `STDOUT` without buffering like MRI.
* Implemented `RbConfig['vendordir']`.
* Implemented `Enumerator::ArithmeticSequence`.
* Support `(struct RBasic *)->flags` and `->klass` from `ruby.h` (#1891, #1884, #1978).

Changes:

* `TRUFFLERUBY_RESILIENT_GEM_HOME` has been removed. Unset `GEM_HOME` and `GEM_PATH` instead if you need to.
* The deprecated `Truffle::System.full_memory_barrier`, `Truffle::Primitive.logical_processors`, and  `Truffle::AtomicReference` have been removed.
* The implicit interface for allowing Ruby objects to behave as polyglot arrays with `#size`, `#[]` methods has been removed and replaced with an explicit interface where each method starts with `polyglot_*`.
* Hash keys are no longer reported as polyglot members.
* All remaining implicit polyglot behaviour for `#[]` method was replaced with `polyglot_*` methods.
* Rename dynamic API to match InteropLibrary. All the methods keep the name as it is in InteropLibrary with the following changes: use snake_case, add `polyglot_` prefix, drop `get` and `is` prefix, append `?` on all predicates.
* Split `Truffle::Interop.write` into `.write_array_element` and `.write_member` methods.
* Rename `Truffle::Interop.size` to `.array_size`.
* Rename `Truffle::Interop.is_boolean?` to `.boolean?`.
* Split `Truffle::Interop.read` into `.read_member` and `.read_array_element`.
* Drop `is_` prefix in `Truffle::Interop.is_array_element_*` predicates.
* `Truffle::Interop.hash_keys_as_members` has been added to treat a Ruby Hash as a polyglot object with the Hash keys as members.

Performance:

* Optimized `RSTRING_PTR()` accesses by going to native directly, optimized various core methods, use Mode=latency and tune GC heap size for Bundler. This speeds up `bundle install` from 84s to 19s for a small Gemfile with 6 gems (#1398).
* Fixed memory footprint issue due to large compilation on Native Image, notably during `bundle install` (#1893).
* `ArrayBuilderNode` now uses a new Truffle library for manipulating array stores.
* Ruby objects passed to C extensions are now converted less often to native handles.
* Calling blocking system calls and running C code with unblocking actions has been refactored to remove some optimisation boundaries.
* `return` expressions are now rewritten as implicit return expressions where control flow allows this to be safely done as a tail optimisation. This can improve interpreter performance by up to 50% in some benchmarks, and can be applied to approximately 80% of return nodes seen in Rails and its dependencies (#1977).
* The old array strategy code has been removed and all remaining nodes converted to the new `ArrayStoreLibrary`.
* Updated `nil` to be a global immutable singleton (#1835).

# 20.0.0

New features:

* Enable and document `--coverage` option (#1840, @chrisseaton).
* Update the internal LLVM toolchain to LLVM 9 and reduce its download size.
* Updated to Ruby 2.6.5 (#1749).
* Automatically set `PKG_CONFIG_PATH` as needed for compiling OpenSSL on macOS (#1830).

Bug fixes:

* Fix `Tempfile#{size,length}` when the IO is not flushed (#1765, @rafaelfranca).
* Dump and load instance variables in subclasses of `Exception` (#1766, @rafaelfranca).
* Fix `Date._iso8601` and `Date._rfc3339` when the string is an invalid date (#1773, @rafaelfranca).
* Fail earlier for bad handle unwrapping (#1777, @chrisseaton).
* Match out of range `ArgumentError` message with MRI (#1774, @rafaelfranca).
* Raise `Encoding::CompatibilityError` with incompatible encodings on `Regexp` (#1775, @rafaelfranca).
* Fixed interactions between attributes and instance variables in `Struct` (#1776, @chrisseaton).
* Coercion fixes for `TCPServer.new` (#1780, @XrXr).
* Fix `Float#<=>` not calling `coerce` when `other` argument responds to it (#1783, @XrXr).
* Do not warn / crash when requiring a file that sets and trigger autoload on itself (#1779, @XrXr).
* Strip trailing whitespaces when creating a `BigDecimal` with a `String` (#1796, @XrXr).
* Default `close_others` in `Process.exec` to `false` like Ruby 2.6 (#1798, @XrXr).
* Don't clone methods when setting method to the same visibility (#1794, @XrXr).
* `BigDecimal()` deal with large rationals precisely (#1797, @XrXr).
* Make it possible to call `instance_exec` with `rb_block_call` (#1802, @XrXr).
* Check for duplicate members in `Struct.new` (#1803, @XrXr).
* `Process::Status#to_i` return raw `waitpid(2)` status (#1800, @XrXr).
* `Process#exec`: set close-on-exec to false for fd redirection (#1805, @XrXr, @rafaelfranca).
* Building C extensions should now work with frozen string literals (#1786).
* Keep the Truffle working directory in sync with the native working directory.
* Rename `to_native` to `polyglot_to_native` to match `polyglot_pointer?` and `polyglot_address` methods.
* Fixed missing partial evaluation boundary in `Array#{sort,sort!}` (#1727).
* Fixed the class of `self` and the wrapping `Module` for `Kernel#load(path, wrap=true)` (#1739).
* Fixed missing polyglot type declaration for `RSTRING_PTR` to help with native/managed interop.
* Fixed `Module#to_s` and `Module#inspect` to not return an extra `#<Class:` for singleton classes.
* Arrays backed by native storage now allocate the correct amount of memory (#1828).
* Fixed issue in `ConditionVariable#wait` that could lose a `ConditionVariable#signal`.
* Do not expose TruffleRuby-specific method `Array#swap` (#1816).
* Fixed `#inspect` on broken UTF-8 sequences (#1842, @chrisseaton).
* `Truffle::Interop.keys` should report methods of `String` and `Symbol` (#1817).
* `Kernel#sprintf` encoding validity has been fixed (#1852, @XrXr).
* Fixed `ArrayIndexOutOfBoundsException` in `File.fnmatch` (#1845).
* Make `String#concat` work with no or multiple arguments (#1519).
* Make `Array#concat` work with no or multiple arguments (#1519).
* Coerce `BigDecimal(arg)` using `to_str` (#1826).
* Fixed `NameError#dup`, `NoMethodError#dup`, and `SystemCallError#dup` to copy internal fields.
* Make `Enumerable#chunk` work without a block (#1518).
* Fixed issue with `SystemCallError.new` setting a backtrace too early.
* Fixed `BigDecimal#to_s` formatting issue (#1711).
* Run `END` keyword block only once at exit.
* Implement `Numeric#clone` to return `self`.
* Fixed `Symbol#to_proc` to create a `Proc` with `nil` `source_location` (#1663).
* Make `GC.start` work with keyword arguments.
* Fixed `Kernel#clone` for `nil`, `true`, `false`, `Integer`, and `Symbol`.
* Make top-level methods available in `Context#getBindings()` (#1838).
* Made `Kernel#caller_locations` accept a range argument, and return `nil` when appropriate.
* Made `rb_respond_to` work with primitives (#1869, @chrisseaton).
* Fixed issue with missing backtrace for `rescue $ERROR_INFO` (#1660).
* Fixed `Struct#hash` for `keyword_init: true` `Struct`.
* Fixed `String#{upcase!,downcase!,swapcase!}(:ascii)` for non-ASCII-compatible encodings like UTF-16.
* Fixed `String#capitalize!` for strings that weren't full ASCII.
* Fixed enumeration issue in `ENV.{select, filter}`.
* Fixed `Complex` and `Rational` should be frozen after initializing.
* Fixed `printf` should raise error when not enough arguments for positional argument.
* Removed "shadowing outer local variable" warning.
* Fixed parameter conversion to `String` in ENV methods.
* Fixed deprecation warning when `ENV.index` is called.
* Fixed issue with `ENV.each_key`.
* Fixed `ENV.replace` implementation.
* Fixed `ENV.udpate` implementation.
* Fixed argument handling in `Kernel.printf`.
* Fixed character length after conversion to binary from a non-US-ASCII String.
* Fixed issue with installing latest bundler (#1880).
* Fixed type conversion for `Numeric#step` `step` parameter.
* Fixed `Kernel#Integer` conversion.
* Fixed `IO.try_convert` parameter conversion.
* Fixed linking of always-inline C API functions with `-std=gnu90` (#1837, #1879).
* Avoid race conditions during `gem install` by using a single download thread.
* Do not use gems precompiled for MRI on TruffleRuby (#1837).
* Fixed printing foreign arrays that were also pointers (#1679).
* Fixed `nil#=~` to not warn.
* Fixed `Enumerable#collect` to give user block arity in the block passed to `Enumerable#each`.

Compatibility:

* Implemented `String#start_with?(Regexp)` (#1771, @zhublik).
* Various improvements to `SignalException` and signal handling (#1790, @XrXr).
* Implemented `rb_utf8_str_new`, `rb_utf8_str_new_cstr`, `rb_utf8_str_new_static` (#1788, @chrisseaton).
* Implemented the `unit` argument of `Time.at` (#1791, @XrXr).
* Implemented `keyword_init: true` for `Struct.new` (#1789, @XrXr).
* Implemented `MatchData#dup` (#1792, @XrXr).
* Implemented a native storage strategy for `Array` to allow better C extension compatibility.
* Implemented `rb_check_symbol_cstr` (#1814).
* Implemented `rb_hash_start` (#1841, @XrXr).
* JCodings has been updated from 1.0.42 to 1.0.45.
* Joni has been updated from 2.1.25 to 2.1.30.
* Implemented `Method#<<` and `Method#>>` (#1821).
* The `.bundle` file extension is now used for C extensions on macOS (#1819, #1837).
* Implemented `Comparable#clamp` (#1517).
* Implemented `rb_gc_register_mark_object` and `rb_enc_str_asciionly_p` (#1856, @chrisseaton).
* Implemented `rb_io_set_nonblock` (#1741).
* Include the major kernel version in `RUBY_PLATFORM` on macOS like MRI (#1860, @eightbitraptor).
* Implemented `Enumerator::Chain`, `Enumerator#+`, and `Enumerable#chain` (#1859, #1858).
* Implemented `Thread#backtrace_locations` and `Exception#backtrace_locations` (#1556).
* Implemented `rb_module_new`, `rb_define_class_id`, `rb_define_module_id`, (#1876, @XrXr, @chrisseaton).
* Implemented `-n` CLI option (#1532).
* Cache the `Symbol` of method names in call nodes only when needed (#1872).
* Implemented `rb_get_alloc_func` and related functions (#1874, @XrXr).
* Implemented `rb_module_new`, `rb_define_class_id`, `rb_define_module_id`, (#1876, @chrisseaton).
* Implemented `ENV.slice`.
* Support for the Darkfish theme for RDoc generation has been added back.
* Implemented `Kernel#system` `exception: true` option.
* Implemented `Random.bytes`.
* Implemented `Random.random_number`.
* Added the ability to parse endless ranges.
* Made `Range#{to_a, step, each, bsearch, step, last, max, min, to_s, ==}` compatible with endless ranges.
* Made `Array#{[], []=, values_at, fill, slice!}` compatible with endless ranges.
* Defined `Array#{min, max}` methods.

Performance:

* Use a smaller limit for identity-based inline caches to improve warmup by avoiding too many deoptimizations.
* `long[]` array storage now correctly declare that they accept `int` values, reducing deoptimisations and promotions to `Object[]` storage.
* Enable inline caching of `Symbol` conversion for `rb_iv_get` and `rb_iv_set`.
* `rb_type` information is now cached on classes as a hidden variable to improve performance.
* Change to using thread local buffers for socket calls to reduce allocations.
* Refactor `IO.select` to reduce copying and optimisation boundaries.
* Refactor various `String` and `Rope` nodes to avoid Truffle performance warnings.
* Reading caller frames should now work in more cases without deoptimisation.

# 19.3.0

New features:

* Compilation of C extensions is now done with an internal LLVM toolchain producing both native code and bitcode. This means more C extensions should compile out of the box and this should resolve most linker-related issues.
* It is no longer necessary to install LLVM for installing C extensions on TruffleRuby.
* It is no longer necessary to install libc++ and libc++abi for installing C++ extensions on TruffleRuby.
* On macOS, it is no longer necessary to install the system headers package (#1417).
* License updated to EPL 2.0/GPL 2.0/LGPL 2.1 like recent JRuby.

Bug fixes:

* `rb_undef_method` now works for private methods (#1731, @cky).
* Fixed several issues when requiring C extensions concurrently (#1565).
* `self.method ||= value` with a private method now works correctly (#1673).
* Fixed `RegexpError: invalid multibyte escape` for binary regexps with a non-binary String (#1433).
* Arrays now report their methods to other languages for interopability (#1768).
* Installing `sassc` now works due to using the LLVM toolchain (#1753).
* Renamed `Truffle::Interop.respond_to?` to avoid conflict with Ruby's `respond_to?` (#1491).
* Warn only if `$VERBOSE` is `true` when a magic comment is ignored (#1757, @nirvdrum).
* Make C extensions use the same libssl as the one used for the openssl C extension (#1770).

Compatibility:

* `GC.stat` can now take an optional argument (#1716, @kirs).
* `Kernel#load` with `wrap` has been implemented (#1739).
* Implemented `Kernel#spawn` with `:chdir` (#1492).
* Implemented `rb_str_drop_bytes`, notably used by OpenSSL (#1740, @cky).
* Include executables of default gems, needed for `rails new` in Rails 6.
* Use compilation flags similar to MRI for C extension compilation.
* Warn for `gem update --system` as it is not fully supported yet and is often not needed.
* Pass `-undefined dynamic_lookup` to the linker on macOS like MRI.

Performance:

* Core methods are no longer always cloned, which reduces memory footprint and should improve warmup.
* Inline cache calls to `rb_intern()` with a constant name in C extensions.
* Improve allocation speed of native handles for C extensions.
* Improve the performance of `NIL_P` and `INT2FIX` in C extensions.
* Various fixes to improve Rack performance.
* Optimize `String#gsub(String)` by not creating a `Regexp` and using `String#index` instead.
* Fixed "FrameWithoutBoxing should not be materialized" compilation issue in `TryNode`.

# 19.2.0, August 2019

New features:

* `Fiddle` has been implemented.

Bug fixes:

* Set `RbConfig::CONFIG['ruby_version']` to the same value as the TruffleRuby version. This fixes reusing C extensions between different versions of TruffleRuby with Bundler (#1715).
* Fixed `Symbol#match` returning `MatchData` (#1706, @zhublik).
* Allow `Time#strftime` to be called with binary format strings.
* Do not modify the argument passed to `IO#write` when the encoding does not match (#1714).
* Use the class where the method was defined to check if an `UnboundMethod` can be used for `#define_method` (#1710).
* Fixed setting `$~` for `Enumerable` and `Enumerator::Lazy`'s `#grep` and `#grep_v`.
* Improved errors when interacting with single-threaded languages (#1709).

Compatibility:

* Added `Kernel#then` (#1703, @zhublik).
* `FFI::Struct#[]=` is now supported for inline character arrays.
* `blocking: true` is now supported for `FFI::Library#attach_function`.
* Implemented `Proc#>>` and `#<<` (#1688).
* `Thread.report_on_exception` is now `true` by default like MRI 2.5+.
* `BigDecimal` compatibility has been generally improved in several ways.

Changes:

* An interop read message sent to a `Proc` will no longer call the `Proc`.

Performance:

* Several `String` methods have been made faster by the usage of vector instructions
  when searching for a single-byte character in a String.
* Methods needing the caller frame are now better optimized.

# 19.1.0, June 2019

*Ruby is an experimental language in the GraalVM 19.1.0 release*

Bug fixes:

* Sharing for thread-safety of objects is now triggered later as intended, e.g., when a second `Thread` is started.
* Fixed `Array#to_h` so it doesn't set a default value (#1698).
* Removed extra `public` methods on `IO` (#1702).
* Fixed `Process.kill(signal, Process.pid)` when the signal is trapped as `:IGNORE` (#1702).
* Fixed `Addrinfo.new(String)` to reliably find the address family (#1702).
* Fixed argument checks in `BasicSocket#setsockopt` (#1460).
* Fixed `ObjectSpace.trace_object_allocations` (#1456).
* Fixed `BigDecimal#{clone,dup}` so it now just returns the receiver, per Ruby 2.5+ semantics (#1680).
* Fixed creating `BigDecimal` instances from non-finite `Float` values (#1685).
* Fixed `BigDecimal#inspect` output for non-finite values (e.g, NaN or -Infinity) (#1683).
* Fixed `BigDecimal#hash` to return the same value for two `BigDecimal` objects that are equal (#1656).
* Added missing `BigDecimal` constant definitions (#1684).
* Implemented `rb_eval_string_protect`.
* Fixed `rb_get_kwargs` to correctly handle optional and rest arguments.
* Calling `Kernel#raise` with a raised exception will no longer set the cause of the exception to itself (#1682).
* Return a `FFI::Function` correctly for functions returning a callback.
* Convert to intuitive Ruby exceptions when INVOKE fails (#1690).
* Implemented `FFI::Pointer#clear` (#1687).
* Procs will now yield to the block in their declaration context even when called with a block argument (#1657).
* Fixed problems with calling POSIX methods if `Symbol#[]` is redefined (#1665).
* Fixed sharing of `Array` and `Hash` elements for thread-safety of objects (#1601).
* Fixed concurrent modifications of `Gem::Specification::LOAD_CACHE` (#1601).
* Fix `TCPServer#accept` to set `#do_not_reverse_lookup` correctly on the created `TCPSocket`.

Compatibility:

* Exceptions from `coerce` are no longer rescued, like MRI.
* Implemented `Integer#{allbits?,anybits?,nobits?}`.
* `Integer#{ceil,floor,truncate}` now accept a precision and `Integer#round` accepts a rounding mode.
* Added missing `Enumerable#filter` and `Enumerator::Lazy#filter` aliases to the respective `select` method (#1610).
* Implemented more `Ripper` methods as no-ops (#1694, @Mogztter).
* Implemented `rb_enc_sprintf` (#1702).
* Implemented `ENV#{filter,filter!}` aliases for `select` and `select!`.
* Non-blocking `StringIO` and `Socket` APIs now support `exception: false` like MRI (#1702).
* Increased compatibility of `BigDecimal`.
* `String#-@` now performs string deduplication (#1608).
* `Hash#merge` now preserves the key order from the original hash for merged values (#1650).
* Coerce values given to `FFI::Pointer` methods.
* `FrozenError` is now defined and is used for `can't modify frozen` object exceptions.
* `StringIO` is now available by default like in MRI, because it is required by RubyGems.

Changes:

* Interactive sources (like the GraalVM polyglot shell) now all share the same binding (#1695).
* Hash code calculation has been improved to reduce hash collisions for `Hash` and other cases.

Performance:

* `eval(code, binding)` for a fixed `code` containing blocks is now much faster. This improves the performance of rendering `ERB` templates containing loops.
* `rb_str_cat` is faster due to the C string now being concatenated without first being converted to a Ruby string or having its encoding checked. As a side effect the behaviour of `rb_str_cat` should now more closely match that of MRI.

# 19.0.0, May 2019

*Ruby is an experimental language in the GraalVM 19.0.0 release*

Bug fixes:

* The debugger now sees global variables as the global scope.
* Temporary variables are no longer visible in the debugger.
* Setting breakpoints on some lines has been fixed.
* The OpenSSL C extension is now always recompiled, fixing various bugs when using the extension (e.g., when using Bundler in TravisCI) (#1676, #1627, #1632).
* Initialize `$0` when not run from the 'ruby' launcher, which is needed to `require` gems (#1653).

Compatibility:

* `do...end` blocks can now have `rescue/else/ensure` clauses like MRI (#1618).

Changes:

* `TruffleRuby.sulong?` has been replaced by `TruffleRuby.cexts?`, and `TruffleRuby.graal?` has been replaced by `TruffleRuby.jit?`. The old methods will continue to work for now, but will produce warnings, and will be removed at a future release.

# 1.0 RC 16, 19 April 2019

Bug fixes:

* Fixed `Hash#merge` with no arguments to return a new copy of the receiver (#1645).
* Fixed yield with a splat and keyword arguments (#1613).
* Fixed `rb_scan_args` to correctly handle kwargs in combination with optional args.
* Many fixes for `FFI::Pointer` to be more compatible with the `ffi` gem.

New features:

* Rounding modes have been implemented or improved for `Float`, `Rational`, `BigDecimal` (#1509).
* Support Homebrew installed in other prefixes than `/usr/local` (#1583).
* Added a pure-Ruby implementation of FFI which passes almost all Ruby FFI specs (#1529, #1524).

Changes:

* Support for the Darkfish theme for RDoc generation has been removed.

Compatibility:

* The `KeyError` raised from `ENV#fetch` and `Hash#fetch` now matches MRI's message formatting (#1633).
* Add the missing `key` and `receiver` values to `KeyError` raised from `ENV#fetch`.
* `String#unicode_normalize` has been moved to the core library like in MRI.
* `StringScanner` will now match a regexp beginning with `^` even when not scanning from the start of the string.
* `Module#define_method` is now public like in MRI.
* `Kernel#warn` now supports the `uplevel:` keyword argument.

# 1.0 RC 15, 5 April 2019

Bug fixes:

* Improved compatibility with MRI's `Float#to_s` formatting (#1626).
* Fixed `String#inspect` when the string uses a non-UTF-8 ASCII-compatible encoding and has non-ASCII characters.
* Fixed `puts` for strings with non-ASCII-compatible encodings.
* `rb_protect` now returns `Qnil` when an error occurs.
* Fixed a race condition when using the interpolate-once (`/o`) modifier in regular expressions.
* Calling `StringIO#close` multiple times no longer raises an exception (#1640).
* Fixed a bug in include file resolution when compiling C extensions.

New features:

* `Process.clock_getres` has been implemented.

Changes:

* `debug`, `profile`, `profiler`, which were already marked as unsupported, have been removed.
* Our experimental JRuby-compatible Java interop has been removed - use `Polyglot` and `Java` instead.
* The Trufle handle patches applied to `psych` C extension have now been removed.
* The `rb_tr_handle_*` functions have been removed as they are no longer used in any C extension patches.
* Underscores and dots in options have become hyphens, so `--exceptions.print_uncaught_java` is now `--exceptions-print-uncaught-java`, for example.
* The `rb_tr_handle_*` functions have been removed as they are no longer used in any C extension patches.

Bug fixes:

* `autoload :C, "path"; require "path"` now correctly triggers the autoload.
* Fixed `UDPSocket#bind` to specify family and socktype when resolving address.
* The `shell` standard library can now be `require`-d.
* Fixed a bug where `for` could result in a `NullPointerException` when trying to assign the iteration variable.
* Existing global variables can now become aliases of other global variables (#1590).

Compatibility:

* ERB now uses StringScanner and not the fallback, like on MRI. As a result `strscan` is required by `require 'erb'` (#1615).
* Yield different number of arguments for `Hash#each` and `Hash#each_pair` based on the block arity like MRI (#1629).
* Add support for the `base` keyword argument to `Dir.{[], glob}`.

# 1.0 RC 14, 18 March 2019

Updated to Ruby 2.6.2.

Bug fixes:

* Implement `rb_io_wait_writable` (#1586).
* Fixed error when using arrows keys first within `irb` or `pry` (#1478, #1486).
* Coerce the right hand side for all `BigDecimal` operations (#1598).
* Combining multiple `**` arguments containing duplicate keys produced an incorrect hash. This has now been fixed (#1469).
* `IO#read_nonblock` now returns the passed buffer object, if one is supplied.
* Worked out autoloading issue (#1614).

New features:

* Implemented `String#delete_prefix`, `#delete_suffix`, and related methods.
* Implemented `Dir.children` and `Dir#children`.
* Implemented `Integer#sqrt`.

Changes:

* `-Xoptions` has been removed - use `--help:languages` instead.
* `-Xlog=` has been removed - use `--log.level=` instead.
* `-J` has been removed - use `--vm.` instead.
* `-J-cp lib.jar` and so on have removed - use `--vm.cp=lib.jar` or `--vm.classpath=lib.jar` instead.
* `--jvm.` and `--native.` have been deprecated, use `--vm.` instead to pass VM options.
* `-Xoption=value` has been removed - use `--option=value` instead.
* The `-X` option now works as in MRI.
* `--help:debug` is now `--help:internal`.
* `ripper` is still not implemented, but the module now exists and has some methods that are implemented as no-ops.

# 1.0 RC 13, 5 March 2019

Note that as TruffleRuby RC 13 is built on Ruby 2.4.4 it is still vulnerable to CVE-2018-16395. This will be fixed in the next release.

New features:

* Host interop with Java now works on SubstrateVM too.

Bug fixes:

* Fixed `Enumerator::Lazy` which wrongly rescued `StandardError` (#1557).
* Fixed several problems with `Numeric#step` related to default arguments, infinite sequences, and bad argument types (#1520).
* Fixed incorrect raising of `ArgumentError` with `Range#step` when at least one component of the `Range` is `Float::INFINITY` (#1503).
* Fixed the wrong encoding being associated with certain forms of heredoc strings (#1563).
* Call `#coerce` on right hand operator if `BigDecimal` is the left hand operator (#1533, @Quintasan).
* Fixed return type of division of `Integer.MIN_VALUE` and `Long.MIN_VALUE` by -1 (#1581).
* `Exception#cause` is now correctly set for internal exceptions (#1560).
* `rb_num2ull` is now implemented as well as being declared in the `ruby.h` header (#1573).
* `rb_sym_to_s` is now implemented (#1575).
* `R_TYPE_P` now returns the type number for a wider set of Ruby objects (#1574).
* `rb_fix2str` has now been implemented.
* `rb_protect` will now work even if `NilClass#==` has been redefined.
* `BigDecimal` has been moved out of the `Truffle` module to match MRI.
* `StringIO#puts` now correctly handles `to_s` methods which do not return strings (#1577).
* `Array#each` now behaves like MRI when the array is modified (#1580).
* Clarified that `$SAFE` can never be set to a non-zero value.
* Fix compatibility with RubyGems 3 (#1558).
* `Kernel#respond_to?` now returns false if a method is protected and the `include_all` argument is false (#1568).

Changes:

* `TRUFFLERUBY_CEXT_ENABLED` is no longer supported and C extensions are now always built, regardless of the value of this environment variable.
* Getting a substring of a string created by a C extension now uses less memory as only the requested portion will be copied to a managed string.
* `-Xoptions` has been deprecated and will be removed - use `--help:languages` instead.
* `-Xlog=` has been deprecated and will be removed - use `--log.level=` instead.
* `-J` has been deprecated and will be removed - use `--jvm.` instead.
* `-J-cp lib.jar` and so on have been deprecated and will be removed - use `--jvm.cp=lib.jar` or `--jvm.classpath=lib.jar` instead.
* `-J-cmd`, `--jvm.cmd`, `JAVA_HOME`, `JAVACMD`, and `JAVA_OPTS` do not work in any released configuration of TruffleRuby, so have been removed.
* `-Xoption=value` has been deprecated and will be removed - use `--option=value` instead.
* `TracePoint` now raises an `ArgumentError` for unsupported events.
* `TracePoint.trace` and `TracePoint#inspect` have been implemented.

Compatibility:

* Improved the exception when an `-S` file isn't found.
* Removed the message from exceptions raised by bare `raise` to better match MRI (#1487).
* `TracePoint` now handles the `:class` event.

Performance:

* Sped up `String` handling in native extensions, quite substantially in some cases, by reducing conversions between native and managed strings and allowing for mutable metadata in native strings.

# 1.0 RC 12, 4 February 2019

Bug fixes:

* Fixed a bug with `String#lines` and similar methods with multibyte characters (#1543).
* Fixed an issue with `String#{encode,encode!}` double-processing strings using XML conversion options and a new destination encoding (#1545).
* Fixed a bug where a raised cloned exception would be caught as the original exception (#1542).
* Fixed a bug with `StringScanner` and patterns starting with `^` (#1544).
* Fixed `Enumerable::Lazy#uniq` with infinite streams (#1516).

Compatibility:

* Change to a new system for handling Ruby objects in C extensions which greatly increases compatibility with MRI.
* Implemented `BigDecimal#to_r` (#1521).
* `Symbol#to_proc` now returns `-1` like on MRI (#1462).

# 1.0 RC 11, 15 January 2019

New features:

* macOS clocks `CLOCK_MONOTONIC_RAW`, `_MONOTONIC_RAW_APPROX`, `_UPTIME_RAW`, `_UPTIME_RAW_APPROX`, and `_PROCESS_CPUTIME_ID` have been implemented (#1480).
* TruffleRuby now automatically detects native access and threading permissions from the `Context` API, and can run code with no permissions given (`Context.create()`).

Bug fixes:

* FFI::Pointer now does the correct range checks for signed and unsigned values.
* Allow signal `0` to be used with `Process.kill` (#1474).
* `IO#dup` now properly sets the new `IO` instance to be close-on-exec.
* `IO#reopen` now properly resets the receiver to be close-on-exec.
* `StringIO#set_encoding` no longer raises an exception if the underlying `String` is frozen (#1473).
* Fix handling of `Symbol` encodings in `Marshal#dump` and `Marshal#load` (#1530).

Compatibility:

* Implemented `Dir.each_child`.
* Adding missing support for the `close_others` option to `exec` and `spawn`.
* Implemented the missing `MatchData#named_captures` method (#1512).

Changes:

* `Process::CLOCK_` constants have been given the same value as in standard Ruby.

Performance:

* Sped up accesses to native memory through FFI::Pointer.
* All core files now make use of frozen `String` literals, reducing the number of `String` allocations for core methods.
* New -Xclone.disable option to disable all manual cloning.

# 1.0 RC 10, 5 December 2018

New features:

* The `nkf` and `kconv` standard libraries were added (#1439).
* `Mutex` and `ConditionVariable` have a new fast path for acquiring locks that are unlocked.
* `Queue` and `SizedQueue`, `#close` and `#closed?`, have been implemented.
* `Kernel#clone(freeze)` has been implemented (#1454).
* `Warning.warn` has been implemented (#1470).
* `Thread.report_on_exception` has been implemented (#1476).
* The emulation symbols for `Process.clock_gettime` have been implemented.

Bug fixes:

* Added `rb_eEncodingError` for C extensions (#1437).
* Fixed race condition when creating threads (#1445).
* Handle `exception: false` for IO#write_nonblock (#1457, @ioquatix).
* Fixed `Socket#connect_nonblock` for the `EISCONN` case (#1465, @ioquatix).
* `File.expand_path` now raises an exception for a non-absolute user-home.
* `ArgumentError` messages now better match MRI (#1467).
* Added support for `:float_millisecond`, `:millisecond`, and `:second` time units to `Process.clock_gettime` (#1468).
* Fixed backtrace of re-raised exceptions (#1459).
* Updated an exception message in Psych related to loading a non-existing class so that it now matches MRI.
* Fixed a JRuby-style Java interop compatibility issue seen in `test-unit`.
* Fixed problem with calling `warn` if `$stderr` has been reassigned.
* Fixed definition of `RB_ENCODING_GET_INLINED` (#1440).

Changes:

* Timezone messages are now logged at `CONFIG` level, use `-Xlog=CONFIG` to debug if the timezone is incorrectly shown as `UTC`.

# 1.0 RC 9, 5 November 2018

Security:

* CVE-2018-16396, *tainted flags are not propagated in Array#pack and String#unpack with some directives* has been mitigated by adding additional taint operations.

New features:

* LLVM for Oracle Linux 7 can now be installed without building from source.

Bug fixes:

* Times can now be created with UTC offsets in `+/-HH:MM:SS` format.
* `Proc#to_s` now has `ASCII-8BIT` as its encoding instead of the incorrect `UTF-8`.
* `String#%` now has the correct encoding for `UTF-8` and `US-ASCII` format strings, instead of the incorrect `ASCII-8BIT`.
* Updated `BigDecimal#to_s` to use `e` instead of `E` for exponent notation.
* Fixed `BigDecimal#to_s` to allow `f` as a format flag to indicate conventional floating point notation. Previously only `F` was allowed.

Changes:

* The supported version of LLVM for Oracle Linux has been updated from 3.8 to 4.0.
* `mysql2` is now patched to avoid a bug in passing `NULL` to `rb_scan_args`, and now passes the majority of its test suite.
* The post-install script now automatically detects if recompiling the OpenSSL C extension is needed. The post-install script should always be run in TravisCI as well, see `doc/user/standalone-distribution.md`.
* Detect when the system libssl is incompatible more accurately and add instructions on how to recompile the extension.

# 1.0 RC 8, 19 October 2018

New features:

* `Java.synchronized(object) { }` and `TruffleRuby.synchronized(object) { }` methods have been added.
* Added a `TruffleRuby::AtomicReference` class.
* Ubuntu 18.04 LTS is now supported.
* macOS 10.14 (Mojave) is now supported.

Changes:

* Random seeds now use Java's `NativePRNGNonBlocking`.
* The supported version of Fedora is now 28, upgraded from 25.
* The FFI gem has been updated from 1.9.18 to 1.9.25.
* JCodings has been updated from 1.0.30 to 1.0.40.
* Joni has been updated from 2.1.16 to 2.1.25.

Performance:

* Performance of setting the last exception on a thread has now been improved.

# 1.0 RC 7, 3 October 2018

New features:

* Useful `inspect` strings have been added for more foreign objects.
* The C extension API now defines a preprocessor macro `TRUFFLERUBY`.
* Added the rbconfig/sizeof native extension for better MRI compatibility.
* Support for `pg` 1.1. The extension now compiles successfully, but may still have issues with some datatypes.

Bug fixes:

* `readline` can now be interrupted by the interrupt signal (Ctrl+C). This fixes Ctrl+C to work in IRB.
* Better compatibility with C extensions due to a new "managed struct" type.
* Fixed compilation warnings which produced confusing messages for end users (#1422).
* Improved compatibility with Truffle polyglot STDIO.
* Fixed version check preventing TruffleRuby from working with Bundler 2.0 and later (#1413).
* Fixed problem with `Kernel.public_send` not tracking its caller properly (#1425).
* `rb_thread_call_without_gvl()` no longer holds the C-extensions lock.
* Fixed `caller_locations` when called inside `method_added`.
* Fixed `mon_initialize` when called inside `initialize_copy` (#1428).
* `Mutex` correctly raises a `TypeError` when trying to serialize with `Marshal.dump`.

Performance:

* Reduced memory footprint for private/internal AST nodes.
* Increased the number of cases in which string equality checks will become compile-time constants.
* Major performance improvement for exceptional paths where the rescue body does not access the exception object (e.g., `x.size rescue 0`).

Changes:

* Many clean-ups to our internal patching mechanism used to make some native extensions run on TruffleRuby.
* Removed obsoleted patches for Bundler compatibility now that Bundler 1.16.5 has built-in support for TruffleRuby.
* Reimplemented exceptions and other APIs that can return a backtrace to use Truffle's lazy stacktraces API.

# 1.0 RC 6, 3 September 2018

New features:

* `Polyglot.export` can now be used with primitives, and will now convert strings to Java, and `.import` will convert them from Java.
* Implemented `--encoding`, `--external-encoding`, `--internal-encoding`.
* `rb_object_tainted` and similar C functions have been implemented.
* `rb_struct_define_under` has been implemented.
* `RbConfig::CONFIG['sysconfdir']` has been implemented.
* `Etc` has been implemented (#1403).
* The `-Xcexts=false` option disables C extensions.
* Instrumentation such as the CPUSampler reports methods in a clearer way like `Foo#bar`, `Gem::Specification.each_spec`, `block in Foo#bar` instead of just `bar`, `each_spec`, `block in bar` (which is what MRI displays in backtraces).
* TruffleRuby is now usable as a JSR 223 (`javax.script`) language.
* A migration guide from JRuby (`doc/user/jruby-migration.md`) is now included.
* `kind_of?` works as an alias for `is_a?` on foreign objects.
* Boxed foreign strings unbox on `to_s`, `to_str`, and `inspect`.

Bug fixes:

* Fix false-positive circular warning during autoload.
* Fix Truffle::AtomicReference for `concurrent-ruby`.
* Correctly look up `llvm-link` along `clang` and `opt` so it is no longer needed to add LLVM to `PATH` on macOS for Homebrew and MacPorts.
* Fix `alias` to work when in a refinement module (#1394).
* `Array#reject!` no longer truncates the array if the block raises an exception for an element.
* WeakRef now has the same inheritance and methods as MRI's version.
* Support `-Wl` linker argument for C extensions. Fixes compilation of`mysql2` and `pg`.
* Using `Module#const_get` with a scoped argument will now correctly autoload the constant if needed.
* Loaded files are read as raw bytes, rather than as a UTF-8 string and then converted back into bytes.
* Return 'DEFAULT' for `Signal.trap(:INT) {}`. Avoids a backtrace when quitting a Sinatra server with Ctrl+C.
* Support `Signal.trap('PIPE', 'SYSTEM_DEFAULT')`, used by the gem `rouge` (#1411).
* Fix arity checks and handling of arity `-2` for `rb_define_method()`.
* Setting `$SAFE` to a negative value now raises a `SecurityError`.
* The offset of `DATA` is now correct in the presence of heredocs.
* Fix double-loading of the `json` gem, which led to duplicate constant definition warnings.
* Fix definition of `RB_NIL_P` to be early enough. Fixes compilation of `msgpack`.
* Fix compilation of megamorphic interop calls.
* `Kernel#singleton_methods` now correctly ignores prepended modules of non-singleton classes. Fixes loading `sass` when `activesupport` is loaded.
* Object identity numbers should never be negative.

Performance:

* Optimize keyword rest arguments (`def foo(**kwrest)`).
* Optimize rejected (non-Symbol keys) keyword arguments.
* Source `SecureRandom.random_bytes` from `/dev/urandom` rather than OpenSSL.
* C extension bitcode is no longer encoded as Base64 to pass it to Sulong.
* Faster `String#==` using vectorization.

Changes:

* Clarified that all sources that come in from the Polyglot API `eval` method will be treated as UTF-8, and cannot be re-interpreted as another encoding using a magic comment.
* The `-Xembedded` option can now be set set on the launcher command line.
* The `-Xplatform.native=false` option can now load the core library, by enabling `-Xpolyglot.stdio`.
* `$SAFE` and `Thread#safe_level` now cannot be set to `1` - raising an error rather than warning as before. `-Xsafe` allows it to be set, but there are still no checks.
* Foreign objects are now printed as `#<Foreign:system-identity-hash-code>`, except for foreign arrays which are now printed as `#<Foreign [elements...]>`.
* Foreign objects `to_s` now calls `inspect` rather than Java's `toString`.
* The embedded configuration (`-Xembedded`) now warns about features which may not work well embedded, such as signals.
* The `-Xsync.stdio` option has been removed - use standard Ruby `STDOUT.sync = true` in your program instead.

# 1.0 RC 5, 3 August 2018

New features:

* It is no longer needed to add LLVM (`/usr/local/opt/llvm@4/bin`) to `PATH` on macOS.
* Improve error message when LLVM, `clang` or `opt` is missing.
* Automatically find LLVM and libssl with MacPorts on macOS (#1386).
* `--log.ruby.level=` can be used to set the log level from any launcher.
* Add documentation about installing with Ruby managers/installers and how to run TruffleRuby in CI such as TravisCI (#1062, #1070).
* `String#unpack1` has been implemented.

Bug fixes:

* Allow any name for constants with `rb_const_get()`/`rb_const_set()` (#1380).
* Fix `defined?` with an autoload constant to not raise but return `nil` if the autoload fails (#1377).
* Binary Ruby Strings can now only be converted to Java Strings if they only contain US-ASCII characters. Otherwise, they would produce garbled Java Strings (#1376).
* `#autoload` now correctly calls `main.require(path)` dynamically.
* Hide internal file from user-level backtraces (#1375).
* Show caller information in warnings from the core library (#1375).
* `#require` and `#require_relative` should keep symlinks in `$"` and `__FILE__` (#1383).
* Random seeds now always come directly from `/dev/urandom` for MRI compatibility.
* SIGINFO, SIGEMT and SIGPWR are now defined (#1382).
* Optional and operator assignment expressions now return the value assigned, not the value returned by an assignment method (#1391).
* `WeakRef.new` will now return the correct type of object, even if `WeakRef` is subclassed (#1391).
* Resolving constants in prepended modules failed, this has now been fixed (#1391).
* Send and `Symbol#to_proc` now take account of refinements at their call sites (#1391).
* Better warning when the timezone cannot be found on WSL (#1393).
* Allow special encoding names in `String#force_encoding` and raise an exception on bad encoding names (#1397).
* Fix `Socket.getifaddrs` which would wrongly return an empty array (#1375).
* `Binding` now remembers the file and line at which it was created for `#eval`. This is notably used by `pry`'s `binding.pry`.
* Resolve symlinks in `GEM_HOME` and `GEM_PATH` to avoid related problems (#1383).
* Refactor and fix `#autoload` so other threads see the constant defined while the autoload is in progress (#1332).
* Strings backed by `NativeRope`s now make a copy of the rope when `dup`ed.
* `String#unpack` now taints return strings if the format was tainted, and now does not taint the return array if the format was tainted.
* Lots of fixes to `Array#pack` and `String#unpack` tainting, and a better implementation of `P` and `p`.
* Array literals could evaluate an element twice under some circumstances. This has now been fixed.

Performance:

* Optimize required and optional keyword arguments.
* `rb_enc_to_index` is now faster by eliminating an expensive look-up.

Changes:

* `-Xlog=` now needs log level names to be upper case.
* `-Dtruffleruby.log` and `TRUFFLERUBY_LOG` have been removed - use `-Dpolyglot.log.ruby.level`.
* The log format, handlers, etc are now managed by the Truffle logging system.
* The custom log levels `PERFORMANCE` and `PATCH` have been removed.

# 1.0 RC 4, 18 July 2018

*TruffleRuby was not updated in RC 4*

# 1.0 RC 3, 2 July 2018

New features:

* `is_a?` can be called on foreign objects.

Bug fixes:

* It is no longer needed to have `ruby` in `$PATH` to run the post-install hook.
* `Qnil`/`Qtrue`/`Qfalse`/`Qundef` can now be used as initial value for global variables in C extensions.
* Fixed error message when the runtime libssl has no SSLv2 support (on Ubuntu 16.04 for instance).
* `RbConfig::CONFIG['extra_bindirs']` is now a String as other RbConfig values.
* `SIGPIPE` is correctly caught on SubstrateVM, and the corresponding write() raises `Errno::EPIPE` when the read end of a pipe or socket is closed.
* Use the magic encoding comment for determining the source encoding when using eval().
* Fixed a couple bugs where the encoding was not preserved correctly.

Performance:

* Faster stat()-related calls, by returning the relevant field directly and avoiding extra allocations.
* `rb_str_new()`/`rb_str_new_cstr()` are much faster by avoiding extra copying and allocations.
* `String#{sub,sub!}` are faster in the common case of an empty replacement string.
* Eliminated many unnecessary memory copy operations when reading from `IO` with a delimiter (e.g., `IO#each`), leading to overall improved `IO` reading for common use cases such as iterating through lines in a `File`.
* Use the byte[] of the given Ruby String when calling eval() directly for parsing.

# 1.0 RC 2, 6 June 2018

New features:

* We are now compatible with Ruby 2.4.4.
* `object.class` on a Java `Class` object will give you an object on which you can call instance methods, rather than static methods which is what you get by default.
* The log level can now also be set with `-Dtruffleruby.log=info` or `TRUFFLERUBY_LOG=info`.
* `-Xbacktraces.raise` will print Ruby backtraces whenever an exception is raised.
* `Java.import name` imports Java classes as top-level constants.
* Coercion of foreign numbers to Ruby numbers now works.
* `to_s` works on all foreign objects and calls the Java `toString`.
* `to_str` will try to `UNBOX` and then re-try `to_str`, in order to provoke the unboxing of foreign strings.

Changes:

* The version string now mentions if you're running GraalVM Community Edition (`GraalVM CE`) or GraalVM Enterprise Edition (`GraalVM EE`).
* The inline JavaScript functionality `-Xinline_js` has been removed.
* Line numbers `< 0`, in the various eval methods, are now warned about, because we don't support these at all. Line numbers `> 1` are warned about (at the fine level) but they are shimmed by adding blank lines in front to get to the correct offset. Line numbers starting at `0` are also warned about at the fine level and set to `1` instead.
* The `erb` standard library has been patched to stop using a -1 line number.
* `-Xbacktraces.interleave_java` now includes all the trailing Java frames.
* Objects with a `[]` method, except for `Hash`, now do not return anything for `KEYS`, to avoid the impression that you could `READ` them. `KEYINFO` also returns nothing for these objects, except for `Array` where it returns information on indices.
* `String` now returns `false` for `HAS_KEYS`.
* The supported additional functionality module has been renamed from `Truffle` to `TruffleRuby`. Anything not documented in `doc/user/truffleruby-additions.md` should not be used.
* Imprecise wrong gem directory detection was replaced. TruffleRuby newly marks its gem directories with a marker file, and warns if you try to use TruffleRuby with a gem directory which is lacking the marker.

Bug fixes:

* TruffleRuby on SubstrateVM now correctly determines the system timezone.
* `Kernel#require_relative` now coerces the feature argument to a path and canonicalizes it before requiring, and it now uses the current directory as the directory for a synthetic file name from `#instance_eval`.

# 1.0 RC 1, 17 April 2018

New features:

* The Ruby version has been updated to version 2.3.7.

Security:

* CVE-2018-6914, CVE-2018-8779, CVE-2018-8780, CVE-2018-8777, CVE-2017-17742 and CVE-2018-8778 have been mitigated.

Changes:

* `RubyTruffleError` has been removed and uses replaced with standard exceptions.
* C++ libraries like `libc++` are now not needed if you don't run C++ extensions. `libc++abi` is now never needed. Documentation updated to make it more clear what the minimum requirements for pure Ruby, C extensions, and C++ extensions separately.
* C extensions are now built by default - `TRUFFLERUBY_CEXT_ENABLED` is assumed `true` unless set to `false`.
* The `KEYS` interop message now returns an array of Java strings, rather than Ruby strings. `KEYS` on an array no longer returns indices.
* `HAS_SIZE` now only returns `true` for `Array`.
* A method call on a foreign object that looks like an operator (the method name does not begin with a letter) will call `IS_BOXED` on the object and based on that will possibly `UNBOX` and convert to Ruby.
* Now using the native version of Psych.
* The supported version of LLVM on Oracle Linux has been dropped to 3.8.
* The supported version of Fedora has been dropped to 25, and the supported version of LLVM to 3.8, due to LLVM incompatibilities. The instructions for installing `libssl` have changed to match.

# 0.33, April 2018

New features:

* The Ruby version has been updated to version 2.3.6.
* Context pre-initialization with TruffleRuby `--native`, which significantly improves startup time and loads the `did_you_mean` gem ahead of time.
* The default VM is changed to SubstrateVM, where the startup is significantly better. Use `--jvm` option for full JVM VM.
* The `Truffle::Interop` module has been replaced with a new `Polyglot` module which is designed to use more idiomatic Ruby syntax rather than explicit methods. A [new document](doc/user/polyglot.md) describes polyglot programming at a higher level.
* The `REMOVABLE`, `MODIFIABLE` and `INSERTABLE` Truffle interop key info flags have been implemented.
* `equal?` on foreign objects will check if the underlying objects are equal if both are Java interop objects.
* `delete` on foreign objects will send `REMOVE`, `size` will send `GET_SIZE`, and `keys` will send `KEYS`. `respond_to?(:size)` will send `HAS_SIZE`, `respond_to?(:keys)` will send `HAS_KEYS`.
* Added a new Java-interop API similar to the one in the Nashorn JavaScript implementation, as also implemented by Graal.js. The `Java.type` method returns a Java class object on which you can use normal interop methods. Needs the `--jvm` flag to be used.
* Supported and tested versions of LLVM for different platforms have been more precisely [documented](doc/user/installing-llvm.md).

Changes:

* Interop semantics of `INVOKE`, `READ`, `WRITE`, `KEYS` and `KEY_INFO` have changed significantly, so that `INVOKE` maps to Ruby method calls, `READ` calls `[]` or returns (bound) `Method` objects, and `WRITE` calls `[]=`.

Performance:

* `Dir.glob` is much faster and more memory efficient in cases that can reduce to direct filename lookups.
* `SecureRandom` now defers loading OpenSSL until it's needed, reducing time to load `SecureRandom`.
* `Array#dup` and `Array#shift` have been made constant-time operations by sharing the array storage and keeping a starting index.

Bug fixes:

* Interop key-info works with non-string-like names.

Internal changes:

* Changes to the lexer and translator to reduce regular expression calls.
* Some JRuby sources have been updated to 9.1.13.0.

# 0.32, March 2018

New features:

* A new embedded configuration is used when TruffleRuby is used from another language or application. This disables features like signals which may conflict with the embedding application, and threads which may conflict with other languages, and enables features such as the use of polyglot IO streams.

Performance:

* Conversion of ASCII-only Ruby strings to Java strings is now faster.
* Several operations on multi-byte character strings are now faster.
* Native I/O reads are about 22% faster.

Bug fixes:

* The launcher accepts `--native` and similar options in  the `TRUFFLERUBYOPT` environment variable.

Internal changes:

* The launcher is now part of the TruffleRuby repository, rather than part of the GraalVM repository.
* `ArrayBuilderNode` now uses `ArrayStrategies` and `ArrayMirrors` to remove direct knowledge of array storage.
* `RStringPtr` and `RStringPtrEnd` now report as pointers for interop purposes, fixing several issues with `char *` usage in C extensions.<|MERGE_RESOLUTION|>--- conflicted
+++ resolved
@@ -36,12 +36,9 @@
 * Fix `Float#round` to avoid losing precision during the rounding process (@aardvark179).
 * Fix `String#insert` to not call a subclassed string method (@bjfish).
 * Fix `rb_obj_call_init` to pass any block argument to the `initialize` method (#2675, @aardvark179).
-<<<<<<< HEAD
 * Fix issue with feature loading not detecting a previously loaded feature (#2677, @bjfish).
 * Fix `/#{...}/o` to evaluate only once per context when splitting happens (@eregon).
-=======
 * Fix `Kernel#sprintf` formatting of floats to be like CRuby (@aardvark179).
->>>>>>> 1b00befe
 
 Compatibility:
 
