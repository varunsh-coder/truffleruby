--- conflicted
+++ resolved
@@ -19,11 +19,8 @@
 * `rb_fix2str` has now been implemented.
 * `rb_protect` will now work even if `NilClass#==` has been redefined.
 * `BigDecimal` has been moved out of the `Truffle` module to match MRI.
-<<<<<<< HEAD
 * `StringIO#puts` now correctly handles `to_s` methods which do not return strings (#1577).
-=======
 * `Array#each` now behaves like MRI when the array is modified (#1580).
->>>>>>> 3917e41b
 
 Changes:
 
