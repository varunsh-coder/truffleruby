--- conflicted
+++ resolved
@@ -23,13 +23,10 @@
 * `BigDecimal` has been moved out of the `Truffle` module to match MRI.
 * `StringIO#puts` now correctly handles `to_s` methods which do not return strings (#1577).
 * `Array#each` now behaves like MRI when the array is modified (#1580).
-<<<<<<< HEAD
 * Clarified that `$SAFE` can never be set to a non-zero value.
 * Fix compatibility with RubyGems 3 (#1558).
-=======
 * `Kernel#respond_to?` now returns false if a method is protected and
   the `include_all` argument is false (#1568).
->>>>>>> d43a0212
 
 Changes:
 
