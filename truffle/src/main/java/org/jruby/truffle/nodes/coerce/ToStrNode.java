/*
 * Copyright (c) 2015 Oracle and/or its affiliates. All rights reserved. This
 * code is released under a tri EPL/GPL/LGPL license. You can use it,
 * redistribute it and/or modify it under the terms of the:
 *
 * Eclipse Public License version 1.0
 * GNU General Public License version 2
 * GNU Lesser General Public License version 2.1
 */

package org.jruby.truffle.nodes.coerce;

import com.oracle.truffle.api.CompilerDirectives;
import com.oracle.truffle.api.dsl.NodeChild;
import com.oracle.truffle.api.dsl.Specialization;
import com.oracle.truffle.api.frame.VirtualFrame;
import com.oracle.truffle.api.source.SourceSection;
import org.jruby.truffle.nodes.RubyNode;
import org.jruby.truffle.nodes.dispatch.CallDispatchHeadNode;
import org.jruby.truffle.nodes.dispatch.DispatchHeadNodeFactory;
import org.jruby.truffle.runtime.RubyContext;
import org.jruby.truffle.runtime.control.RaiseException;
import org.jruby.truffle.runtime.core.RubyString;

@NodeChild(value = "child", type = RubyNode.class)
public abstract class ToStrNode extends RubyNode {

    @Child private CallDispatchHeadNode toStrNode;

    public ToStrNode(RubyContext context, SourceSection sourceSection) {
        super(context, sourceSection);
        toStrNode = DispatchHeadNodeFactory.createMethodCall(context);
    }

<<<<<<< HEAD
=======
    public ToStrNode(ToStrNode prev) {
        super(prev);
        toStrNode = prev.toStrNode;
    }

    public abstract RubyString executeRubyString(VirtualFrame frame, Object object);

>>>>>>> 9bed84f9
    @Specialization
    public RubyString coerceRubyString(RubyString string) {
        return string;
    }

    @Specialization(guards = "!isRubyString(object)")
    public RubyString coerceObject(VirtualFrame frame, Object object) {
        notDesignedForCompilation();

        final Object coerced;

        try {
            coerced = toStrNode.call(frame, object, "to_str", null);
        } catch (RaiseException e) {
            if (e.getRubyException().getLogicalClass() == getContext().getCoreLibrary().getNoMethodErrorClass()) {
                CompilerDirectives.transferToInterpreter();

                throw new RaiseException(
                        getContext().getCoreLibrary().typeErrorNoImplicitConversion(object, "String", this));
            } else {
                throw e;
            }
        }

        if (coerced instanceof RubyString) {
            return (RubyString) coerced;
        } else {
            CompilerDirectives.transferToInterpreter();

            throw new RaiseException(
                    getContext().getCoreLibrary().typeErrorBadCoercion(object, "String", "to_str", coerced, this));
        }
    }

}<|MERGE_RESOLUTION|>--- conflicted
+++ resolved
@@ -32,16 +32,8 @@
         toStrNode = DispatchHeadNodeFactory.createMethodCall(context);
     }
 
-<<<<<<< HEAD
-=======
-    public ToStrNode(ToStrNode prev) {
-        super(prev);
-        toStrNode = prev.toStrNode;
-    }
-
     public abstract RubyString executeRubyString(VirtualFrame frame, Object object);
 
->>>>>>> 9bed84f9
     @Specialization
     public RubyString coerceRubyString(RubyString string) {
         return string;
