--- conflicted
+++ resolved
@@ -70,11 +70,7 @@
 
         if (depth == Options.TRUFFLE_DISPATCH_POLYMORPHIC_MAX.load()) {
             return getHeadNode().getFirstDispatchNode()
-<<<<<<< HEAD
-                    .replace(new UncachedDispatchNode(getContext(), ignoreVisibility, getDispatchAction(), argumentNodes, block, isSplatted))
-=======
-                    .replace(new UncachedDispatchNode(getContext(), ignoreVisibility, getDispatchAction(), missingBehavior))
->>>>>>> 596a74a5
+                    .replace(new UncachedDispatchNode(getContext(), ignoreVisibility, getDispatchAction(), argumentNodes, block, isSplatted, missingBehavior))
                     .executeDispatch(frame, receiverObject,
                             methodName, blockObject, argumentsObjects);
         }
@@ -263,11 +259,7 @@
                 }
 
                 if (Options.TRUFFLE_DISPATCH_METAPROGRAMMING_ALWAYS_UNCACHED.load()) {
-<<<<<<< HEAD
-                    return first.replace(new UncachedDispatchNode(getContext(), ignoreVisibility, getDispatchAction(), argumentNodes, block, isSplatted));
-=======
-                    return first.replace(new UncachedDispatchNode(getContext(), ignoreVisibility, getDispatchAction(), missingBehavior));
->>>>>>> 596a74a5
+                    return first.replace(new UncachedDispatchNode(getContext(), ignoreVisibility, getDispatchAction(), argumentNodes, block, isSplatted, missingBehavior));
                 }
 
                 return first.replace(new CachedBoxedMethodMissingDispatchNode(getContext(), methodName, first,
@@ -300,11 +292,7 @@
                 }
 
                 if (Options.TRUFFLE_DISPATCH_METAPROGRAMMING_ALWAYS_UNCACHED.load()) {
-<<<<<<< HEAD
-                    return first.replace(new UncachedDispatchNode(getContext(), ignoreVisibility, getDispatchAction(), argumentNodes, block, isSplatted));
-=======
-                    return first.replace(new UncachedDispatchNode(getContext(), ignoreVisibility, getDispatchAction(), missingBehavior));
->>>>>>> 596a74a5
+                    return first.replace(new UncachedDispatchNode(getContext(), ignoreVisibility, getDispatchAction(), argumentNodes, block, isSplatted, missingBehavior));
                 }
 
                 return first.replace(new CachedBoxedMethodMissingDispatchNode(getContext(), methodName, first,
