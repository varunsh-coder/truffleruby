--- conflicted
+++ resolved
@@ -191,12 +191,7 @@
             toIntNode = prev.toIntNode;
         }
 
-<<<<<<< HEAD
         @Specialization(guards = "isNull(array)")
-=======
-
-        @Specialization(guards = "isNull")
->>>>>>> 3855ace3
         public RubyArray mulEmpty(RubyArray array, int count) {
             if (count < 0) {
                 CompilerDirectives.transferToInterpreter();
@@ -277,13 +272,13 @@
             return new RubyArray(array.getLogicalClass(), array.getAllocationSite(), newStore, newStoreLength);
         }
 
-        @Specialization(guards = "isRubyString(arguments[1])")
+        @Specialization(guards = "isRubyString(string)")
         public Object mulObject(VirtualFrame frame, RubyArray array, RubyString string) {
             notDesignedForCompilation();
             return ruby(frame, "join(sep)", "sep", string);
         }
 
-        @Specialization(guards = {"!isRubyString(arguments[1])"})
+        @Specialization(guards = {"!isRubyString(object)"})
         public Object mulObjectCount(VirtualFrame frame, RubyArray array, Object object) {
             notDesignedForCompilation();
             if (respondToToStrNode == null) {
@@ -1924,13 +1919,8 @@
             this.toIntNode = prev.toIntNode;
         }
 
-<<<<<<< HEAD
-        @Specialization(guards = "isNull(array)")
-        public Object insert(RubyArray array, int index, Object value) {
-=======
-        @Specialization(guards = {"isNull", "isIntIndexAndOtherSingleObjectArg"})
+        @Specialization(guards = {"isNull(array)", "isIntIndexAndOtherSingleObjectArg(array, values)"})
         public Object insertNull(RubyArray array, Object[] values) {
->>>>>>> 3855ace3
             notDesignedForCompilation();
             final int index = (int) values[0];
             if (index < 0) {
@@ -1945,16 +1935,10 @@
             return array;
         }
 
-<<<<<<< HEAD
-        @Specialization(guards = "isIntegerFixnum(array)")
-        public Object insert(RubyArray array, int index, int value) {
-            final int normalizedIndex = array.normalizeIndex(index);
-=======
-        @Specialization(guards = "isArgsLengthTwo", rewriteOn = {ClassCastException.class, IndexOutOfBoundsException.class})
+        @Specialization(guards = "isArgsLengthTwo(array, values)", rewriteOn = {ClassCastException.class, IndexOutOfBoundsException.class})
         public Object insert(RubyArray array, Object[] values) {
             final int index = (int) values[0];
             final int value = (int) values[1];
->>>>>>> 3855ace3
             final int[] store = (int[]) array.getStore();
             System.arraycopy(store, index, store, index + 1, array.getSize() - index);
             store[index] = value;
@@ -3467,12 +3451,8 @@
 
     }
 
-<<<<<<< HEAD
-    @CoreMethod(names = { "reject!", "delete_if" }, needsBlock = true, returnsEnumeratorIfNoBlock = true, raiseIfFrozenSelf = true)
+    @CoreMethod(names = "delete_if" , needsBlock = true, returnsEnumeratorIfNoBlock = true, raiseIfFrozenSelf = true)
     @ImportStatic(ArrayGuards.class)
-=======
-    @CoreMethod(names = "delete_if" , needsBlock = true, returnsEnumeratorIfNoBlock = true, raiseIfFrozenSelf = true)
-    @ImportGuards(ArrayGuards.class)
     public abstract static class DeleteIfNode extends YieldingCoreMethodNode {
 
         public DeleteIfNode(RubyContext context, SourceSection sourceSection) {
@@ -3483,12 +3463,12 @@
             super(prev);
         }
 
-        @Specialization(guards = "isNullArray")
+        @Specialization(guards = "isNullArray(array)")
         public Object rejectInPlaceNull(VirtualFrame frame, RubyArray array, RubyProc block) {
             return array;
         }
 
-        @Specialization(guards = "isIntArray")
+        @Specialization(guards = "isIntArray(array)")
         public Object rejectInPlaceInt(VirtualFrame frame, RubyArray array, RubyProc block) {
             final int[] store = (int[]) array.getStore();
 
@@ -3513,7 +3493,7 @@
             return array;
         }
 
-        @Specialization(guards = "isLongArray")
+        @Specialization(guards = "isLongArray(array)")
         public Object rejectInPlaceLong(VirtualFrame frame, RubyArray array, RubyProc block) {
             final long[] store = (long[]) array.getStore();
 
@@ -3538,7 +3518,7 @@
             return array;
         }
 
-        @Specialization(guards = "isDoubleArray")
+        @Specialization(guards = "isDoubleArray(array)")
         public Object rejectInPlaceDouble(VirtualFrame frame, RubyArray array, RubyProc block) {
             final double[] store = (double[]) array.getStore();
 
@@ -3563,7 +3543,7 @@
             return array;
         }
 
-        @Specialization(guards = "isObjectArray")
+        @Specialization(guards = "isObjectArray(array)")
         public Object rejectInPlaceObject(VirtualFrame frame, RubyArray array, RubyProc block) {
             final Object[] store = (Object[]) array.getStore();
 
@@ -3592,8 +3572,7 @@
 
 
     @CoreMethod(names = "reject!", needsBlock = true, returnsEnumeratorIfNoBlock = true, raiseIfFrozenSelf = true)
-    @ImportGuards(ArrayGuards.class)
->>>>>>> 3855ace3
+    @ImportStatic(ArrayGuards.class)
     public abstract static class RejectInPlaceNode extends YieldingCoreMethodNode {
 
         public RejectInPlaceNode(RubyContext context, SourceSection sourceSection) {
@@ -3885,12 +3864,12 @@
 
         public abstract Object executeShift(VirtualFrame frame, RubyArray array, Object n);
 
-        @Specialization(guards = "isNullOrEmpty")
+        @Specialization(guards = "isNullOrEmpty(array)")
         public Object shiftNil(VirtualFrame frame, RubyArray array, UndefinedPlaceholder undefinedPlaceholder) {
             return nil();
         }
 
-        @Specialization(guards = "isIntegerFixnum", rewriteOn = UnexpectedResultException.class)
+        @Specialization(guards = "isIntegerFixnum(array)", rewriteOn = UnexpectedResultException.class)
         public int shiftIntegerFixnumInBounds(VirtualFrame frame, RubyArray array, UndefinedPlaceholder undefinedPlaceholder) throws UnexpectedResultException {
             if (CompilerDirectives.injectBranchProbability(CompilerDirectives.UNLIKELY_PROBABILITY, array.getSize() == 0)) {
                 throw new UnexpectedResultException(nil());
@@ -3905,7 +3884,7 @@
             }
         }
 
-        @Specialization(contains = "shiftIntegerFixnumInBounds", guards = "isIntegerFixnum")
+        @Specialization(contains = "shiftIntegerFixnumInBounds", guards = "isIntegerFixnum(array)")
         public Object shiftIntegerFixnum(VirtualFrame frame, RubyArray array, UndefinedPlaceholder undefinedPlaceholder) {
             if (CompilerDirectives.injectBranchProbability(CompilerDirectives.UNLIKELY_PROBABILITY, array.getSize() == 0)) {
                 return nil();
@@ -3920,7 +3899,7 @@
             }
         }
 
-        @Specialization(guards = "isLongFixnum", rewriteOn = UnexpectedResultException.class)
+        @Specialization(guards = "isLongFixnum(array)", rewriteOn = UnexpectedResultException.class)
         public long shiftLongFixnumInBounds(VirtualFrame frame, RubyArray array, UndefinedPlaceholder undefinedPlaceholder) throws UnexpectedResultException {
             if (CompilerDirectives.injectBranchProbability(CompilerDirectives.UNLIKELY_PROBABILITY, array.getSize() == 0)) {
                 throw new UnexpectedResultException(nil());
@@ -3935,7 +3914,7 @@
             }
         }
 
-        @Specialization(contains = "shiftLongFixnumInBounds", guards = "isLongFixnum")
+        @Specialization(contains = "shiftLongFixnumInBounds", guards = "isLongFixnum(array)")
         public Object shiftLongFixnum(VirtualFrame frame, RubyArray array, UndefinedPlaceholder undefinedPlaceholder) {
             if (CompilerDirectives.injectBranchProbability(CompilerDirectives.UNLIKELY_PROBABILITY, array.getSize() == 0)) {
                 return nil();
@@ -3950,7 +3929,7 @@
             }
         }
 
-        @Specialization(guards = "isFloat", rewriteOn = UnexpectedResultException.class)
+        @Specialization(guards = "isFloat(array)", rewriteOn = UnexpectedResultException.class)
         public double shiftFloatInBounds(VirtualFrame frame, RubyArray array, UndefinedPlaceholder undefinedPlaceholder) throws UnexpectedResultException {
             if (CompilerDirectives.injectBranchProbability(CompilerDirectives.UNLIKELY_PROBABILITY, array.getSize() == 0)) {
                 throw new UnexpectedResultException(nil());
@@ -3965,7 +3944,7 @@
             }
         }
 
-        @Specialization(contains = "shiftFloatInBounds", guards = "isFloat")
+        @Specialization(contains = "shiftFloatInBounds", guards = "isFloat(array)")
         public Object shiftFloat(VirtualFrame frame, RubyArray array, UndefinedPlaceholder undefinedPlaceholder) {
             if (CompilerDirectives.injectBranchProbability(CompilerDirectives.UNLIKELY_PROBABILITY, array.getSize() == 0)) {
                 return nil();
@@ -3980,7 +3959,7 @@
             }
         }
 
-        @Specialization(guards = "isObject")
+        @Specialization(guards = "isObject(array)")
         public Object shiftObject(VirtualFrame frame, RubyArray array, UndefinedPlaceholder undefinedPlaceholder) {
             if (CompilerDirectives.injectBranchProbability(CompilerDirectives.UNLIKELY_PROBABILITY, array.getSize() == 0)) {
                 return nil();
@@ -3995,7 +3974,7 @@
             }
         }
 
-        @Specialization(guards = {"isNullOrEmpty","!isUndefinedPlaceholder(arguments[1])"})
+        @Specialization(guards = {"isNullOrEmpty(array)","!isUndefinedPlaceholder(object)"})
         public Object shiftNilWithNum(VirtualFrame frame, RubyArray array, Object object) {
             if (object instanceof Integer && ((Integer) object) < 0) {
                 CompilerDirectives.transferToInterpreter();
@@ -4014,7 +3993,7 @@
             return new RubyArray(getContext().getCoreLibrary().getArrayClass(), null, 0);
         }
 
-        @Specialization(guards = "isIntegerFixnum", rewriteOn = UnexpectedResultException.class)
+        @Specialization(guards = "isIntegerFixnum(array)", rewriteOn = UnexpectedResultException.class)
         public RubyArray popIntegerFixnumInBoundsWithNum(VirtualFrame frame, RubyArray array, int num) throws UnexpectedResultException {
             if (num < 0) {
                 CompilerDirectives.transferToInterpreter();
@@ -4034,7 +4013,7 @@
             }
         }
 
-        @Specialization(contains = "popIntegerFixnumInBoundsWithNum", guards = "isIntegerFixnum")
+        @Specialization(contains = "popIntegerFixnumInBoundsWithNum", guards = "isIntegerFixnum(array)")
         public Object popIntegerFixnumWithNum(VirtualFrame frame, RubyArray array, int num) {
             if (num < 0) {
                 CompilerDirectives.transferToInterpreter();
@@ -4054,7 +4033,7 @@
             }
         }
 
-        @Specialization(guards = "isLongFixnum", rewriteOn = UnexpectedResultException.class)
+        @Specialization(guards = "isLongFixnum(array)", rewriteOn = UnexpectedResultException.class)
         public RubyArray shiftLongFixnumInBoundsWithNum(VirtualFrame frame, RubyArray array, int num) throws UnexpectedResultException {
             if (num < 0) {
                 CompilerDirectives.transferToInterpreter();
@@ -4074,7 +4053,7 @@
             }
         }
 
-        @Specialization(contains = "shiftLongFixnumInBoundsWithNum", guards = "isLongFixnum")
+        @Specialization(contains = "shiftLongFixnumInBoundsWithNum", guards = "isLongFixnum(array)")
         public Object shiftLongFixnumWithNum(VirtualFrame frame, RubyArray array, int num) {
             if (num < 0) {
                 CompilerDirectives.transferToInterpreter();
@@ -4094,7 +4073,7 @@
             }
         }
 
-        @Specialization(guards = "isFloat", rewriteOn = UnexpectedResultException.class)
+        @Specialization(guards = "isFloat(array)", rewriteOn = UnexpectedResultException.class)
         public RubyArray shiftFloatInBoundsWithNum(VirtualFrame frame, RubyArray array, int num) throws UnexpectedResultException {
             if (num < 0) {
                 CompilerDirectives.transferToInterpreter();
@@ -4114,7 +4093,7 @@
             }
         }
 
-        @Specialization(contains = "shiftFloatInBoundsWithNum", guards = "isFloat")
+        @Specialization(contains = "shiftFloatInBoundsWithNum", guards = "isFloat(array)")
         public Object shiftFloatWithNum(VirtualFrame frame, RubyArray array, int num) {
             if (num < 0) {
                 CompilerDirectives.transferToInterpreter();
@@ -4134,7 +4113,7 @@
             }
         }
 
-        @Specialization(guards = "isObject")
+        @Specialization(guards = "isObject(array)")
         public Object shiftObjectWithNum(VirtualFrame frame, RubyArray array, int num) {
             if (num < 0) {
                 CompilerDirectives.transferToInterpreter();
@@ -4154,7 +4133,7 @@
             }
         }
 
-        @Specialization(guards = {"isIntegerFixnum","!isInteger(arguments[1])","!isUndefinedPlaceholder(arguments[1])"}, rewriteOn = UnexpectedResultException.class)
+        @Specialization(guards = {"isIntegerFixnum(array)","!isInteger(object)","!isUndefinedPlaceholder(object)"}, rewriteOn = UnexpectedResultException.class)
         public RubyArray shiftIntegerFixnumInBoundsWithNumObj(VirtualFrame frame, RubyArray array, Object object) throws UnexpectedResultException {
             if (toIntNode == null) {
                 CompilerDirectives.transferToInterpreter();
@@ -4179,7 +4158,7 @@
             }
         }
 
-        @Specialization(contains = "shiftIntegerFixnumInBoundsWithNumObj", guards = {"isIntegerFixnum","!isInteger(arguments[1])","!isUndefinedPlaceholder(arguments[1])"} )
+        @Specialization(contains = "shiftIntegerFixnumInBoundsWithNumObj", guards = {"isIntegerFixnum(array)", "!isInteger(object)", "!isUndefinedPlaceholder(object)"} )
         public Object shiftIntegerFixnumWithNumObj(VirtualFrame frame, RubyArray array, Object object) {
             if (toIntNode == null) {
                 CompilerDirectives.transferToInterpreter();
@@ -4204,7 +4183,7 @@
             }
         }
 
-        @Specialization(guards = {"isLongFixnum","!isInteger(arguments[1])","!isUndefinedPlaceholder(arguments[1])"} , rewriteOn = UnexpectedResultException.class)
+        @Specialization(guards = {"isLongFixnum(array)", "!isInteger(object)", "!isUndefinedPlaceholder(object)"} , rewriteOn = UnexpectedResultException.class)
         public RubyArray shiftLongFixnumInBoundsWithNumObj(VirtualFrame frame, RubyArray array, Object object) throws UnexpectedResultException {
             if (toIntNode == null) {
                 CompilerDirectives.transferToInterpreter();
@@ -4229,7 +4208,7 @@
             }
         }
 
-        @Specialization(contains = "shiftLongFixnumInBoundsWithNumObj", guards = {"isLongFixnum","!isInteger(arguments[1])","!isUndefinedPlaceholder(arguments[1])"})
+        @Specialization(contains = "shiftLongFixnumInBoundsWithNumObj", guards = {"isLongFixnum(array)","!isInteger(object)","!isUndefinedPlaceholder(object)"})
         public Object shiftLongFixnumWithNumObj(VirtualFrame frame, RubyArray array, Object object) {
             if (toIntNode == null) {
                 CompilerDirectives.transferToInterpreter();
@@ -4253,7 +4232,7 @@
                 return result;          }
         }
 
-        @Specialization(guards = {"isFloat","!isInteger(arguments[1])","!isUndefinedPlaceholder(arguments[1])"}, rewriteOn = UnexpectedResultException.class)
+        @Specialization(guards = {"isFloat(array)","!isInteger(object)","!isUndefinedPlaceholder(object)"}, rewriteOn = UnexpectedResultException.class)
         public RubyArray shiftFloatInBoundsWithNumObj(VirtualFrame frame, RubyArray array, Object object) throws UnexpectedResultException {
             if (toIntNode == null) {
                 CompilerDirectives.transferToInterpreter();
@@ -4278,7 +4257,7 @@
             }
         }
 
-        @Specialization(contains = "shiftFloatInBoundsWithNumObj", guards = {"isFloat","!isInteger(arguments[1])","!isUndefinedPlaceholder(arguments[1])"})
+        @Specialization(contains = "shiftFloatInBoundsWithNumObj", guards = {"isFloat(array)","!isInteger(object)","!isUndefinedPlaceholder(object)"})
         public Object shiftFloatWithNumObj(VirtualFrame frame, RubyArray array, Object object) {
             if (toIntNode == null) {
                 CompilerDirectives.transferToInterpreter();
@@ -4303,7 +4282,7 @@
             }
         }
 
-        @Specialization(guards = {"isObject","!isInteger(arguments[1])","!isUndefinedPlaceholder(arguments[1])"})
+        @Specialization(guards = {"isObject(array)","!isInteger(object)","!isUndefinedPlaceholder(object)"})
         public Object shiftObjectWithNumObj(VirtualFrame frame, RubyArray array, Object object) {
             if (toIntNode == null) {
                 CompilerDirectives.transferToInterpreter();
@@ -4549,14 +4528,9 @@
             super(prev);
         }
 
-<<<<<<< HEAD
-        @Specialization(guards = {"isObject(array)", "isOtherIntegerFixnum(array, other)"})
-        public RubyArray zipObjectIntegerFixnum(RubyArray array, RubyArray other) {
-=======
-        @Specialization(guards = {"isObject", "isOtherSingleIntegerFixnumArray"})
+        @Specialization(guards = {"isObject(array)", "isOtherSingleIntegerFixnumArray(array, others)"})
         public RubyArray zipObjectIntegerFixnum(RubyArray array, Object[] others) {
             final RubyArray other = (RubyArray) others[0];
->>>>>>> 3855ace3
             final Object[] a = (Object[]) array.getStore();
 
             final int[] b = (int[]) other.getStore();
@@ -4584,14 +4558,9 @@
             return new RubyArray(getContext().getCoreLibrary().getArrayClass(), zipped, zippedLength);
         }
 
-<<<<<<< HEAD
-        @Specialization(guards = {"isObject(array)", "isOtherObject(array, other)"})
-        public RubyArray zipObjectObject(RubyArray array, RubyArray other) {
-=======
-        @Specialization(guards = {"isObject", "isOtherSingleObjectArray"})
+        @Specialization(guards = {"isObject(array)", "isOtherSingleObjectArray(array, others)"})
         public RubyArray zipObjectObject(RubyArray array, Object[] others) {
             final RubyArray other = (RubyArray) others[0];
->>>>>>> 3855ace3
             final Object[] a = (Object[]) array.getStore();
 
             final Object[] b = (Object[]) other.getStore();
@@ -4620,7 +4589,7 @@
             return new RubyArray(getContext().getCoreLibrary().getArrayClass(), zipped, zippedLength);
         }
 
-        @Specialization(guards = {"!isOtherSingleObjectArray"})
+        @Specialization(guards = {"!isOtherSingleObjectArray(array, others)"})
         public Object zipObjectObjectNotSingleObject(VirtualFrame frame, RubyArray array, Object[] others) {
             RubyBasicObject proc = RubyArguments.getBlock(frame.getArguments());
             if (proc == null) {
@@ -4629,7 +4598,7 @@
             return ruby(frame, "zip_internal(nil, *others)", "others", new RubyArray(getContext().getCoreLibrary().getArrayClass(), others, others.length), "block", proc);
         }
 
-        @Specialization(guards = {"!isOtherSingleIntegerFixnumArray"})
+        @Specialization(guards = {"!isOtherSingleIntegerFixnumArray(array, others)"})
         public Object zipObjectObjectNotSingleInteger(VirtualFrame frame, RubyArray array, Object[] others) {
             RubyBasicObject proc = RubyArguments.getBlock(frame.getArguments());
             if (proc == null) {
@@ -4638,7 +4607,7 @@
             return ruby(frame, "zip_internal(block, *others)", "others", new RubyArray(getContext().getCoreLibrary().getArrayClass(), others, others.length), "block", proc);
         }
 
-        @Specialization(guards = {"!isObject"})
+        @Specialization(guards = {"!isObject(array)"})
         public Object zipObjectObjectNotObject(VirtualFrame frame, RubyArray array, Object[] others) {
             RubyBasicObject proc = RubyArguments.getBlock(frame.getArguments());
             if (proc == null) {
