/*
 * Copyright (c) 2013, 2015 Oracle and/or its affiliates. All rights reserved. This
 * code is released under a tri EPL/GPL/LGPL license. You can use it,
 * redistribute it and/or modify it under the terms of the:
 *
 * Eclipse Public License version 1.0
 * GNU General Public License version 2
 * GNU Lesser General Public License version 2.1
 */
package org.jruby.truffle.nodes;

import com.oracle.truffle.api.CompilerAsserts;
import com.oracle.truffle.api.dsl.GenerateNodeFactory;
import com.oracle.truffle.api.dsl.TypeSystemReference;
import com.oracle.truffle.api.frame.VirtualFrame;
import com.oracle.truffle.api.instrument.ProbeNode;
import com.oracle.truffle.api.interop.TruffleObject;
import com.oracle.truffle.api.nodes.Node;
import com.oracle.truffle.api.nodes.UnexpectedResultException;
import com.oracle.truffle.api.source.SourceSection;

import org.jruby.truffle.nodes.dispatch.DispatchAction;
import org.jruby.truffle.nodes.instrument.RubyWrapperNode;
import org.jruby.truffle.nodes.yield.YieldDispatchNode;
import org.jruby.truffle.runtime.LexicalScope;
import org.jruby.truffle.runtime.RubyContext;
import org.jruby.truffle.runtime.UndefinedPlaceholder;
import org.jruby.truffle.runtime.core.*;
import org.jruby.truffle.runtime.rubinius.RubiniusByteArray;

import java.math.BigInteger;

/**
 * Base class for most nodes in Ruby.
 *
 * @see YieldDispatchNode
 */
@TypeSystemReference(RubyTypes.class)
@GenerateNodeFactory
public abstract class RubyNode extends Node {

    private final RubyContext context;

    // This field is a hack, used to transmit the information
    // supplied by the JRuby parser in the form of a special
    // node in the parse tree. The right thing to do is to
    // add a special information node when the AST is constructed,
    // which can then be removed.
    private boolean atNewline = false;

    public RubyNode(RubyContext context, SourceSection sourceSection) {
        super(sourceSection);
        assert context != null;
        this.context = context;
    }

    public RubyNode(RubyNode prev) {
        this(prev.context, prev.getSourceSection());
    }

    @Override
    public boolean isInstrumentable() {
        return true;
    }

    @Override
    public ProbeNode.WrapperNode createWrapperNode() {
        return new RubyWrapperNode(this);
    }

    public abstract Object execute(VirtualFrame frame);

    /**
     * Records that this node was wrapped by the JRuby parser with a "newline" node.
     */
    public void setAtNewline() {
        atNewline = true;
    }

    /**
     * Was this ndoe wrapped by a JRuby parser "newline" node?
     */
    public boolean isAtNewline() {
        return atNewline;
    }

    /**
     * Ruby's parallel semantic path.
     * 
     * @see DefinedNode
     */
    public Object isDefined(VirtualFrame frame) {
        return getContext().makeString("expression");
    }

    public String executeString(VirtualFrame frame) throws UnexpectedResultException {
        return RubyTypesGen.RUBYTYPES.expectString(execute(frame));
    }

    public RubyArray executeArray(VirtualFrame frame) throws UnexpectedResultException {
        return RubyTypesGen.RUBYTYPES.expectRubyArray(execute(frame));
    }

    public RubyBignum executeBignum(VirtualFrame frame) throws UnexpectedResultException {
        return RubyTypesGen.RUBYTYPES.expectRubyBignum(execute(frame));
    }

    public boolean executeBoolean(VirtualFrame frame) throws UnexpectedResultException {
        return RubyTypesGen.RUBYTYPES.expectBoolean(execute(frame));
    }

    public int executeIntegerFixnum(VirtualFrame frame) throws UnexpectedResultException {
        return RubyTypesGen.RUBYTYPES.expectInteger(execute(frame));
    }

    public long executeLongFixnum(VirtualFrame frame) throws UnexpectedResultException {
        return RubyTypesGen.RUBYTYPES.expectLong(execute(frame));
    }

    public RubyRange.IntegerFixnumRange executeIntegerFixnumRange(VirtualFrame frame) throws UnexpectedResultException {
        return RubyTypesGen.RUBYTYPES.expectIntegerFixnumRange(execute(frame));
    }

    public RubyRange.LongFixnumRange executeLongFixnumRange(VirtualFrame frame) throws UnexpectedResultException {
        return RubyTypesGen.RUBYTYPES.expectLongFixnumRange(execute(frame));
    }

    public double executeFloat(VirtualFrame frame) throws UnexpectedResultException {
        return RubyTypesGen.RUBYTYPES.expectDouble(execute(frame));
    }

    public Object[] executeObjectArray(VirtualFrame frame) throws UnexpectedResultException {
        return RubyTypesGen.RUBYTYPES.expectObjectArray(execute(frame));
    }

    public RubyRange.ObjectRange executeObjectRange(VirtualFrame frame) throws UnexpectedResultException {
        return RubyTypesGen.RUBYTYPES.expectObjectRange(execute(frame));
    }

    public RubyBasicObject executeRubyBasicObject(VirtualFrame frame) throws UnexpectedResultException {
        return RubyTypesGen.RUBYTYPES.expectRubyBasicObject(execute(frame));
    }

    public RubyBinding executeRubyBinding(VirtualFrame frame) throws UnexpectedResultException {
        return RubyTypesGen.RUBYTYPES.expectRubyBinding(execute(frame));
    }

    public RubyClass executeRubyClass(VirtualFrame frame) throws UnexpectedResultException {
        return RubyTypesGen.RUBYTYPES.expectRubyClass(execute(frame));
    }

    public RubyException executeRubyException(VirtualFrame frame) throws UnexpectedResultException {
        return RubyTypesGen.RUBYTYPES.expectRubyException(execute(frame));
    }

    public RubyFiber executeRubyFiber(VirtualFrame frame) throws UnexpectedResultException {
        return RubyTypesGen.RUBYTYPES.expectRubyFiber(execute(frame));
    }

    public RubyFile executeRubyFile(VirtualFrame frame) throws UnexpectedResultException {
        return RubyTypesGen.RUBYTYPES.expectRubyFile(execute(frame));
    }

    public RubyHash executeRubyHash(VirtualFrame frame) throws UnexpectedResultException {
        return RubyTypesGen.RUBYTYPES.expectRubyHash(execute(frame));
    }

    public RubyMatchData executeRubyMatchData(VirtualFrame frame) throws UnexpectedResultException {
        return RubyTypesGen.RUBYTYPES.expectRubyMatchData(execute(frame));
    }

    public RubyModule executeRubyModule(VirtualFrame frame) throws UnexpectedResultException {
        return RubyTypesGen.RUBYTYPES.expectRubyModule(execute(frame));
    }

    public RubyMutex executeRubyMutex(VirtualFrame frame) throws UnexpectedResultException {
        return RubyTypesGen.RUBYTYPES.expectRubyMutex(execute(frame));
    }

    public RubyNilClass executeRubyNilClass(VirtualFrame frame) throws UnexpectedResultException {
        return RubyTypesGen.RUBYTYPES.expectRubyNilClass(execute(frame));
    }

    public RubyProc executeRubyProc(VirtualFrame frame) throws UnexpectedResultException {
        return RubyTypesGen.RUBYTYPES.expectRubyProc(execute(frame));
    }

    public RubyRange executeRubyRange(VirtualFrame frame) throws UnexpectedResultException {
        return RubyTypesGen.RUBYTYPES.expectRubyRange(execute(frame));
    }

    public RubyRegexp executeRubyRegexp(VirtualFrame frame) throws UnexpectedResultException {
        return RubyTypesGen.RUBYTYPES.expectRubyRegexp(execute(frame));
    }

    public RubySymbol executeRubySymbol(VirtualFrame frame) throws UnexpectedResultException {
        return RubyTypesGen.RUBYTYPES.expectRubySymbol(execute(frame));
    }

    public RubyThread executeRubyThread(VirtualFrame frame) throws UnexpectedResultException {
        return RubyTypesGen.RUBYTYPES.expectRubyThread(execute(frame));
    }

    public RubyTime executeRubyTime(VirtualFrame frame) throws UnexpectedResultException {
        return RubyTypesGen.RUBYTYPES.expectRubyTime(execute(frame));
    }

    public RubyString executeRubyString(VirtualFrame frame) throws UnexpectedResultException {
        return RubyTypesGen.RUBYTYPES.expectRubyString(execute(frame));
    }
    public RubyEncoding executeRubyEncoding(VirtualFrame frame) throws UnexpectedResultException {
        return RubyTypesGen.RUBYTYPES.expectRubyEncoding(execute(frame));
    }

    public UndefinedPlaceholder executeUndefinedPlaceholder(VirtualFrame frame) throws UnexpectedResultException {
        return RubyTypesGen.RUBYTYPES.expectUndefinedPlaceholder(execute(frame));
    }

    public TruffleObject executeTruffleObject(VirtualFrame frame) throws UnexpectedResultException {
        return RubyTypesGen.RUBYTYPES.expectTruffleObject(execute(frame));
    }

    public RubyEncodingConverter executeRubyEncodingConverter(VirtualFrame frame) throws UnexpectedResultException {
        return RubyTypesGen.RUBYTYPES.expectRubyEncodingConverter(execute(frame));
    }

    public RubyMethod executeRubyMethod(VirtualFrame frame) throws UnexpectedResultException {
        return RubyTypesGen.RUBYTYPES.expectRubyMethod(execute(frame));
    }

    public RubyUnboundMethod executeRubyUnboundMethod(VirtualFrame frame) throws UnexpectedResultException {
        return RubyTypesGen.RUBYTYPES.expectRubyUnboundMethod(execute(frame));
    }

    public RubiniusByteArray executeRubiniusByteArray(VirtualFrame frame) throws UnexpectedResultException {
        return RubyTypesGen.RUBYTYPES.expectRubiniusByteArray(execute(frame));
    }

    public void executeVoid(VirtualFrame frame) {
        execute(frame);
    }

    public RubyNode getNonProxyNode() {
        return this;
    }

    public RubyContext getContext() {
        return context;
    }

    public static void notDesignedForCompilation() {
        CompilerAsserts.neverPartOfCompilation();
    }

    public boolean isTrue(boolean value) {
        return value;
    }

<<<<<<< HEAD
    public RubyBignum bignum(int value) {
        return bignum((long) value);
    }

    public RubyBignum bignum(long value) {
        return bignum(BigInteger.valueOf(value));
    }

    public RubyBignum bignum(BigInteger value) {
        return new RubyBignum(getContext().getCoreLibrary().getBignumClass(), value);
=======
    public RubyNode getNonWrapperNode() {
        return this;
    }

    public Probe probe() {
        final Node parent = getParent();

        if (parent == null) {
            throw new IllegalStateException("Cannot call probe() on a node without a parent.");
        }

        if (parent instanceof RubyWrapperNode) {
            return ((RubyWrapperNode) parent).getProbe();
        }

        // Create a new wrapper/probe with this node as its child.
        final RubyWrapperNode wrapper = new RubyWrapperNode(this);

        // Connect it to a Probe
        final Probe probe = ProbeNode.insertProbe(wrapper);

        // Replace this node in the AST with the wrapper
        this.replace(wrapper);

        return probe;
    }

    public void probeLite(TruffleEventReceiver eventReceiver) {
        final Node parent = getParent();

        if (parent == null) {
            throw new IllegalStateException("Cannot call probeLite() on a node without a parent");
        }

        if (parent instanceof RubyWrapperNode) {
            throw new IllegalStateException("Cannot call probeLite() on a node that already has a wrapper.");
        }

        final RubyWrapperNode wrapper = new RubyWrapperNode(this);
        ProbeNode.insertProbeLite(wrapper, eventReceiver);

        this.replace(wrapper);
>>>>>>> 93b3757a
    }

    public boolean isRational(RubyBasicObject o) {
        // TODO(CS, 10-Jan-15) should this be a full is_a? test? We'd need a node for that.
        return o.getLogicalClass() == getContext().getCoreLibrary().getRationalClass();
    }

    public boolean isForeignObject(Object object) {
        return (object instanceof TruffleObject) && !(isRubyBasicObject(object));
    }

    public boolean isNaN(double value) {
        return Double.isNaN(value);
    }

    public boolean isInfinity(double value) {
        return Double.isInfinite(value);
    }

    // Copied from RubyTypesGen

    @SuppressWarnings("static-method")
    public boolean isDispatchAction(Object value) {
        return value instanceof DispatchAction;
    }

    @SuppressWarnings("static-method")
    public boolean isLexicalScope(Object value) {
        return value instanceof LexicalScope;
    }

    @SuppressWarnings("static-method")
    public boolean isUndefinedPlaceholder(Object value) {
        return value instanceof UndefinedPlaceholder;
    }

    @SuppressWarnings("static-method")
    public boolean isBoolean(Object value) {
        return value instanceof Boolean;
    }

    @SuppressWarnings("static-method")
    public boolean isInteger(Object value) {
        return value instanceof Integer;
    }

    @SuppressWarnings("static-method")
    public boolean isLong(Object value) {
        return value instanceof Long;
    }

    @SuppressWarnings("static-method")
    public boolean isDouble(Object value) {
        return value instanceof Double;
    }

    @SuppressWarnings("static-method")
    public boolean isString(Object value) {
        return value instanceof String;
    }

    @SuppressWarnings("static-method")
    public boolean isRubyBignum(Object value) {
        return value instanceof RubyBignum;
    }

    @SuppressWarnings("static-method")
    public boolean isIntegerFixnumRange(Object value) {
        return value instanceof RubyRange.IntegerFixnumRange;
    }

    @SuppressWarnings("static-method")
    public boolean isLongFixnumRange(Object value) {
        return value instanceof RubyRange.LongFixnumRange;
    }

    @SuppressWarnings("static-method")
    public boolean isObjectRange(Object value) {
        return value instanceof RubyRange.ObjectRange;
    }

    @SuppressWarnings("static-method")
    public boolean isRubyArray(Object value) {
        return value instanceof RubyArray;
    }

    @SuppressWarnings("static-method")
    public boolean isRubyBinding(Object value) {
        return value instanceof RubyBinding;
    }

    @SuppressWarnings("static-method")
    public boolean isRubyClass(Object value) {
        return value instanceof RubyClass;
    }

    @SuppressWarnings("static-method")
    public boolean isRubyException(Object value) {
        return value instanceof RubyException;
    }

    @SuppressWarnings("static-method")
    public boolean isRubyFiber(Object value) {
        return value instanceof RubyFiber;
    }

    @SuppressWarnings("static-method")
    public boolean isRubyFile(Object value) {
        return value instanceof RubyFile;
    }

    @SuppressWarnings("static-method")
    public boolean isRubyHash(Object value) {
        return value instanceof RubyHash;
    }

    @SuppressWarnings("static-method")
    public boolean isRubyMatchData(Object value) {
        return value instanceof RubyMatchData;
    }

    @SuppressWarnings("static-method")
    public boolean isRubyModule(Object value) {
        return value instanceof RubyModule;
    }

    @SuppressWarnings("static-method")
    public boolean isRubyNilClass(Object value) {
        return value instanceof RubyNilClass;
    }

    @SuppressWarnings("static-method")
    public boolean isRubyProc(Object value) {
        return value instanceof RubyProc;
    }

    @SuppressWarnings("static-method")
    public boolean isRubyRange(Object value) {
        return value instanceof RubyRange;
    }

    @SuppressWarnings("static-method")
    public boolean isRubyRegexp(Object value) {
        return value instanceof RubyRegexp;
    }

    @SuppressWarnings("static-method")
    public boolean isRubyString(Object value) {
        return value instanceof RubyString;
    }

    @SuppressWarnings("static-method")
    public boolean isRubyEncoding(Object value) {
        return value instanceof RubyEncoding;
    }

    @SuppressWarnings("static-method")
    public boolean isRubySymbol(Object value) {
        return value instanceof RubySymbol;
    }

    @SuppressWarnings("static-method")
    public boolean isRubyThread(Object value) {
        return value instanceof RubyThread;
    }

    @SuppressWarnings("static-method")
    public boolean isRubyTime(Object value) {
        return value instanceof RubyTime;
    }

    @SuppressWarnings("static-method")
    public boolean isRubyEncodingConverter(Object value) {
        return value instanceof RubyEncodingConverter;
    }

    @SuppressWarnings("static-method")
    public boolean isRubyMethod(Object value) {
        return value instanceof RubyMethod;
    }

    @SuppressWarnings("static-method")
    public boolean isRubyUnboundMethod(Object value) {
        return value instanceof RubyUnboundMethod;
    }

    @SuppressWarnings("static-method")
    public boolean isRubyBasicObject(Object value) {
        return value instanceof RubyBasicObject;
    }

    @SuppressWarnings("static-method")
    public boolean isThreadLocal(Object value) {
        return value instanceof ThreadLocal;
    }

    @SuppressWarnings("static-method")
    public boolean isJavaObjectArray(Object value) {
        return value instanceof Object[];
    }

    public boolean isRubyNilObject(Object value) {
        return value == getContext().getCoreLibrary().getNilObject();
    }

    public boolean isRubiniusUndefined(Object value) {
        return value == getContext().getCoreLibrary().getRubiniusUndefined();
    }

}<|MERGE_RESOLUTION|>--- conflicted
+++ resolved
@@ -13,6 +13,7 @@
 import com.oracle.truffle.api.dsl.GenerateNodeFactory;
 import com.oracle.truffle.api.dsl.TypeSystemReference;
 import com.oracle.truffle.api.frame.VirtualFrame;
+import com.oracle.truffle.api.instrument.Probe;
 import com.oracle.truffle.api.instrument.ProbeNode;
 import com.oracle.truffle.api.interop.TruffleObject;
 import com.oracle.truffle.api.nodes.Node;
@@ -256,61 +257,8 @@
         return value;
     }
 
-<<<<<<< HEAD
-    public RubyBignum bignum(int value) {
-        return bignum((long) value);
-    }
-
-    public RubyBignum bignum(long value) {
-        return bignum(BigInteger.valueOf(value));
-    }
-
-    public RubyBignum bignum(BigInteger value) {
-        return new RubyBignum(getContext().getCoreLibrary().getBignumClass(), value);
-=======
     public RubyNode getNonWrapperNode() {
         return this;
-    }
-
-    public Probe probe() {
-        final Node parent = getParent();
-
-        if (parent == null) {
-            throw new IllegalStateException("Cannot call probe() on a node without a parent.");
-        }
-
-        if (parent instanceof RubyWrapperNode) {
-            return ((RubyWrapperNode) parent).getProbe();
-        }
-
-        // Create a new wrapper/probe with this node as its child.
-        final RubyWrapperNode wrapper = new RubyWrapperNode(this);
-
-        // Connect it to a Probe
-        final Probe probe = ProbeNode.insertProbe(wrapper);
-
-        // Replace this node in the AST with the wrapper
-        this.replace(wrapper);
-
-        return probe;
-    }
-
-    public void probeLite(TruffleEventReceiver eventReceiver) {
-        final Node parent = getParent();
-
-        if (parent == null) {
-            throw new IllegalStateException("Cannot call probeLite() on a node without a parent");
-        }
-
-        if (parent instanceof RubyWrapperNode) {
-            throw new IllegalStateException("Cannot call probeLite() on a node that already has a wrapper.");
-        }
-
-        final RubyWrapperNode wrapper = new RubyWrapperNode(this);
-        ProbeNode.insertProbeLite(wrapper, eventReceiver);
-
-        this.replace(wrapper);
->>>>>>> 93b3757a
     }
 
     public boolean isRational(RubyBasicObject o) {
