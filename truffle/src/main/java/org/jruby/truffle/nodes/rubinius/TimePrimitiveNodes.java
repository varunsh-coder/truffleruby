/*
 * Copyright (c) 2015 Oracle and/or its affiliates. All rights reserved. This
 * code is released under a tri EPL/GPL/LGPL license. You can use it,
 * redistribute it and/or modify it under the terms of the:
 *
 * Eclipse Public License version 1.0
 * GNU General Public License version 2
 * GNU Lesser General Public License version 2.1
 */
package org.jruby.truffle.nodes.rubinius;

import com.oracle.truffle.api.CompilerDirectives;
import com.oracle.truffle.api.dsl.Specialization;
import com.oracle.truffle.api.frame.VirtualFrame;
import com.oracle.truffle.api.source.SourceSection;
import org.joda.time.DateTime;
import org.joda.time.DateTimeZone;
import org.jruby.truffle.nodes.objectstorage.ReadHeadObjectFieldNode;
import org.jruby.truffle.nodes.objectstorage.WriteHeadObjectFieldNode;
import org.jruby.truffle.nodes.time.ReadTimeZoneNode;
import org.jruby.truffle.runtime.DebugOperations;
import org.jruby.truffle.runtime.RubyContext;
import org.jruby.truffle.runtime.control.RaiseException;
import org.jruby.truffle.runtime.core.*;
import org.jruby.util.RubyDateFormatter;

/**
 * Rubinius primitives associated with the Ruby {@code Time} class.
 * <p>
 * Also see {@link RubyTime}.
 */
public abstract class TimePrimitiveNodes {

    @RubiniusPrimitive(name = "time_s_now")
    public static abstract class TimeSNowPrimitiveNode extends RubiniusPrimitiveNode {

        @Child private ReadTimeZoneNode readTimeZoneNode;
        
        public TimeSNowPrimitiveNode(RubyContext context, SourceSection sourceSection) {
            super(context, sourceSection);
            readTimeZoneNode = new ReadTimeZoneNode(context, sourceSection);
        }

        public TimeSNowPrimitiveNode(TimeSNowPrimitiveNode prev) {
            super(prev);
            readTimeZoneNode = prev.readTimeZoneNode;
        }

        @Specialization
        public RubyTime timeSNow(VirtualFrame frame, RubyClass timeClass) {
            // TODO CS 4-Mar-15 whenever we get time we have to convert lookup and time zone to a string and look it up - need to cache somehow...
            return new RubyTime(timeClass, now(readTimeZoneNode.executeRubyString(frame)), null);
        }
        
        @CompilerDirectives.TruffleBoundary
        private DateTime now(RubyString timeZone) {
            return DateTime.now(org.jruby.RubyTime.getTimeZoneFromTZString(getContext().getRuntime(), timeZone.toString()));
        }

    }

    @RubiniusPrimitive(name = "time_s_dup", needsSelf = false)
    public static abstract class TimeSDupPrimitiveNode extends RubiniusPrimitiveNode {

        public TimeSDupPrimitiveNode(RubyContext context, SourceSection sourceSection) {
            super(context, sourceSection);
        }

        public TimeSDupPrimitiveNode(TimeSDupPrimitiveNode prev) {
            super(prev);
        }

        @Specialization
        public RubyTime timeSDup(RubyTime other) {
            final RubyTime time = new RubyTime(getContext().getCoreLibrary().getTimeClass(), other.getDateTime(), other.getOffset());
            return time;
        }

    }

    @RubiniusPrimitive(name = "time_s_specific", needsSelf = false)
    public static abstract class TimeSSpecificPrimitiveNode extends RubiniusPrimitiveNode {

        @Child private ReadTimeZoneNode readTimeZoneNode;

        public TimeSSpecificPrimitiveNode(RubyContext context, SourceSection sourceSection) {
            super(context, sourceSection);
            readTimeZoneNode = new ReadTimeZoneNode(context, sourceSection);
        }

        public TimeSSpecificPrimitiveNode(TimeSSpecificPrimitiveNode prev) {
            super(prev);
            readTimeZoneNode = prev.readTimeZoneNode;
        }

        @Specialization(guards = "isTrue(isUTC)")
        public RubyTime timeSSpecificUTC(long seconds, long nanoseconds, boolean isUTC, RubyNilClass offset) {
            return timeSSpecificUTC((int) seconds, (int) nanoseconds, isUTC, offset);
        }

        @Specialization(guards = "isTrue(isUTC)")
        public RubyTime timeSSpecificUTC(int seconds, int nanoseconds, boolean isUTC, RubyNilClass offset) {
            // TODO(CS): overflow checks needed?
            final long milliseconds = seconds * 1_000L + (nanoseconds / 1_000_000);
            return new RubyTime(getContext().getCoreLibrary().getTimeClass(), time(milliseconds), null);
        }

<<<<<<< HEAD
        @Specialization(guards = "!isTrue(isUTC)")
        public RubyTime timeSSpecific(long seconds, long nanoseconds, boolean isUTC, RubyNilClass offset) {
            return timeSSpecific((int) seconds, (int) nanoseconds, isUTC, offset);
        }

        @Specialization(guards = "!isTrue(isUTC)")
        public RubyTime timeSSpecific(int seconds, int nanoseconds, boolean isUTC, RubyNilClass offset) {
            // TODO CS 14-Feb-15 uses debug send
            final DateTimeZone zone = org.jruby.RubyTime.getTimeZoneFromTZString(getContext().getRuntime(),
                    DebugOperations.send(getContext(), getContext().getCoreLibrary().getENV(), "[]", null, getContext().makeString("TZ")).toString());
=======
        @Specialization(guards = "!isTrue(arguments[2])")
        public RubyTime timeSSpecific(VirtualFrame frame, long seconds, long nanoseconds, boolean isUTC, RubyNilClass offset) {
            return timeSSpecific(frame, (int) seconds, (int) nanoseconds, isUTC, offset);
        }

        @Specialization(guards = "!isTrue(arguments[2])")
        public RubyTime timeSSpecific(VirtualFrame frame, int seconds, int nanoseconds, boolean isUTC, RubyNilClass offset) {
>>>>>>> 5942d921
            // TODO(CS): overflow checks needed?
            final long milliseconds = (long) seconds * 1_000 + ((long) nanoseconds / 1_000_000);
            return new RubyTime(getContext().getCoreLibrary().getTimeClass(), time(milliseconds, readTimeZoneNode.executeRubyString(frame)), null);
        }

        @CompilerDirectives.TruffleBoundary
        public DateTime time(long milliseconds) {
            return new DateTime(milliseconds, DateTimeZone.UTC);
        }

        @CompilerDirectives.TruffleBoundary
        private DateTime time(long milliseconds, RubyString timeZone) {
            return new DateTime(milliseconds, org.jruby.RubyTime.getTimeZoneFromTZString(getContext().getRuntime(), timeZone.toString()));
        }

    }

    @RubiniusPrimitive(name = "time_seconds")
    public static abstract class TimeSecondsPrimitiveNode extends RubiniusPrimitiveNode {

        public TimeSecondsPrimitiveNode(RubyContext context, SourceSection sourceSection) {
            super(context, sourceSection);
        }

        public TimeSecondsPrimitiveNode(TimeSecondsPrimitiveNode prev) {
            super(prev);
        }

        @Specialization
        public long timeSeconds(RubyTime time) {
            return time.getDateTime().getMillis() / 1_000;
        }

    }

    @RubiniusPrimitive(name = "time_useconds")
    public static abstract class TimeUSecondsPrimitiveNode extends RubiniusPrimitiveNode {

        public TimeUSecondsPrimitiveNode(RubyContext context, SourceSection sourceSection) {
            super(context, sourceSection);
        }

        public TimeUSecondsPrimitiveNode(TimeUSecondsPrimitiveNode prev) {
            super(prev);
        }

        @Specialization
        public long timeUSeconds(RubyTime time) {
            return time.getDateTime().getMillisOfSecond() * 1_000L;
        }

    }

    @RubiniusPrimitive(name = "time_decompose")
    public static abstract class TimeDecomposePrimitiveNode extends RubiniusPrimitiveNode {

        public TimeDecomposePrimitiveNode(RubyContext context, SourceSection sourceSection) {
            super(context, sourceSection);
        }

        public TimeDecomposePrimitiveNode(TimeDecomposePrimitiveNode prev) {
            super(prev);
        }

        @CompilerDirectives.TruffleBoundary
        @Specialization
        public RubyArray timeDecompose(RubyTime time) {
            final DateTime dateTime = time.getDateTime();
            final int sec = dateTime.getSecondOfMinute();
            final int min = dateTime.getMinuteOfHour();
            final int hour = dateTime.getHourOfDay();
            final int day = dateTime.getDayOfMonth();
            final int month = dateTime.getMonthOfYear();
            final int year = dateTime.getYear();

            int wday = dateTime.getDayOfWeek();

            if (wday == 7) {
                wday = 0;
            }

            final int yday = dateTime.getDayOfYear();
            final boolean isdst = false;

            // TODO CS 14-Feb-15 uses debug send
            final String envTimeZoneString = DebugOperations.send(getContext(), getContext().getCoreLibrary().getENV(), "[]", null, getContext().makeString("TZ")).toString();
            String zoneString = org.jruby.RubyTime.zoneHelper(envTimeZoneString, dateTime, false);
            Object zone;
            if (zoneString.matches(".*-\\d+")) {
                zone = getContext().getCoreLibrary().getNilObject();
            } else {
                zone = getContext().makeString(zoneString);
            }

            final Object[] decomposed = new Object[]{sec, min, hour, day, month, year, wday, yday, isdst, zone};
            return new RubyArray(getContext().getCoreLibrary().getArrayClass(), decomposed, decomposed.length);
        }

    }

    @RubiniusPrimitive(name = "time_strftime")
    public static abstract class TimeStrftimePrimitiveNode extends RubiniusPrimitiveNode {

        public TimeStrftimePrimitiveNode(RubyContext context, SourceSection sourceSection) {
            super(context, sourceSection);
        }

        public TimeStrftimePrimitiveNode(TimeStrftimePrimitiveNode prev) {
            super(prev);
        }

        @CompilerDirectives.TruffleBoundary
        @Specialization
        public RubyString timeStrftime(RubyTime time, RubyString format) {
            final RubyDateFormatter rdf = getContext().getRuntime().getCurrentContext().getRubyDateFormatter();
            // TODO CS 15-Feb-15 ok to just pass nanoseconds as 0?
            return getContext().makeString(rdf.formatToByteList(rdf.compilePattern(format.getBytes(), false), time.getDateTime(), 0, null));
        }

    }

    @RubiniusPrimitive(name = "time_s_from_array", needsSelf = true)
    public static abstract class TimeSFromArrayPrimitiveNode extends RubiniusPrimitiveNode {

        public TimeSFromArrayPrimitiveNode(RubyContext context, SourceSection sourceSection) {
            super(context, sourceSection);
        }

        public TimeSFromArrayPrimitiveNode(TimeSFromArrayPrimitiveNode prev) {
            super(prev);
        }

        @Specialization
        public RubyTime timeSFromArray(RubyClass timeClass, RubyNilClass sec, int min, int hour, int mday, int month, int year,
                                       RubyNilClass nsec, int isdst, boolean fromutc, Object utcoffset) {
            return timeSFromArray(timeClass, 0, min, hour, mday, month, year, nsec, isdst, fromutc, utcoffset);
        }

        @Specialization
        public RubyTime timeSFromArray(RubyClass timeClass, int sec, int min, int hour, int mday, int month, int year,
                                       RubyNilClass nsec, int isdst, boolean fromutc, Object utcoffset) {
            return timeSFromArray(timeClass, sec, min, hour, mday, month, year, 0, isdst, fromutc, utcoffset);
        }

        @Specialization
        public RubyTime timeSFromArray(RubyClass timeClass, long sec, int min, int hour, int mday, int month, int year,
                                       int nsec, int isdst, boolean fromutc, Object utcoffset) {
            // TODO CS 15-Feb-15 that cast
            return timeSFromArray(timeClass, (int) sec, min, hour, mday, month, year, nsec, isdst, fromutc, utcoffset);
        }

        @Specialization
        public RubyTime timeSFromArray(RubyClass timeClass, int sec, int min, int hour, int mday, int month, int year,
                                       long nsec, int isdst, boolean fromutc, Object utcoffset) {
            // TODO CS 15-Feb-15 that cast
            return timeSFromArray(timeClass, sec, min, hour, mday, month, year, (int) nsec, isdst, fromutc, utcoffset);
        }

        @Specialization
        public RubyTime timeSFromArray(RubyClass timeClass, int sec, int min, int hour, int mday, int month, int year,
                                       int nsec, int isdst, boolean fromutc, Object utcoffset) {
            if (sec < 0 || sec > 59 ||
                    min < 0 || min > 59 ||
                    hour < 0 || hour > 23 ||
                    mday < 1 || mday > 31 ||
                    month < 1 || month > 12) {
                throw new RaiseException(getContext().getCoreLibrary().argumentErrorOutOfRange(this));
            }

            if (isdst == -1 && !fromutc && utcoffset instanceof Integer) {
                final DateTime dateTime = new DateTime(year, month, mday, hour, min, sec, nsec / 1_000_000, DateTimeZone.forOffsetMillis(((int) utcoffset) * 1_000));
                return new RubyTime(timeClass, dateTime, utcoffset);
            } else if (isdst == -1 && !fromutc && utcoffset instanceof Long) {
                final DateTime dateTime = new DateTime(year, month, mday, hour, min, sec, nsec / 1_000_000, DateTimeZone.forOffsetMillis((int) ((long) utcoffset) * 1_000));
                return new RubyTime(timeClass, dateTime, utcoffset);
            } else if (isdst == -1 && !fromutc && utcoffset instanceof RubyBasicObject && isRational((RubyBasicObject) utcoffset)) {
                // TODO CS 15-Feb-15 debug send and cast
                final int millis = cast(DebugOperations.send(getContext(), utcoffset, "_offset_to_milliseconds", null));
                final DateTime dateTime = new DateTime(year, month, mday, hour, min, sec, nsec / 1_000_000, DateTimeZone.forOffsetMillis(millis));
                return new RubyTime(timeClass, dateTime, utcoffset);
            } else if (isdst == -1 && !fromutc && utcoffset == getContext().getCoreLibrary().getNilObject()) {
                // TODO CS 14-Feb-15 uses debug send
                final DateTimeZone zone = org.jruby.RubyTime.getTimeZoneFromTZString(getContext().getRuntime(),
                        DebugOperations.send(getContext(), getContext().getCoreLibrary().getENV(), "[]", null, getContext().makeString("TZ")).toString());
                final DateTime dateTime = new DateTime(year, month, mday, hour, min, sec, nsec / 1_000_000, zone);
                return new RubyTime(timeClass, dateTime, null);
            } else if (isdst == -1 && fromutc && utcoffset == getContext().getCoreLibrary().getNilObject()) {
                final DateTime dateTime = new DateTime(year, month, mday, hour, min, sec, nsec / 1_000_000, DateTimeZone.UTC);
                return new RubyTime(timeClass, dateTime, utcoffset);
            } else {
                throw new UnsupportedOperationException(String.format("%s %s %s %s", isdst, fromutc, utcoffset, utcoffset.getClass()));
            }
        }

        @Specialization
        public RubyTime timeSFromArray(RubyClass timeClass, RubyBasicObject sec, int min, int hour, int mday, int month, int year,
                                       RubyNilClass nsec, int isdst, boolean fromutc, Object utcoffset) {
            return null;
        }

        @Specialization
        public RubyTime timeSFromArray(RubyClass timeClass, double sec, int min, int hour, int mday, int month, int year,
                                       long nsec, int isdst, boolean fromutc, Object utcoffset) {
            return timeSFromArray(timeClass, sec, min, hour, mday, month, year, (int) nsec, isdst, fromutc, utcoffset);
        }

        @Specialization
        public RubyTime timeSFromArray(RubyClass timeClass, double sec, int min, int hour, int mday, int month, int year,
                                       int nsec, long isdst, boolean fromutc, Object utcoffset) {
            return timeSFromArray(timeClass, sec, min, hour, mday, month, year, nsec, (int) isdst, fromutc, utcoffset);
        }

        @Specialization
        public RubyTime timeSFromArray(RubyClass timeClass, double sec, int min, int hour, int mday, int month, int year,
                                       RubyNilClass nsec, int isdst, boolean fromutc, Object utcoffset) {
            final int secondsWhole = (int) sec;
            final int nanosecondsFractional = (int) ((sec * 1_000_000_000) - (secondsWhole * 1_000_000_000));
            return timeSFromArray(timeClass, secondsWhole, min, hour, mday, month, year, nanosecondsFractional, isdst, fromutc, utcoffset);
        }

        @Specialization
        public RubyTime timeSFromArray(RubyClass timeClass, double sec, int min, int hour, int mday, int month, int year,
                                       int nsec, int isdst, boolean fromutc, Object utcoffset) {
            final int secondsWhole = (int) sec;
            return timeSFromArray(timeClass, secondsWhole, min, hour, mday, month, year, nsec, isdst, fromutc, utcoffset);
        }

        private int cast(Object value) {
            if (value instanceof Integer) {
                return (int) value;
            } else if (value instanceof Long) {
                return (int) (long) value;
            } else {
                throw new UnsupportedOperationException("Can't cast " + value.getClass());
            }
        }

    }

    @RubiniusPrimitive(name = "time_nseconds")
    public static abstract class TimeNSecondsPrimitiveNode extends RubiniusPrimitiveNode {

        public TimeNSecondsPrimitiveNode(RubyContext context, SourceSection sourceSection) {
            super(context, sourceSection);
        }

        public TimeNSecondsPrimitiveNode(TimeNSecondsPrimitiveNode prev) {
            super(prev);
        }

        @Specialization
        public long timeNSeconds(RubyTime time) {
            return time.getDateTime().getMillisOfSecond() * 1_000_000L;
        }

    }

    @RubiniusPrimitive(name = "time_set_nseconds")
    public static abstract class TimeSetNSecondsPrimitiveNode extends RubiniusPrimitiveNode {

        public TimeSetNSecondsPrimitiveNode(RubyContext context, SourceSection sourceSection) {
            super(context, sourceSection);
        }

        public TimeSetNSecondsPrimitiveNode(TimeSetNSecondsPrimitiveNode prev) {
            super(prev);
        }

        @Specialization
        public long timeSetNSeconds(RubyTime time, int nanoseconds) {
            time.setDateTime(time.getDateTime().withMillisOfSecond(nanoseconds / 1_000_000));
            return nanoseconds;
        }

    }

    @RubiniusPrimitive(name = "time_env_zone")
    public static abstract class TimeEnvZonePrimitiveNode extends RubiniusPrimitiveNode {

        public TimeEnvZonePrimitiveNode(RubyContext context, SourceSection sourceSection) {
            super(context, sourceSection);
        }

        public TimeEnvZonePrimitiveNode(TimeEnvZonePrimitiveNode prev) {
            super(prev);
        }

        @Specialization
        public Object timeEnvZone(RubyTime time) {
            throw new UnsupportedOperationException("time_env_zone");
        }

    }

    @RubiniusPrimitive(name = "time_utc_offset")
    public static abstract class TimeUTCOffsetPrimitiveNode extends RubiniusPrimitiveNode {

        public TimeUTCOffsetPrimitiveNode(RubyContext context, SourceSection sourceSection) {
            super(context, sourceSection);
        }

        public TimeUTCOffsetPrimitiveNode(TimeUTCOffsetPrimitiveNode prev) {
            super(prev);
        }

        @Specialization
        public Object timeUTCOffset(RubyTime time) {
            if (time.getOffset() != null) {
                return time.getOffset();
            } else {
                return time.getDateTime().getZone().getOffset(time.getDateTime().getMillis()) / 1_000;
            }
        }

    }

}<|MERGE_RESOLUTION|>--- conflicted
+++ resolved
@@ -105,26 +105,14 @@
             return new RubyTime(getContext().getCoreLibrary().getTimeClass(), time(milliseconds), null);
         }
 
-<<<<<<< HEAD
+
         @Specialization(guards = "!isTrue(isUTC)")
-        public RubyTime timeSSpecific(long seconds, long nanoseconds, boolean isUTC, RubyNilClass offset) {
-            return timeSSpecific((int) seconds, (int) nanoseconds, isUTC, offset);
-        }
-
-        @Specialization(guards = "!isTrue(isUTC)")
-        public RubyTime timeSSpecific(int seconds, int nanoseconds, boolean isUTC, RubyNilClass offset) {
-            // TODO CS 14-Feb-15 uses debug send
-            final DateTimeZone zone = org.jruby.RubyTime.getTimeZoneFromTZString(getContext().getRuntime(),
-                    DebugOperations.send(getContext(), getContext().getCoreLibrary().getENV(), "[]", null, getContext().makeString("TZ")).toString());
-=======
-        @Specialization(guards = "!isTrue(arguments[2])")
         public RubyTime timeSSpecific(VirtualFrame frame, long seconds, long nanoseconds, boolean isUTC, RubyNilClass offset) {
             return timeSSpecific(frame, (int) seconds, (int) nanoseconds, isUTC, offset);
         }
 
-        @Specialization(guards = "!isTrue(arguments[2])")
+        @Specialization(guards = "!isTrue(isUTC)")
         public RubyTime timeSSpecific(VirtualFrame frame, int seconds, int nanoseconds, boolean isUTC, RubyNilClass offset) {
->>>>>>> 5942d921
             // TODO(CS): overflow checks needed?
             final long milliseconds = (long) seconds * 1_000 + ((long) nanoseconds / 1_000_000);
             return new RubyTime(getContext().getCoreLibrary().getTimeClass(), time(milliseconds, readTimeZoneNode.executeRubyString(frame)), null);
