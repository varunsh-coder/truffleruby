--- conflicted
+++ resolved
@@ -672,20 +672,9 @@
             super(context, sourceSection);
         }
 
-<<<<<<< HEAD
-        @Specialization
-        public Object getClassVariable(RubyModule module, RubyString name) {
-            notDesignedForCompilation();
-            return ModuleOperations.lookupClassVariable(module, RubyContext.checkClassVariableName(getContext(), name.toString(), this));
-=======
-        public ClassVariableGetNode(ClassVariableGetNode prev) {
-            super(prev);
-        }
-
         @CreateCast("name")
         public RubyNode coerceToString(RubyNode name) {
             return SymbolOrToStrNodeFactory.create(getContext(), getSourceSection(), name);
->>>>>>> 5b2f01f5
         }
 
         @Specialization
@@ -1064,68 +1053,6 @@
 
     }
 
-<<<<<<< HEAD
-    @CoreMethod(names = "include", argumentsAsArray = true, required = 1)
-    public abstract static class IncludeNode extends CoreMethodNode {
-
-        @Child private CallDispatchHeadNode appendFeaturesNode;
-        @Child private CallDispatchHeadNode includedNode;
-
-        public IncludeNode(RubyContext context, SourceSection sourceSection) {
-            super(context, sourceSection);
-            appendFeaturesNode = DispatchHeadNodeFactory.createMethodCall(context, true);
-            includedNode = DispatchHeadNodeFactory.createMethodCall(context, true);
-        }
-
-        @Specialization
-        public RubyNilClass include(VirtualFrame frame, RubyModule module, Object[] args) {
-            notDesignedForCompilation();
-
-            // Note that we traverse the arguments backwards
-
-            for (int n = args.length - 1; n >= 0; n--) {
-                if (args[n] instanceof RubyModule) {
-                    final RubyModule included = (RubyModule) args[n];
-
-                    appendFeaturesNode.call(frame, included, "append_features", null, module);
-                    includedNode.call(frame, included, "included", null, module);
-                }
-            }
-
-            return nil();
-        }
-    }
-
-    @CoreMethod(names = "include?", required = 1)
-    public abstract static class IncludePNode extends CoreMethodNode {
-
-        @Child private DispatchHeadNode appendFeaturesNode;
-
-        public IncludePNode(RubyContext context, SourceSection sourceSection) {
-            super(context, sourceSection);
-            appendFeaturesNode = DispatchHeadNodeFactory.createMethodCall(context);
-        }
-
-        @Specialization
-        public boolean include(RubyModule module, RubyModule included) {
-            notDesignedForCompilation();
-
-            ModuleChain ancestor = module.getParentModule();
-
-            while (ancestor != null) {
-                if (ancestor.getActualModule() == included) {
-                    return true;
-                }
-
-                ancestor = ancestor.getParentModule();
-            }
-
-            return false;
-        }
-    }
-
-=======
->>>>>>> 5b2f01f5
     @CoreMethod(names = "included", required = 1, visibility = Visibility.PRIVATE)
     public abstract static class IncludedNode extends CoreMethodNode {
 
