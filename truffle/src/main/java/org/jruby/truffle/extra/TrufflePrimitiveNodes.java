--- conflicted
+++ resolved
@@ -305,14 +305,7 @@
     @CoreMethod(names = "coverage_start", onSingleton = true)
     public abstract static class CoverageStartNode extends CoreMethodArrayArgumentsNode {
 
-<<<<<<< HEAD
-        public CoverageStartNode(RubyContext context, SourceSection sourceSection) {
-            super(context, sourceSection);
-        }
-
-        @TruffleBoundary
-=======
->>>>>>> 793f262b
+        @TruffleBoundary
         @Specialization
         public DynamicObject coverageStart() {
             getContext().getCoverageManager().enable();
