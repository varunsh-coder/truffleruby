/*
 * Copyright (c) 2016 Oracle and/or its affiliates. All rights reserved. This
 * code is released under a tri EPL/GPL/LGPL license. You can use it,
 * redistribute it and/or modify it under the terms of the:
 *
 * Eclipse Public License version 1.0
 * GNU General Public License version 2
 * GNU Lesser General Public License version 2.1
 */
package org.jruby.truffle.core.string;

import org.jruby.truffle.RubyContext;

public class CoreStrings {

    public final CoreString ASSIGNMENT;
    public final CoreString BACKTRACE_OMITTED_LIMIT;
    public final CoreString BACKTRACE_OMITTED_UNUSED;
<<<<<<< HEAD
    public final CoreString CALL;
    public final CoreString CLASS;
=======
    public final CoreString CANT_COMPRESS_NEGATIVE;
>>>>>>> 1a812c62
    public final CoreString CLASS_VARIABLE;
    public final CoreString EXPRESSION;
    public final CoreString FALSE;
    public final CoreString GLOBAL_VARIABLE;
    public final CoreString INSTANCE_VARIABLE;
    public final CoreString LINE;
    public final CoreString LOCAL_VARIABLE;
    public final CoreString METHOD;
    public final CoreString NIL;
    public final CoreString ONE_HASH_REQUIRED;
    public final CoreString OUT_OF_RANGE;
    public final CoreString PROC_WITHOUT_BLOCK;
    public final CoreString UNKNOWN;
    public final CoreString SELF;
    public final CoreString TIME_INTERVAL_MUST_BE_POS;
    public final CoreString TOO_FEW_ARGUMENTS;
    public final CoreString TRUE;
    public final CoreString WRONG_ARGS_ZERO_PLUS_ONE;
    public final CoreString X_OUTSIDE_OF_STRING;
    public final CoreString YIELD;

    public CoreStrings(RubyContext context) {
        ASSIGNMENT = new CoreString(context, "assignment");
        BACKTRACE_OMITTED_LIMIT = new CoreString(context, "(omitted due to -Xtruffle.backtraces.limit)");
        BACKTRACE_OMITTED_UNUSED = new CoreString(context, "(omitted as the rescue expression was pure; use -Xtruffle.backtraces.omit_for_unused=false to disable)");
<<<<<<< HEAD
        CALL = new CoreString(context, "call");
        CLASS = new CoreString(context, "class");
=======
        CANT_COMPRESS_NEGATIVE = new CoreString(context, "can't compress negative numbers");
>>>>>>> 1a812c62
        CLASS_VARIABLE = new CoreString(context, "class variable");
        EXPRESSION = new CoreString(context, "expression");
        FALSE = new CoreString(context, "false");
        GLOBAL_VARIABLE = new CoreString(context, "global-variable");
        INSTANCE_VARIABLE = new CoreString(context, "instance-variable");
        LINE = new CoreString(context, "line");
        LOCAL_VARIABLE = new CoreString(context, "local-variable");
        METHOD = new CoreString(context, "method");
        NIL = new CoreString(context, "nil");
        ONE_HASH_REQUIRED = new CoreString(context, "one hash required");
        OUT_OF_RANGE = new CoreString(context, "out of range");
        PROC_WITHOUT_BLOCK = new CoreString(context, "tried to create Proc object without a block");
        UNKNOWN = new CoreString(context, "(unknown)");
        SELF = new CoreString(context, "self");
        TIME_INTERVAL_MUST_BE_POS = new CoreString(context, "time interval must be positive");
        TOO_FEW_ARGUMENTS = new CoreString(context, "too few arguments");
        TRUE = new CoreString(context, "true");
        WRONG_ARGS_ZERO_PLUS_ONE = new CoreString(context, "wrong number of arguments (0 for 1+)");
        X_OUTSIDE_OF_STRING = new CoreString(context, "X outside of string");
        YIELD = new CoreString(context, "yield");
    }

}<|MERGE_RESOLUTION|>--- conflicted
+++ resolved
@@ -16,12 +16,9 @@
     public final CoreString ASSIGNMENT;
     public final CoreString BACKTRACE_OMITTED_LIMIT;
     public final CoreString BACKTRACE_OMITTED_UNUSED;
-<<<<<<< HEAD
     public final CoreString CALL;
+    public final CoreString CANT_COMPRESS_NEGATIVE;
     public final CoreString CLASS;
-=======
-    public final CoreString CANT_COMPRESS_NEGATIVE;
->>>>>>> 1a812c62
     public final CoreString CLASS_VARIABLE;
     public final CoreString EXPRESSION;
     public final CoreString FALSE;
@@ -47,12 +44,9 @@
         ASSIGNMENT = new CoreString(context, "assignment");
         BACKTRACE_OMITTED_LIMIT = new CoreString(context, "(omitted due to -Xtruffle.backtraces.limit)");
         BACKTRACE_OMITTED_UNUSED = new CoreString(context, "(omitted as the rescue expression was pure; use -Xtruffle.backtraces.omit_for_unused=false to disable)");
-<<<<<<< HEAD
         CALL = new CoreString(context, "call");
+        CANT_COMPRESS_NEGATIVE = new CoreString(context, "can't compress negative numbers");
         CLASS = new CoreString(context, "class");
-=======
-        CANT_COMPRESS_NEGATIVE = new CoreString(context, "can't compress negative numbers");
->>>>>>> 1a812c62
         CLASS_VARIABLE = new CoreString(context, "class variable");
         EXPRESSION = new CoreString(context, "expression");
         FALSE = new CoreString(context, "false");
