project 'JRuby Artifacts' do

  version = File.read( File.join( basedir, '..', 'VERSION' ) ).strip

  model_version '4.0.0'
  id "org.jruby:jruby-artifacts:#{version}"
  inherit "org.jruby:jruby-parent:#{version}"
  packaging 'pom'

  properties( 'tesla.dump.pom' => 'pom-generated.xml',
              'tesla.dump.readonly' => true )

  plugin_management do
    plugin 'org.codehaus.mojo:build-helper-maven-plugin' do
      execute_goals( 'attach-artifact',
                     :id => 'attach-artifacts',
                     :phase => 'package',
                     'artifacts' => [ { 'file' =>  '${basedir}/src/empty.jar',
                                        'classifier' =>  'sources' },
                                      { 'file' =>  '${basedir}/src/empty.jar',
                                        'classifier' =>  'javadoc' } ] )
    end
  end

<<<<<<< HEAD
  map = { 'jruby' => [ :release, :main ],
    'jruby-stdlib' => [ :release, :main, :complete, :dist, 'jruby-jars' ],
    'jruby-complete' => [ :release, :complete ],
    'jruby-dist' => [ :release, :dist ],
    'jruby-jars' => [ :release, 'jruby-jars' ] }
  map[ 'jruby-noasm' ] = map[ 'jruby' ]
=======
  profile 'release' do

    modules [ 'jruby',
            'jruby-noasm',
            'jruby-stdlib',
            'jruby-complete',
            'jruby-rake-plugin',
            'jruby-core-complete',
            'jruby-stdlib-complete',
            'jruby-jars',
            'jruby-dist' ]
>>>>>>> b4edc3f4

  profile :all do
    modules map.keys
  end

  # TODO once ruby-maven profile! we can do this in one loop
  invert = {}
  map.each do |m, pp|
    pp.each do |p|
      ( invert[ p ] ||= [] ) << m
    end
  end
  invert.each do |p, m|
    profile p do
      modules m
    end
  end
end<|MERGE_RESOLUTION|>--- conflicted
+++ resolved
@@ -22,14 +22,6 @@
     end
   end
 
-<<<<<<< HEAD
-  map = { 'jruby' => [ :release, :main ],
-    'jruby-stdlib' => [ :release, :main, :complete, :dist, 'jruby-jars' ],
-    'jruby-complete' => [ :release, :complete ],
-    'jruby-dist' => [ :release, :dist ],
-    'jruby-jars' => [ :release, 'jruby-jars' ] }
-  map[ 'jruby-noasm' ] = map[ 'jruby' ]
-=======
   profile 'release' do
 
     modules [ 'jruby',
@@ -41,7 +33,6 @@
             'jruby-stdlib-complete',
             'jruby-jars',
             'jruby-dist' ]
->>>>>>> b4edc3f4
 
   profile :all do
     modules map.keys
