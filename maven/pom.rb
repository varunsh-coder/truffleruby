project 'JRuby Artifacts' do

  version = File.read( File.join( basedir, '..', 'VERSION' ) ).strip

  model_version '4.0.0'
  id "org.jruby:jruby-artifacts:#{version}"
  inherit "org.jruby:jruby-parent:#{version}"
  packaging 'pom'

<<<<<<< HEAD
  properties( 'tesla.dump.pom' => 'pom-generated.xml',
=======
  properties( 'tesla.dump.pom' => 'pom.xml',
>>>>>>> 1f13c082
              'tesla.dump.readonly' => true )

  plugin_management do
    plugin 'org.codehaus.mojo:build-helper-maven-plugin' do
      execute_goals( 'attach-artifact',
                     :id => 'attach-artifacts',
                     :phase => 'package',
                     'artifacts' => [ { 'file' =>  '${basedir}/src/empty.jar',
                                        'classifier' =>  'sources' },
                                      { 'file' =>  '${basedir}/src/empty.jar',
                                        'classifier' =>  'javadoc' } ] )
    end
<<<<<<< HEAD
  end

  map = { 'jruby' => ['release', 'main' ],
    'jruby-noasm' => ['release', 'main' ],
    'jruby-stdlib' => ['release', 'main', 'complete', 'dist', 'jruby-jars' ],
    'jruby-complete' => ['release', 'complete', 'dist', 'jruby-jars' ],
    'jruby-jars' => ['release', 'jruby-jars' ],
    'jruby-dist' => ['release', 'dist']
  }

  profile :all do
    modules map.keys
  end

  # TODO once ruby-maven profile! we can do this in one loop
  invert = {}
  map.each do |m, pp|
    pp.each do |p|
      ( invert[ p ] ||= [] ) << m
    end
  end
=======
  end

  # module to profile map
  map = { 'jruby' => [ :release, :main ],
    'jruby-stdlib' => [ :release, :main, :complete, :dist, 'jruby-jars' ],
    'jruby-complete' => [ :release, :complete ],
    'jruby-dist' => [ :release, :dist ],
    'jruby-jars' => [ :release, 'jruby-jars' ],
    'jruby-rake-plugin' => [ :release, 'jruby-rake-plugin']
  }
  map[ 'jruby-noasm' ] = map[ 'jruby' ]

  profile :all do
    modules map.keys
  end

  # TODO once ruby-maven has profile! we can do this in one loop
  invert = {}
  map.each do |m, pp|
    pp.each do |p|
      ( invert[ p ] ||= [] ) << m
    end
  end
>>>>>>> 1f13c082
  invert.each do |p, m|
    profile p do
      modules m
    end
  end
end<|MERGE_RESOLUTION|>--- conflicted
+++ resolved
@@ -7,11 +7,7 @@
   inherit "org.jruby:jruby-parent:#{version}"
   packaging 'pom'
 
-<<<<<<< HEAD
-  properties( 'tesla.dump.pom' => 'pom-generated.xml',
-=======
   properties( 'tesla.dump.pom' => 'pom.xml',
->>>>>>> 1f13c082
               'tesla.dump.readonly' => true )
 
   plugin_management do
@@ -24,13 +20,12 @@
                                       { 'file' =>  '${basedir}/src/empty.jar',
                                         'classifier' =>  'javadoc' } ] )
     end
-<<<<<<< HEAD
   end
 
   map = { 'jruby' => ['release', 'main' ],
     'jruby-noasm' => ['release', 'main' ],
     'jruby-stdlib' => ['release', 'main', 'complete', 'dist', 'jruby-jars' ],
-    'jruby-complete' => ['release', 'complete', 'dist', 'jruby-jars' ],
+    'jruby-complete' => ['release', 'complete', 'dist' ],
     'jruby-jars' => ['release', 'jruby-jars' ],
     'jruby-dist' => ['release', 'dist']
   }
@@ -46,31 +41,6 @@
       ( invert[ p ] ||= [] ) << m
     end
   end
-=======
-  end
-
-  # module to profile map
-  map = { 'jruby' => [ :release, :main ],
-    'jruby-stdlib' => [ :release, :main, :complete, :dist, 'jruby-jars' ],
-    'jruby-complete' => [ :release, :complete ],
-    'jruby-dist' => [ :release, :dist ],
-    'jruby-jars' => [ :release, 'jruby-jars' ],
-    'jruby-rake-plugin' => [ :release, 'jruby-rake-plugin']
-  }
-  map[ 'jruby-noasm' ] = map[ 'jruby' ]
-
-  profile :all do
-    modules map.keys
-  end
-
-  # TODO once ruby-maven has profile! we can do this in one loop
-  invert = {}
-  map.each do |m, pp|
-    pp.each do |p|
-      ( invert[ p ] ||= [] ) << m
-    end
-  end
->>>>>>> 1f13c082
   invert.each do |p, m|
     profile p do
       modules m
