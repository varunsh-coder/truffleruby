<?xml version="1.0" encoding="UTF-8"?>
<project xsi:schemaLocation="http://maven.apache.org/POM/4.0.0 http://maven.apache.org/xsd/maven-4.0.0.xsd" xmlns="http://maven.apache.org/POM/4.0.0"
    xmlns:xsi="http://www.w3.org/2001/XMLSchema-instance">
  <modelVersion>4.0.0</modelVersion>
  <parent>
    <groupId>org.jruby</groupId>
    <artifactId>jruby-parent</artifactId>
<<<<<<< HEAD
    <version>9000.dev-SNAPSHOT</version>
=======
    <version>1.7.15-SNAPSHOT</version>
>>>>>>> b4edc3f4
  </parent>
  <artifactId>jruby-lib</artifactId>
  <packaging>pom</packaging>
  <name>JRuby Lib Setup</name>
  <properties>
    <jruby.home>${basedir}/..</jruby.home>
    <tesla.dump.readonly>true</tesla.dump.readonly>
    <jruby.plugins.version>1.0.5</jruby.plugins.version>
    <tesla.dump.pom>pom.xml</tesla.dump.pom>
    <tesla.version>0.1.1</tesla.version>
  </properties>
  <dependencies>
    <dependency>
      <groupId>org.jruby</groupId>
      <artifactId>jruby-core</artifactId>
<<<<<<< HEAD
      <version>9000.dev-SNAPSHOT</version>
=======
      <version>1.7.15-SNAPSHOT</version>
>>>>>>> b4edc3f4
    </dependency>
    <dependency>
      <groupId>rubygems</groupId>
      <artifactId>jruby-openssl</artifactId>
      <version>0.9.6.dev-SNAPSHOT</version>
      <type>gem</type>
    </dependency>
    <dependency>
      <groupId>rubygems</groupId>
      <artifactId>jruby-readline</artifactId>
      <version>1.0.dev-SNAPSHOT</version>
      <type>gem</type>
    </dependency>
    <dependency>
      <groupId>rubygems</groupId>
      <artifactId>jruby-ripper</artifactId>
      <version>2.1.0.dev-SNAPSHOT</version>
      <type>gem</type>
    </dependency>
    <dependency>
      <groupId>rubygems</groupId>
      <artifactId>rake</artifactId>
      <version>${rake.version}</version>
      <type>gem</type>
    </dependency>
    <dependency>
      <groupId>rubygems</groupId>
      <artifactId>rdoc</artifactId>
      <version>${rdoc.version}</version>
      <type>gem</type>
    </dependency>
    <dependency>
      <groupId>rubygems</groupId>
      <artifactId>json</artifactId>
      <version>${json.version}</version>
      <type>gem</type>
    </dependency>
    <dependency>
      <groupId>rubygems</groupId>
      <artifactId>krypt</artifactId>
      <version>0.0.2</version>
      <type>gem</type>
    </dependency>
    <dependency>
      <groupId>rubygems</groupId>
      <artifactId>krypt-core</artifactId>
      <version>0.0.2</version>
      <type>gem</type>
    </dependency>
    <dependency>
      <groupId>rubygems</groupId>
      <artifactId>krypt-provider-jdk</artifactId>
      <version>0.0.2</version>
      <type>gem</type>
    </dependency>
    <dependency>
      <groupId>rubygems</groupId>
      <artifactId>ffi</artifactId>
      <version>1.9.3</version>
      <type>gem</type>
    </dependency>
    <dependency>
      <groupId>rubygems</groupId>
      <artifactId>jar-dependencies</artifactId>
<<<<<<< HEAD
      <version>0.0.8</version>
=======
      <version>0.0.9</version>
>>>>>>> b4edc3f4
      <type>gem</type>
    </dependency>
    <dependency>
      <groupId>rubygems</groupId>
      <artifactId>ruby-maven</artifactId>
      <version>3.1.1.0.8</version>
      <type>gem</type>
      <scope>provided</scope>
    </dependency>
  </dependencies>
  <repositories>
    <repository>
      <id>rubygems-releases</id>
      <url>http://rubygems-proxy.torquebox.org/releases</url>
    </repository>
  </repositories>
  <build>
    <plugins>
      <plugin>
        <artifactId>maven-clean-plugin</artifactId>
        <configuration>
          <filesets>
            <fileset>
              <directory>${basedir}/ruby/gems/shared/specifications/default</directory>
              <includes>
                <include>*</include>
              </includes>
            </fileset>
          </filesets>
        </configuration>
      </plugin>
      <plugin>
        <artifactId>maven-deploy-plugin</artifactId>
        <configuration>
          <skip>true</skip>
        </configuration>
      </plugin>
      <plugin>
        <groupId>io.tesla.polyglot</groupId>
        <artifactId>tesla-polyglot-maven-plugin</artifactId>
        <version>${tesla.version}</version>
        <executions>
          <execution>
            <id>install_gems</id>
            <phase>package</phase>
            <goals>
              <goal>execute</goal>
            </goals>
            <configuration>
              <taskId>install_gems</taskId>
              <nativePom>pom.rb</nativePom>
            </configuration>
          </execution>
        </executions>
        <dependencies>
          <dependency>
            <groupId>io.tesla.polyglot</groupId>
            <artifactId>tesla-polyglot-ruby</artifactId>
            <version>${tesla.version}</version>
          </dependency>
        </dependencies>
      </plugin>
    </plugins>
  </build>
</project><|MERGE_RESOLUTION|>--- conflicted
+++ resolved
@@ -5,11 +5,7 @@
   <parent>
     <groupId>org.jruby</groupId>
     <artifactId>jruby-parent</artifactId>
-<<<<<<< HEAD
     <version>9000.dev-SNAPSHOT</version>
-=======
-    <version>1.7.15-SNAPSHOT</version>
->>>>>>> b4edc3f4
   </parent>
   <artifactId>jruby-lib</artifactId>
   <packaging>pom</packaging>
@@ -25,11 +21,7 @@
     <dependency>
       <groupId>org.jruby</groupId>
       <artifactId>jruby-core</artifactId>
-<<<<<<< HEAD
       <version>9000.dev-SNAPSHOT</version>
-=======
-      <version>1.7.15-SNAPSHOT</version>
->>>>>>> b4edc3f4
     </dependency>
     <dependency>
       <groupId>rubygems</groupId>
@@ -94,11 +86,7 @@
     <dependency>
       <groupId>rubygems</groupId>
       <artifactId>jar-dependencies</artifactId>
-<<<<<<< HEAD
-      <version>0.0.8</version>
-=======
       <version>0.0.9</version>
->>>>>>> b4edc3f4
       <type>gem</type>
     </dependency>
     <dependency>
