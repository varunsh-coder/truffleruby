<?xml version="1.0" encoding="UTF-8"?>
<!--


DO NOT MODIFIY - GENERATED CODE


-->
<project xsi:schemaLocation="http://maven.apache.org/POM/4.0.0 http://maven.apache.org/xsd/maven-4.0.0.xsd" xmlns="http://maven.apache.org/POM/4.0.0"
    xmlns:xsi="http://www.w3.org/2001/XMLSchema-instance">
  <modelVersion>4.0.0</modelVersion>
  <parent>
    <groupId>org.jruby</groupId>
    <artifactId>jruby-parent</artifactId>
    <version>9.0.5.0</version>
  </parent>
  <artifactId>jruby-stdlib</artifactId>
  <name>JRuby Lib Setup</name>
  <properties>
    <polyglot.dump.readonly>true</polyglot.dump.readonly>
    <jruby.complete.gems>${jruby.complete.home}/lib/ruby/gems/shared</jruby.complete.gems>
    <gem.home>${basedir}/ruby/gems/shared</gem.home>
    <jruby.plugins.version>1.1.2</jruby.plugins.version>
    <polyglot.dump.pom>pom.xml</polyglot.dump.pom>
    <jruby.complete.home>${project.build.outputDirectory}/META-INF/jruby.home</jruby.complete.home>
  </properties>
  <dependencies>
    <dependency>
      <groupId>org.jruby</groupId>
      <artifactId>jruby-core</artifactId>
      <version>9.0.5.0</version>
      <scope>test</scope>
    </dependency>
    <dependency>
      <groupId>rubygems</groupId>
      <artifactId>jruby-openssl</artifactId>
      <version>0.9.15</version>
      <type>gem</type>
      <scope>provided</scope>
      <exclusions>
        <exclusion>
          <artifactId>jar-dependencies</artifactId>
          <groupId>rubygems</groupId>
        </exclusion>
      </exclusions>
    </dependency>
    <dependency>
      <groupId>rubygems</groupId>
      <artifactId>jruby-readline</artifactId>
      <version>1.0</version>
      <type>gem</type>
      <scope>provided</scope>
      <exclusions>
        <exclusion>
          <artifactId>jar-dependencies</artifactId>
          <groupId>rubygems</groupId>
        </exclusion>
      </exclusions>
    </dependency>
    <dependency>
      <groupId>rubygems</groupId>
      <artifactId>rake</artifactId>
      <version>${rake.version}</version>
      <type>gem</type>
      <scope>provided</scope>
      <exclusions>
        <exclusion>
          <artifactId>jar-dependencies</artifactId>
          <groupId>rubygems</groupId>
        </exclusion>
      </exclusions>
    </dependency>
    <dependency>
      <groupId>rubygems</groupId>
      <artifactId>rdoc</artifactId>
      <version>${rdoc.version}</version>
      <type>gem</type>
      <scope>provided</scope>
      <exclusions>
        <exclusion>
          <artifactId>jar-dependencies</artifactId>
          <groupId>rubygems</groupId>
        </exclusion>
      </exclusions>
    </dependency>
    <dependency>
      <groupId>rubygems</groupId>
      <artifactId>minitest</artifactId>
      <version>${minitest.version}</version>
      <type>gem</type>
      <scope>provided</scope>
      <exclusions>
        <exclusion>
          <artifactId>jar-dependencies</artifactId>
          <groupId>rubygems</groupId>
        </exclusion>
      </exclusions>
    </dependency>
    <dependency>
      <groupId>rubygems</groupId>
      <artifactId>test-unit</artifactId>
      <version>${test-unit.version}</version>
      <type>gem</type>
      <scope>provided</scope>
      <exclusions>
        <exclusion>
          <artifactId>jar-dependencies</artifactId>
          <groupId>rubygems</groupId>
        </exclusion>
      </exclusions>
    </dependency>
    <dependency>
      <groupId>rubygems</groupId>
      <artifactId>power_assert</artifactId>
      <version>${power_assert.version}</version>
      <type>gem</type>
      <scope>provided</scope>
      <exclusions>
        <exclusion>
          <artifactId>jar-dependencies</artifactId>
          <groupId>rubygems</groupId>
        </exclusion>
      </exclusions>
    </dependency>
    <dependency>
      <groupId>rubygems</groupId>
      <artifactId>psych</artifactId>
      <version>2.0.15</version>
      <type>gem</type>
      <scope>provided</scope>
      <exclusions>
        <exclusion>
          <artifactId>jar-dependencies</artifactId>
          <groupId>rubygems</groupId>
        </exclusion>
      </exclusions>
    </dependency>
    <dependency>
      <groupId>rubygems</groupId>
      <artifactId>json</artifactId>
      <version>${json.version}</version>
      <type>gem</type>
      <scope>provided</scope>
      <exclusions>
        <exclusion>
          <artifactId>jar-dependencies</artifactId>
          <groupId>rubygems</groupId>
        </exclusion>
      </exclusions>
    </dependency>
    <dependency>
      <groupId>rubygems</groupId>
      <artifactId>jar-dependencies</artifactId>
      <version>${jar-dependencies.version}</version>
      <type>gem</type>
      <scope>provided</scope>
      <exclusions>
        <exclusion>
          <artifactId>jar-dependencies</artifactId>
          <groupId>rubygems</groupId>
        </exclusion>
      </exclusions>
    </dependency>
    <dependency>
      <groupId>rubygems</groupId>
      <artifactId>racc</artifactId>
      <version>${racc.version}</version>
      <type>gem</type>
      <scope>provided</scope>
      <exclusions>
        <exclusion>
          <artifactId>jar-dependencies</artifactId>
          <groupId>rubygems</groupId>
        </exclusion>
      </exclusions>
    </dependency>
  </dependencies>
  <repositories>
    <repository>
<<<<<<< HEAD
      <id>gem-staging</id>
      <url>http://oss.sonatype.org/content/repositories/staging</url>
=======
      <id>mavengems</id>
      <url>mavengem:http://rubygems.org</url>
>>>>>>> 16b13e1c
    </repository>
  </repositories>
  <build>
    <extensions>
      <extension>
        <groupId>org.torquebox.mojo</groupId>
        <artifactId>mavengem-wagon</artifactId>
        <version>0.2.0</version>
      </extension>
    </extensions>
    <resources>
      <resource>
        <targetPath>${jruby.complete.gems}</targetPath>
        <directory>${gem.home}</directory>
        <includes>
          <include>gems/rake-${rake.version}/bin/r*</include>
          <include>gems/rdoc-${rdoc.version}/bin/r*</include>
          <include>specifications/default/*.gemspec</include>
        </includes>
      </resource>
      <resource>
        <targetPath>${jruby.complete.home}</targetPath>
        <directory>${basedir}/..</directory>
        <includes>
          <include>bin/ast*</include>
          <include>bin/gem*</include>
          <include>bin/irb*</include>
          <include>bin/jgem*</include>
          <include>bin/jirb*</include>
          <include>bin/jruby*</include>
          <include>bin/rake*</include>
          <include>bin/ri*</include>
          <include>bin/rdoc*</include>
          <include>bin/testrb*</include>
          <include>lib/ruby/stdlib/**</include>
          <include>lib/ruby/truffle/**</include>
        </includes>
        <excludes>
          <exclude>bin/jruby</exclude>
          <exclude>bin/jruby*_*</exclude>
          <exclude>bin/jruby*-*</exclude>
          <exclude>**/.*</exclude>
          <exclude>lib/ruby/stdlib/rubygems/defaults/jruby_native.rb</exclude>
        </excludes>
      </resource>
    </resources>
    <plugins>
      <plugin>
        <artifactId>maven-clean-plugin</artifactId>
        <configuration>
          <filesets>
            <fileset>
              <directory>${basedir}/ruby/gems/shared/specifications/default</directory>
              <includes>
                <include>*</include>
              </includes>
            </fileset>
            <fileset>
              <directory>${basedir}/ruby/stdlib</directory>
              <includes>
                <include>org/**/*.jar</include>
              </includes>
            </fileset>
          </filesets>
        </configuration>
      </plugin>
      <plugin>
        <artifactId>maven-dependency-plugin</artifactId>
        <executions>
          <execution>
            <phase>generate-resources</phase>
            <goals>
              <goal>copy-dependencies</goal>
            </goals>
          </execution>
        </executions>
        <configuration>
          <useRepositoryLayout>true</useRepositoryLayout>
          <outputDirectory>ruby/stdlib</outputDirectory>
          <excludeGroupIds>rubygems</excludeGroupIds>
          <includeScope>provided</includeScope>
        </configuration>
      </plugin>
      <plugin>
        <artifactId>maven-source-plugin</artifactId>
        <configuration>
          <skipSource>true</skipSource>
        </configuration>
      </plugin>
      <plugin>
        <groupId>org.codehaus.mojo</groupId>
        <artifactId>build-helper-maven-plugin</artifactId>
      </plugin>
      <plugin>
        <groupId>io.takari.polyglot</groupId>
        <artifactId>polyglot-maven-plugin</artifactId>
        <version>0.1.11</version>
        <executions>
          <execution>
            <id>install_gems</id>
            <phase>initialize</phase>
            <goals>
              <goal>execute</goal>
            </goals>
            <configuration>
              <taskId>install_gems</taskId>
              <nativePom>pom.rb</nativePom>
            </configuration>
          </execution>
          <execution>
            <id>fix shebang on gem bin files and add *.bat files</id>
            <phase>generate-resources</phase>
            <goals>
              <goal>execute</goal>
            </goals>
            <configuration>
              <taskId>fix shebang on gem bin files and add *.bat files</taskId>
              <nativePom>pom.rb</nativePom>
            </configuration>
          </execution>
          <execution>
            <id>copy bin/jruby.bash to bin/jruby</id>
            <phase>process-resources</phase>
            <goals>
              <goal>execute</goal>
            </goals>
            <configuration>
              <taskId>copy bin/jruby.bash to bin/jruby</taskId>
              <nativePom>pom.rb</nativePom>
            </configuration>
          </execution>
          <execution>
            <id>jrubydir</id>
            <phase>prepare-package</phase>
            <goals>
              <goal>execute</goal>
            </goals>
            <configuration>
              <taskId>jrubydir</taskId>
              <nativePom>pom.rb</nativePom>
            </configuration>
          </execution>
        </executions>
        <dependencies>
          <dependency>
            <groupId>io.takari.polyglot</groupId>
            <artifactId>polyglot-ruby</artifactId>
            <version>0.1.11</version>
          </dependency>
        </dependencies>
      </plugin>
    </plugins>
  </build>
</project><|MERGE_RESOLUTION|>--- conflicted
+++ resolved
@@ -177,13 +177,8 @@
   </dependencies>
   <repositories>
     <repository>
-<<<<<<< HEAD
-      <id>gem-staging</id>
-      <url>http://oss.sonatype.org/content/repositories/staging</url>
-=======
       <id>mavengems</id>
       <url>mavengem:http://rubygems.org</url>
->>>>>>> 16b13e1c
     </repository>
   </repositories>
   <build>
