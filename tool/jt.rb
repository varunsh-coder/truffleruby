--- conflicted
+++ resolved
@@ -36,13 +36,8 @@
   end
 
   def self.find_graal_mx
-<<<<<<< HEAD
-    mx = File.expand_path('../../../../mx.sh', '../../graal/basic-graal/jdk1.8.0_31/product/bin/java')
-    raise "couldn't find mx.sh - set GRAAL_BIN, and are need to use a checkout of Graal, not a build" unless File.executable?(mx)
-=======
     mx = File.expand_path('../../../../mx.sh', find_graal)
     raise "couldn't find mx.sh - set GRAAL_BIN, and you need to use a checkout of Graal, not a build" unless File.executable?(mx)
->>>>>>> a536f0fb
     mx
   end
 
